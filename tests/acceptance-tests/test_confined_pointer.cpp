--- conflicted
+++ resolved
@@ -77,15 +77,9 @@
                 std::runtime_error{std::string{"Failed to connect to test server: "} +
                 mir_connection_get_error_message(connection)});
         }
-<<<<<<< HEAD
-        auto spec = mir_specify_window(connection, surface_width, surface_height, mir_pixel_format_abgr_8888);
+        auto spec = mir_create_normal_window_spec(connection, surface_width, surface_height, mir_pixel_format_abgr_8888);
         mir_spec_set_pointer_confinement(spec, mir_pointer_confined_to_surface);
         mir_spec_set_name(spec, name.c_str());
-=======
-        auto spec = mir_create_normal_window_spec(connection, surface_width, surface_height, mir_pixel_format_abgr_8888);
-        mir_surface_spec_set_pointer_confinement(spec, mir_pointer_confined_to_surface);
-        mir_surface_spec_set_name(spec, name.c_str());
->>>>>>> 98684d0c
         surface = mir_surface_create_sync(spec);
         mir_spec_release(spec);
         if (!mir_surface_is_valid(surface))
@@ -107,15 +101,9 @@
 
     void resize(int width, int height)
     {
-<<<<<<< HEAD
-        auto spec = mir_create_spec(connection);
+        auto spec = mir_create_window_spec(connection);
         mir_spec_set_width (spec, width);
         mir_spec_set_height(spec, height);
-=======
-        auto spec = mir_create_window_spec(connection);
-        mir_surface_spec_set_width (spec, width);
-        mir_surface_spec_set_height(spec, height);
->>>>>>> 98684d0c
 
         mir_surface_apply_spec(surface, spec);
         mir_spec_release(spec);
@@ -293,13 +281,8 @@
     Client client_2(new_connection(), second);
 
     // Attempt to confine client_1 while client_2 is focused
-<<<<<<< HEAD
-    auto spec = mir_create_spec(client_1.connection);
+    auto spec = mir_create_window_spec(client_1.connection);
     mir_spec_set_pointer_confinement(spec, mir_pointer_confined_to_surface);
-=======
-    auto spec = mir_create_window_spec(client_1.connection);
-    mir_surface_spec_set_pointer_confinement(spec, mir_pointer_confined_to_surface);
->>>>>>> 98684d0c
 
     mir_surface_apply_spec(client_1.surface, spec);
     mir_spec_release(spec);
