/*
 * Copyright © 2012-2014 Canonical Ltd.
 *
 * This program is free software: you can redistribute it and/or modify
 * it under the terms of the GNU General Public License version 3 as
 * published by the Free Software Foundation.
 *
 * This program is distributed in the hope that it will be useful,
 * but WITHOUT ANY WARRANTY; without even the implied warranty of
 * MERCHANTABILITY or FITNESS FOR A PARTICULAR PURPOSE.  See the
 * GNU General Public License for more details.
 *
 * You should have received a copy of the GNU General Public License
 * along with this program.  If not, see <http://www.gnu.org/licenses/>.
 *
 * Authored by: Thomas Guest <thomas.guest@canonical.com>
 */

#include "mir_toolkit/mir_client_library.h"

#include "mir_test_framework/headless_in_process_server.h"
#include "mir_test_framework/using_stub_client_platform.h"
#include "mir_test_framework/stub_platform_helpers.h"
#include "mir_test_framework/using_stub_client_platform.h"
#include "mir_test_framework/any_surface.h"
#include "mir_test/validity_matchers.h"

#include "src/include/client/mir/client_buffer.h"

#include "mir_protobuf.pb.h"

#ifdef ANDROID
/*
 * MirNativeBuffer for Android is defined opaquely, but we now depend on
 * it having width and height fields, for all platforms. So need definition...
 */
#include <system/window.h>  // for ANativeWindowBuffer AKA MirNativeBuffer
#endif

#include <gtest/gtest.h>
#include <gmock/gmock.h>
#include <chrono>
#include <thread>
#include <cstring>

#include <sys/types.h>
#include <sys/stat.h>
#include <fcntl.h>
#include <uuid/uuid.h>

#include <errno.h>

namespace mf = mir::frontend;
namespace mc = mir::compositor;
namespace mcl = mir::client;
namespace mtf = mir_test_framework;
namespace
{
struct ClientLibrary : mtf::HeadlessInProcessServer
{
    std::set<MirSurface*> surfaces;
    MirConnection* connection = nullptr;
    MirSurface* surface  = nullptr;
    int buffers = 0;

    static void connection_callback(MirConnection* connection, void* context)
    {
        ClientLibrary* config = reinterpret_cast<ClientLibrary*>(context);
        config->connected(connection);
    }

    static void create_surface_callback(MirSurface* surface, void* context)
    {
        ClientLibrary* config = reinterpret_cast<ClientLibrary*>(context);
        config->surface_created(surface);
    }

    static void next_buffer_callback(MirBufferStream* bs, void* context)
    {
        ClientLibrary* config = reinterpret_cast<ClientLibrary*>(context);
        config->next_buffer(bs);
    }

    static void release_surface_callback(MirSurface* surface, void* context)
    {
        ClientLibrary* config = reinterpret_cast<ClientLibrary*>(context);
        config->surface_released(surface);
    }

    virtual void connected(MirConnection* new_connection)
    {
        connection = new_connection;
    }

    virtual void surface_created(MirSurface* new_surface)
    {
        surfaces.insert(new_surface);
        surface = new_surface;
    }

    virtual void next_buffer(MirBufferStream*)
    {
        ++buffers;
    }

    void surface_released(MirSurface* old_surface)
    {
        surfaces.erase(old_surface);
        surface = NULL;
    }

    MirSurface* any_surface()
    {
        return *surfaces.begin();
    }

    size_t current_surface_count()
    {
        return surfaces.size();
    }

    static void nosey_thread(MirSurface *surf)
    {
        for (int i = 0; i < 10; i++)
        {
            mir_wait_for_one(mir_surface_set_state(surf,
                                            mir_surface_state_maximized));
            mir_wait_for_one(mir_surface_set_state(surf,
                                            mir_surface_state_restored));
            mir_wait_for_one(mir_surface_set_state(surf,
                                            mir_surface_state_fullscreen));
            mir_wait_for_one(mir_surface_set_state(surf,
                                            mir_surface_state_minimized));
        }
    }
    
    mtf::UsingStubClientPlatform using_stub_client_platform;
};
}

using namespace testing;

TEST_F(ClientLibrary, client_library_connects_and_disconnects)
{
    MirWaitHandle* wh = mir_connect(new_connection().c_str(), __PRETTY_FUNCTION__, connection_callback, this);
    EXPECT_THAT(wh, NotNull());
    mir_wait_for(wh);

    ASSERT_THAT(connection, NotNull());
    EXPECT_TRUE(mir_connection_is_valid(connection));
    EXPECT_THAT(mir_connection_get_error_message(connection), StrEq(""));

    mir_connection_release(connection);
}

TEST_F(ClientLibrary, synchronous_connection)
{
    connection = mir_connect_sync(new_connection().c_str(), __PRETTY_FUNCTION__);

    EXPECT_THAT(connection, NotNull());
    EXPECT_TRUE(mir_connection_is_valid(connection));
    EXPECT_THAT(mir_connection_get_error_message(connection), StrEq(""));

    mir_connection_release(connection);
}

TEST_F(ClientLibrary, creates_surface)
{
    mir_wait_for(mir_connect(new_connection().c_str(), __PRETTY_FUNCTION__, connection_callback, this));

    int request_width = 640, request_height = 480;
    MirPixelFormat request_format = mir_pixel_format_abgr_8888;
    MirBufferUsage request_buffer_usage = mir_buffer_usage_hardware;

    auto spec = mir_connection_create_spec_for_normal_surface(connection, request_width,
                                                              request_height, request_format);
    mir_surface_spec_set_buffer_usage(spec, request_buffer_usage);
    surface = mir_surface_create_sync(spec);
    mir_surface_spec_release(spec);

    ASSERT_THAT(surface, NotNull());
    EXPECT_TRUE(mir_surface_is_valid(surface));
    EXPECT_THAT(mir_surface_get_error_message(surface), StrEq(""));

    MirSurfaceParameters response_params;
    mir_surface_get_parameters(surface, &response_params);
    EXPECT_EQ(request_width, response_params.width);
    EXPECT_EQ(request_height, response_params.height);
    EXPECT_EQ(request_format, response_params.pixel_format);
    EXPECT_EQ(request_buffer_usage, response_params.buffer_usage);

    mir_wait_for(mir_surface_release( surface, release_surface_callback, this));
    mir_connection_release(connection);
}

#pragma GCC diagnostic push
#pragma GCC diagnostic ignored "-Wdeprecated-declarations"

TEST_F(ClientLibrary, can_set_surface_types)
{
    mir_wait_for(mir_connect(new_connection().c_str(), __PRETTY_FUNCTION__, connection_callback, this));

    auto const spec =
        mir_connection_create_spec_for_normal_surface(
            connection, 640, 480, mir_pixel_format_abgr_8888);

    mir_wait_for(mir_surface_create(spec, create_surface_callback, this));
    mir_surface_spec_release(spec);

    EXPECT_THAT(mir_surface_get_type(surface), Eq(mir_surface_type_normal));

    mir_wait_for(mir_surface_set_type(surface, mir_surface_type_freestyle));
    EXPECT_THAT(mir_surface_get_type(surface), Eq(mir_surface_type_freestyle));

    mir_wait_for(mir_surface_set_type(surface, static_cast<MirSurfaceType>(999)));
    EXPECT_THAT(mir_surface_get_type(surface), Eq(mir_surface_type_freestyle));

    mir_wait_for(mir_surface_set_type(surface, mir_surface_type_dialog));
    EXPECT_THAT(mir_surface_get_type(surface), Eq(mir_surface_type_dialog));

    mir_wait_for(mir_surface_set_type(surface, static_cast<MirSurfaceType>(888)));
    EXPECT_THAT(mir_surface_get_type(surface), Eq(mir_surface_type_dialog));

    // Stress-test synchronization logic with some flooding
    for (int i = 0; i < 100; i++)
    {
        mir_surface_set_type(surface, mir_surface_type_normal);
        mir_surface_set_type(surface, mir_surface_type_utility);
        mir_surface_set_type(surface, mir_surface_type_dialog);
        mir_surface_set_type(surface, mir_surface_type_gloss);
        mir_surface_set_type(surface, mir_surface_type_freestyle);
        mir_wait_for(mir_surface_set_type(surface, mir_surface_type_menu));
        ASSERT_THAT(mir_surface_get_type(surface), Eq(mir_surface_type_menu));
    }

    mir_wait_for(mir_surface_release(surface, release_surface_callback, this));
    mir_connection_release(connection);
}
#pragma GCC diagnostic pop

TEST_F(ClientLibrary, can_set_surface_state)
{
    connection = mir_connect_sync(new_connection().c_str(), __PRETTY_FUNCTION__);

    auto const spec =
        mir_connection_create_spec_for_normal_surface(
            connection, 640, 480, mir_pixel_format_abgr_8888);

    mir_wait_for(mir_surface_create(spec, create_surface_callback, this));
    mir_surface_spec_release(spec);

    EXPECT_THAT(mir_surface_get_state(surface), Eq(mir_surface_state_restored));

    mir_wait_for(mir_surface_set_state(surface, mir_surface_state_fullscreen));
    EXPECT_THAT(mir_surface_get_state(surface), Eq(mir_surface_state_fullscreen));

    mir_wait_for(mir_surface_set_state(surface, static_cast<MirSurfaceState>(999)));
    EXPECT_THAT(mir_surface_get_state(surface), Eq(mir_surface_state_fullscreen));

    mir_wait_for(mir_surface_set_state(surface, mir_surface_state_horizmaximized));
    EXPECT_THAT(mir_surface_get_state(surface), Eq(mir_surface_state_horizmaximized));

    mir_wait_for(mir_surface_set_state(surface, static_cast<MirSurfaceState>(888)));
    EXPECT_THAT(mir_surface_get_state(surface), Eq(mir_surface_state_horizmaximized));

    // Stress-test synchronization logic with some flooding
    for (int i = 0; i < 100; i++)
    {
        mir_surface_set_state(surface, mir_surface_state_maximized);
        mir_surface_set_state(surface, mir_surface_state_restored);
        mir_wait_for(mir_surface_set_state(surface, mir_surface_state_fullscreen));
        ASSERT_THAT(mir_surface_get_state(surface), Eq(mir_surface_state_fullscreen));
    }

    mir_surface_release_sync(surface);
    mir_connection_release(connection);
}

TEST_F(ClientLibrary, can_set_surface_min_width)
{
    connection = mir_connect_sync(new_connection().c_str(), __PRETTY_FUNCTION__);

    int const width = 640;
    int const height = 480;
    auto const format = mir_pixel_format_abgr_8888;
    auto const spec =
        mir_connection_create_spec_for_normal_surface(connection, width, height, format);

    int const min_width = 480;
    EXPECT_TRUE(mir_surface_spec_set_min_width(spec, min_width));

    surface = mir_surface_create_sync(spec);
    mir_surface_spec_release(spec);
    mir_surface_release_sync(surface);
    mir_connection_release(connection);
}

TEST_F(ClientLibrary, can_set_surface_min_height)
{
    connection = mir_connect_sync(new_connection().c_str(), __PRETTY_FUNCTION__);

    int const width = 640;
    int const height = 480;
    auto const format = mir_pixel_format_abgr_8888;
    auto const spec =
        mir_connection_create_spec_for_normal_surface(connection, width, height, format);

    int const min_height = 480;
    EXPECT_TRUE(mir_surface_spec_set_min_height(spec, min_height));

    surface = mir_surface_create_sync(spec);
    mir_surface_spec_release(spec);
    mir_surface_release_sync(surface);
    mir_connection_release(connection);
}

TEST_F(ClientLibrary, can_set_surface_max_width)
{
    connection = mir_connect_sync(new_connection().c_str(), __PRETTY_FUNCTION__);

    int const width = 640;
    int const height = 480;
    auto const format = mir_pixel_format_abgr_8888;
    auto const spec =
        mir_connection_create_spec_for_normal_surface(connection, width, height, format);

    int const max_width = 1024;
    EXPECT_TRUE(mir_surface_spec_set_max_width(spec, max_width));

    surface = mir_surface_create_sync(spec);
    mir_surface_spec_release(spec);
    mir_surface_release_sync(surface);
    mir_connection_release(connection);
}

TEST_F(ClientLibrary, can_set_surface_max_height)
{
    connection = mir_connect_sync(new_connection().c_str(), __PRETTY_FUNCTION__);

    int const width = 640;
    int const height = 480;
    auto const format = mir_pixel_format_abgr_8888;
    auto const spec =
        mir_connection_create_spec_for_normal_surface(connection, width, height, format);

    int const max_height = 1024;
    EXPECT_TRUE(mir_surface_spec_set_max_height(spec, max_height));

    surface = mir_surface_create_sync(spec);
    mir_surface_spec_release(spec);
    mir_surface_release_sync(surface);
    mir_connection_release(connection);
}

TEST_F(ClientLibrary, min_size_respected_when_placing_surface)
{
    connection = mir_connect_sync(new_connection().c_str(), __PRETTY_FUNCTION__);

    int const width = 6400;
    int const height = 4800;
    auto const format = mir_pixel_format_abgr_8888;
    auto const spec =
        mir_connection_create_spec_for_normal_surface(connection, width, height, format);

    int const min_width = 4800;
    int const min_height = 3200;

    mir_surface_spec_set_min_width(spec, min_width);
    mir_surface_spec_set_min_height(spec, min_height);
    surface = mir_surface_create_sync(spec);
    mir_surface_spec_release(spec);

    auto const buffer_stream = mir_surface_get_buffer_stream(surface);

    MirGraphicsRegion graphics_region;
    mir_buffer_stream_get_graphics_region(buffer_stream, &graphics_region);
    EXPECT_THAT(graphics_region.width, Ge(min_width));
    EXPECT_THAT(graphics_region.height, Ge(min_height));

    mir_surface_release_sync(surface);
    mir_connection_release(connection);
}

TEST_F(ClientLibrary, receives_surface_dpi_value)
{
    connection = mir_connect_sync(new_connection().c_str(), __PRETTY_FUNCTION__);

    auto const spec =
        mir_connection_create_spec_for_normal_surface(
            connection, 640, 480, mir_pixel_format_abgr_8888);

    surface = mir_surface_create_sync(spec);
    mir_surface_spec_release(spec);

    // Expect zero (not wired up to detect the physical display yet)
    EXPECT_THAT(mir_surface_get_dpi(surface), Eq(0));

    mir_surface_release_sync(surface);
    mir_connection_release(connection);
}

#ifndef ANDROID
TEST_F(ClientLibrary, surface_scanout_flag_toggles)
{
    connection = mir_connect_sync(new_connection().c_str(), __PRETTY_FUNCTION__);

    auto const spec =
        mir_connection_create_spec_for_normal_surface(
            connection, 1280, 1024, mir_pixel_format_abgr_8888);
    mir_surface_spec_set_buffer_usage(spec, mir_buffer_usage_hardware);

    surface = mir_surface_create_sync(spec);

    MirNativeBuffer *native;
    auto bs = mir_surface_get_buffer_stream(surface);
    mir_buffer_stream_get_current_buffer(bs, &native);
    EXPECT_TRUE(native->flags & mir_buffer_flag_can_scanout);
    mir_buffer_stream_swap_buffers_sync(bs);
    EXPECT_TRUE(native->flags & mir_buffer_flag_can_scanout);
    mir_surface_release_sync(surface);

    mir_surface_spec_set_width(spec, 100);
    mir_surface_spec_set_height(spec, 100);

    surface = mir_surface_create_sync(spec);
    bs = mir_surface_get_buffer_stream(surface);
    mir_buffer_stream_get_current_buffer(bs, &native);
    EXPECT_FALSE(native->flags & mir_buffer_flag_can_scanout);
    mir_buffer_stream_swap_buffers_sync(bs);
    EXPECT_FALSE(native->flags & mir_buffer_flag_can_scanout);
    mir_surface_release_sync(surface);


    mir_surface_spec_set_width(spec, 800);
    mir_surface_spec_set_height(spec, 600);
    mir_surface_spec_set_buffer_usage(spec, mir_buffer_usage_software);

    surface = mir_surface_create_sync(spec);
    bs = mir_surface_get_buffer_stream(surface);
    mir_buffer_stream_get_current_buffer(bs, &native);
    EXPECT_FALSE(native->flags & mir_buffer_flag_can_scanout);
    mir_buffer_stream_swap_buffers_sync(bs);
    EXPECT_FALSE(native->flags & mir_buffer_flag_can_scanout);
    mir_surface_release_sync(surface);

    mir_surface_spec_set_buffer_usage(spec, mir_buffer_usage_hardware);

    surface = mir_surface_create_sync(spec);
    bs = mir_surface_get_buffer_stream(surface);
    mir_buffer_stream_get_current_buffer(bs, &native);
    EXPECT_TRUE(native->flags & mir_buffer_flag_can_scanout);
    mir_buffer_stream_swap_buffers_sync(bs);
    EXPECT_TRUE(native->flags & mir_buffer_flag_can_scanout);
    mir_surface_release_sync(surface);

    mir_surface_spec_release(spec);
    mir_connection_release(connection);
}
#endif

#ifdef ANDROID
// Mir's Android test infrastructure isn't quite ready for this yet.
TEST_F(ClientLibrary, DISABLED_gets_buffer_dimensions)
#else
TEST_F(ClientLibrary, gets_buffer_dimensions)
#endif
{
    connection = mir_connect_sync(new_connection().c_str(), __PRETTY_FUNCTION__);

    auto const spec =
        mir_connection_create_spec_for_normal_surface(
            connection, 0, 0, mir_pixel_format_abgr_8888);
    mir_surface_spec_set_buffer_usage(spec, mir_buffer_usage_hardware);

    struct {int width, height;} const sizes[] =
    {
        {12, 34},
        {56, 78},
        {90, 21},
    };

    for (auto const& size : sizes)
    {
        mir_surface_spec_set_width(spec, size.width);
        mir_surface_spec_set_height(spec, size.height);

        surface = mir_surface_create_sync(spec);
        auto bs = mir_surface_get_buffer_stream(surface);

        MirNativeBuffer *native = NULL;
        mir_buffer_stream_get_current_buffer(bs, &native);
        ASSERT_THAT(native, NotNull());
        EXPECT_THAT(native->width, Eq(size.width));
        ASSERT_THAT(native->height, Eq(size.height));

        mir_buffer_stream_swap_buffers_sync(bs);
        mir_buffer_stream_get_current_buffer(bs, &native);
        ASSERT_THAT(native, NotNull());
        EXPECT_THAT(native->width, Eq(size.width));
        ASSERT_THAT(native->height, Eq(size.height));

        mir_surface_release_sync(surface);
    }

    mir_surface_spec_release(spec);
    mir_connection_release(connection);
}

TEST_F(ClientLibrary, creates_multiple_surfaces)
{
    int const n_surfaces = 13;
    size_t old_surface_count = 0;

    mir_wait_for(mir_connect(new_connection().c_str(), __PRETTY_FUNCTION__, connection_callback, this));

    auto const spec =
        mir_connection_create_spec_for_normal_surface(
            connection, 640, 480, mir_pixel_format_abgr_8888);

    mir_surface_spec_set_buffer_usage(spec, mir_buffer_usage_hardware);
    for (int i = 0; i != n_surfaces; ++i)
    {
        old_surface_count = current_surface_count();

        mir_wait_for(mir_surface_create(spec, create_surface_callback, this));

        ASSERT_THAT(current_surface_count(), Eq(old_surface_count + 1));
    }
    for (int i = 0; i != n_surfaces; ++i)
    {
        old_surface_count = current_surface_count();

        ASSERT_THAT(old_surface_count, Ne(0u));

        MirSurface * surface = any_surface();
        mir_wait_for(mir_surface_release( surface, release_surface_callback, this));

        ASSERT_THAT(current_surface_count(), Eq(old_surface_count - 1));
    }

    mir_surface_spec_release(spec);
    mir_connection_release(connection);
}

TEST_F(ClientLibrary, client_library_accesses_and_advances_buffers)
{
    mir_wait_for(mir_connect(new_connection().c_str(), __PRETTY_FUNCTION__, connection_callback, this));

    surface = mtf::make_any_surface(connection);

    buffers = 0;
    mir_wait_for(mir_buffer_stream_swap_buffers(mir_surface_get_buffer_stream(surface), next_buffer_callback, this));
    EXPECT_THAT(buffers, Eq(1));

    mir_wait_for(mir_surface_release(surface, release_surface_callback, this));

    ASSERT_THAT(surface, IsNull());

    mir_connection_release(connection);
}

TEST_F(ClientLibrary, fully_synchronous_client)
{
    connection = mir_connect_sync(new_connection().c_str(), __PRETTY_FUNCTION__);

    surface = mtf::make_any_surface(connection);

    mir_buffer_stream_swap_buffers_sync(mir_surface_get_buffer_stream(surface));
    EXPECT_TRUE(mir_surface_is_valid(surface));
    EXPECT_STREQ(mir_surface_get_error_message(surface), "");

    mir_surface_release_sync(surface);

    EXPECT_TRUE(mir_connection_is_valid(connection));
    EXPECT_STREQ("", mir_connection_get_error_message(connection));
    mir_connection_release(connection);
}

TEST_F(ClientLibrary, highly_threaded_client)
{
    connection = mir_connect_sync(new_connection().c_str(), __PRETTY_FUNCTION__);

    surface = mtf::make_any_surface(connection);

    std::thread a(nosey_thread, surface);
    std::thread b(nosey_thread, surface);
    std::thread c(nosey_thread, surface);

    a.join();
    b.join();
    c.join();

    EXPECT_THAT(mir_surface_get_state(surface), Eq(mir_surface_state_fullscreen));

    mir_surface_release_sync(surface);

    EXPECT_TRUE(mir_connection_is_valid(connection));
    EXPECT_THAT(mir_connection_get_error_message(connection), StrEq(""));
    mir_connection_release(connection);
}

TEST_F(ClientLibrary, accesses_platform_package)
{
    using namespace testing;
    mir_wait_for(mir_connect(new_connection().c_str(), __PRETTY_FUNCTION__, connection_callback, this));

    MirPlatformPackage platform_package;
    ::memset(&platform_package, -1, sizeof(platform_package));

    mir_connection_get_platform(connection, &platform_package);
    EXPECT_THAT(platform_package, mtf::IsStubPlatformPackage());

    mir_connection_release(connection);
}

TEST_F(ClientLibrary, accesses_display_info)
{
    mir_wait_for(mir_connect(new_connection().c_str(), __PRETTY_FUNCTION__, connection_callback, this));

    auto configuration = mir_connection_create_display_config(connection);
    ASSERT_THAT(configuration, NotNull());
    ASSERT_GT(configuration->num_outputs, 0u);
    ASSERT_THAT(configuration->outputs, NotNull());
    for (auto i=0u; i < configuration->num_outputs; i++)
    {
        MirDisplayOutput* disp = &configuration->outputs[i];
        ASSERT_THAT(disp, NotNull());
        EXPECT_GE(disp->num_modes, disp->current_mode);
        EXPECT_GE(disp->num_output_formats, disp->current_format);
    }

    mir_display_config_destroy(configuration);
    mir_connection_release(connection);
}

TEST_F(ClientLibrary, MultiSurfaceClientTracksBufferFdsCorrectly)
{
    mir_wait_for(mir_connect(new_connection().c_str(), __PRETTY_FUNCTION__, connection_callback, this));

    auto const surf_one = mtf::make_any_surface(connection);
    auto const surf_two = mtf::make_any_surface(connection);

    ASSERT_THAT(surf_one, NotNull());
    ASSERT_THAT(surf_two, NotNull());

    buffers = 0;

    while (buffers < 1024)
    {
        mir_buffer_stream_swap_buffers_sync(
            mir_surface_get_buffer_stream(surf_one));
        mir_buffer_stream_swap_buffers_sync(
            mir_surface_get_buffer_stream(surf_two));

        buffers++;
    }

    /* We should not have any stray fds hanging around.
       Test this by trying to open a new one */
    int canary_fd;
    canary_fd = open("/dev/null", O_RDONLY);

    ASSERT_THAT(canary_fd, Gt(0)) << "Failed to open canary file descriptor: "<< strerror(errno);
    EXPECT_THAT(canary_fd, Lt(1024));

    close(canary_fd);

    mir_wait_for(mir_surface_release(surf_one, release_surface_callback, this));
    mir_wait_for(mir_surface_release(surf_two, release_surface_callback, this));

    ASSERT_THAT(current_surface_count(), testing::Eq(0));

    mir_connection_release(connection);
}

/* TODO: Our stub platform support is a bit terrible.
 *
 * These acceptance tests accidentally work on mesa because the mesa client
 * platform doesn't validate any of its input and we don't touch anything that requires
 * syscalls.
 *
 * The Android client platform *does* care about its input, and so the fact that it's
 * trying to marshall stub buffers causes crashes.
 */

#ifndef ANDROID
TEST_F(ClientLibrary, create_simple_normal_surface_from_spec)
#else
TEST_F(ClientLibrary, DISABLED_create_simple_normal_surface_from_spec)
#endif
{
    auto connection = mir_connect_sync(new_connection().c_str(), __PRETTY_FUNCTION__);

    int const width{800}, height{600};
    MirPixelFormat const format{mir_pixel_format_bgr_888};
    auto surface_spec = mir_connection_create_spec_for_normal_surface(connection,
                                                                      width, height,
                                                                      format);

    auto surface = mir_surface_create_sync(surface_spec);
    mir_surface_spec_release(surface_spec);

    EXPECT_THAT(surface, IsValid());

    MirNativeBuffer* native_buffer;
    mir_buffer_stream_get_current_buffer(
        mir_surface_get_buffer_stream(surface), &native_buffer);

    EXPECT_THAT(native_buffer->width, Eq(width));
    EXPECT_THAT(native_buffer->height, Eq(height));
    EXPECT_THAT(mir_surface_get_type(surface), Eq(mir_surface_type_normal));

    mir_surface_release_sync(surface);
    mir_connection_release(connection);
}

#ifndef ANDROID
TEST_F(ClientLibrary, create_simple_normal_surface_from_spec_async)
#else
TEST_F(ClientLibrary, DISABLED_create_simple_normal_surface_from_spec_async)
#endif
{
    auto connection = mir_connect_sync(new_connection().c_str(), __PRETTY_FUNCTION__);

    int const width{800}, height{600};
    MirPixelFormat const format{mir_pixel_format_xbgr_8888};
    auto surface_spec = mir_connection_create_spec_for_normal_surface(connection,
                                                                      width, height,
                                                                      format);

    mir_wait_for(mir_surface_create(surface_spec, create_surface_callback, this));
    mir_surface_spec_release(surface_spec);

    EXPECT_THAT(surface, IsValid());

    MirNativeBuffer* native_buffer;
    mir_buffer_stream_get_current_buffer(
        mir_surface_get_buffer_stream(surface), &native_buffer);

    EXPECT_THAT(native_buffer->width, Eq(width));
    EXPECT_THAT(native_buffer->height, Eq(height));
    EXPECT_THAT(mir_surface_get_type(surface), Eq(mir_surface_type_normal));

    mir_surface_release_sync(surface);
    mir_connection_release(connection);
}

#ifndef ANDROID
TEST_F(ClientLibrary, can_specify_all_normal_surface_parameters_from_spec)
#else
TEST_F(ClientLibrary, DISABLED_can_specify_all_normal_surface_parameters_from_spec)
#endif
{
    using namespace testing;

    auto connection = mir_connect_sync(new_connection().c_str(), __PRETTY_FUNCTION__);

    auto surface_spec = mir_connection_create_spec_for_normal_surface(connection,
                                                                      800, 600,
                                                                      mir_pixel_format_bgr_888);

    char const* name = "The magnificent Dandy Warhols";
    EXPECT_TRUE(mir_surface_spec_set_name(surface_spec, name));

    int const width{999}, height{555};
    EXPECT_TRUE(mir_surface_spec_set_width(surface_spec, width));
    EXPECT_TRUE(mir_surface_spec_set_height(surface_spec, height));

    MirPixelFormat const pixel_format{mir_pixel_format_argb_8888};
    EXPECT_TRUE(mir_surface_spec_set_pixel_format(surface_spec, pixel_format));

    MirBufferUsage const buffer_usage{mir_buffer_usage_hardware};
    EXPECT_TRUE(mir_surface_spec_set_buffer_usage(surface_spec, buffer_usage));

    auto surface = mir_surface_create_sync(surface_spec);
    mir_surface_spec_release(surface_spec);

    EXPECT_THAT(surface, IsValid());

    mir_surface_release_sync(surface);
    mir_connection_release(connection);
}

#ifndef ANDROID
TEST_F(ClientLibrary, set_fullscreen_on_output_makes_fullscreen_surface)
#else
TEST_F(ClientLibrary, DISABLED_set_fullscreen_on_output_makes_fullscreen_surface)
#endif
{
    using namespace testing;

    auto connection = mir_connect_sync(new_connection().c_str(), __PRETTY_FUNCTION__);

    auto surface_spec = mir_connection_create_spec_for_normal_surface(connection,
                                                                      780, 555,
                                                                      mir_pixel_format_xbgr_8888);

    // We need to specify a valid output id, so we need to find which ones are valid...
    auto configuration = mir_connection_create_display_config(connection);
    ASSERT_THAT(configuration->num_outputs, Ge(1));

    auto const requested_output = configuration->outputs[0];

    mir_surface_spec_set_fullscreen_on_output(surface_spec, requested_output.output_id);

    auto surface = mir_surface_create_sync(surface_spec);
    mir_surface_spec_release(surface_spec);

    EXPECT_THAT(surface, IsValid());

    MirNativeBuffer* native_buffer;
    mir_buffer_stream_get_current_buffer(
        mir_surface_get_buffer_stream(surface), &native_buffer);

    EXPECT_THAT(native_buffer->width,
                Eq(requested_output.modes[requested_output.current_mode].horizontal_resolution));
    EXPECT_THAT(native_buffer->height,
                Eq(requested_output.modes[requested_output.current_mode].vertical_resolution));

// TODO: This is racy. Fix in subsequent "send all the things on construction" branch
//    EXPECT_THAT(mir_surface_get_state(surface), Eq(mir_surface_state_fullscreen));

    mir_surface_release_sync(surface);
    mir_display_config_destroy(configuration);
    mir_connection_release(connection);
}

/*
 * We don't (yet) use a stub client platform, so can't rely on its behaviour
 * in these tests.
 *
 * At the moment, enabling them will either spuriously pass (hardware buffer, mesa)
 * or crash (everything else).
 */
TEST_F(ClientLibrary, DISABLED_can_create_buffer_usage_hardware_surface)
{
    using namespace testing;

    auto connection = mir_connect_sync(new_connection().c_str(), __PRETTY_FUNCTION__);

    auto surface_spec = mir_connection_create_spec_for_normal_surface(connection,
                                                                      800, 600,
                                                                      mir_pixel_format_bgr_888);

    MirBufferUsage const buffer_usage{mir_buffer_usage_hardware};
    EXPECT_TRUE(mir_surface_spec_set_buffer_usage(surface_spec, buffer_usage));

    auto surface = mir_surface_create_sync(surface_spec);
    mir_surface_spec_release(surface_spec);

    EXPECT_THAT(surface, IsValid());

    MirNativeBuffer* native_buffer;
    // We use the fact that our stub client platform returns NULL if asked for a native
    // buffer on a surface with mir_buffer_usage_software set.
    mir_buffer_stream_get_current_buffer(
        mir_surface_get_buffer_stream(surface), &native_buffer);

    EXPECT_THAT(native_buffer, Not(Eq(nullptr)));

    mir_surface_release_sync(surface);
    mir_connection_release(connection);
}

TEST_F(ClientLibrary, DISABLED_can_create_buffer_usage_software_surface)
{
    using namespace testing;

    auto connection = mir_connect_sync(new_connection().c_str(), __PRETTY_FUNCTION__);

    auto surface_spec = mir_connection_create_spec_for_normal_surface(connection,
                                                                      800, 600,
                                                                      mir_pixel_format_bgr_888);

    MirBufferUsage const buffer_usage{mir_buffer_usage_software};
    EXPECT_TRUE(mir_surface_spec_set_buffer_usage(surface_spec, buffer_usage));

    auto surface = mir_surface_create_sync(surface_spec);
    mir_surface_spec_release(surface_spec);

    EXPECT_THAT(surface, IsValid());

    MirGraphicsRegion graphics_region;
    // We use the fact that our stub client platform returns a NULL vaddr if
    // asked to map a hardware buffer.
    mir_buffer_stream_get_graphics_region(
        mir_surface_get_buffer_stream(surface), &graphics_region);

    EXPECT_THAT(graphics_region.vaddr, Not(Eq(nullptr)));

    mir_surface_release_sync(surface);
    mir_connection_release(connection);
}

namespace
{
void dummy_event_handler_one(MirSurface*, MirEvent const*, void*)
{
}

void dummy_event_handler_two(MirSurface*, MirEvent const*, void*)
{
}
}

/*
 * Regression test for LP: 1438160
 */
TEST_F(ClientLibrary, can_change_event_delegate)
{
    using namespace testing;

    auto connection = mir_connect_sync(new_connection().c_str(), __PRETTY_FUNCTION__);

    auto surface_spec = mir_connection_create_spec_for_normal_surface(connection,
                                                                      800, 600,
                                                                      mir_pixel_format_argb_8888);
    auto surface = mir_surface_create_sync(surface_spec);
    mir_surface_spec_release(surface_spec);

    ASSERT_THAT(surface, IsValid());

    /* TODO: When provide-event-fd lands, change this into a better test that actually
     * tests that the correct event handler is called.
     *
     * Without manual dispatch, it's racy to try and test that.
     */
    mir_surface_set_event_handler(surface, &dummy_event_handler_one, nullptr);
    mir_surface_set_event_handler(surface, &dummy_event_handler_two, nullptr);

    mir_surface_release_sync(surface);
    mir_connection_release(connection);
}

TEST_F(ClientLibrary, can_get_persistent_surface_id)
{
    auto connection = mir_connect_sync(new_connection().c_str(), __PRETTY_FUNCTION__);

    auto surface_spec = mir_connection_create_spec_for_normal_surface(connection,
                                                                      800, 600,
                                                                      mir_pixel_format_argb_8888);
    auto surface = mir_surface_create_sync(surface_spec);
    mir_surface_spec_release(surface_spec);

    ASSERT_THAT(surface, IsValid());

    auto surface_id = mir_surface_request_persistent_id_sync(surface);
<<<<<<< HEAD
    EXPECT_TRUE(mir_surface_id_is_valid(surface_id));

    mir_surface_release_sync(surface);
    mir_surface_id_release(surface_id);
    mir_connection_release(connection);
}

TEST_F(ClientLibrary, input_method_can_specify_foreign_surface_id)
{
    auto first_client = mir_connect_sync(new_connection().c_str(), "Regular Client");

    auto surface_spec = mir_connection_create_spec_for_normal_surface(first_client,
                                                                      800, 600,
                                                                      mir_pixel_format_argb_8888);
    auto main_surface = mir_surface_create_sync(surface_spec);
    mir_surface_spec_release(surface_spec);

    ASSERT_THAT(main_surface, IsValid());

    auto main_surface_id = mir_surface_request_persistent_id_sync(main_surface);
    ASSERT_TRUE(mir_surface_id_is_valid(main_surface_id));

    // Serialise & deserialise the ID
    auto im_parent_id = mir_surface_id_from_string(mir_surface_id_as_string(main_surface_id));

    auto im_client = mir_connect_sync(new_connection().c_str(), "IM Client");
    surface_spec = mir_connection_create_spec_for_input_method(im_client,
                                                               200, 20,
                                                               mir_pixel_format_argb_8888);
    MirRectangle attachment_rect {
        200,
        200,
        10,
        10
    };
    mir_surface_spec_attach_to_foreign_parent(surface_spec,
                                              im_parent_id,
                                              &attachment_rect,
                                              mir_edge_attachment_any);
    auto im_surface = mir_surface_create_sync(surface_spec);

    EXPECT_THAT(im_surface, IsValid());

    mir_surface_spec_release(surface_spec);
    mir_surface_id_release(main_surface_id);
    mir_surface_id_release(im_parent_id);
    mir_surface_release_sync(main_surface);
    mir_surface_release_sync(im_surface);
    mir_connection_release(first_client);
    mir_connection_release(im_client);
=======
    EXPECT_TRUE(mir_persistent_id_is_valid(surface_id));

    mir_surface_release_sync(surface);
    mir_persistent_id_release(surface_id);
    mir_connection_release(connection);
>>>>>>> ca15de27
}<|MERGE_RESOLUTION|>--- conflicted
+++ resolved
@@ -46,7 +46,6 @@
 #include <sys/types.h>
 #include <sys/stat.h>
 #include <fcntl.h>
-#include <uuid/uuid.h>
 
 #include <errno.h>
 
@@ -945,11 +944,10 @@
     ASSERT_THAT(surface, IsValid());
 
     auto surface_id = mir_surface_request_persistent_id_sync(surface);
-<<<<<<< HEAD
-    EXPECT_TRUE(mir_surface_id_is_valid(surface_id));
-
-    mir_surface_release_sync(surface);
-    mir_surface_id_release(surface_id);
+    EXPECT_TRUE(mir_persistent_id_is_valid(surface_id));
+
+    mir_surface_release_sync(surface);
+    mir_persistent_id_release(surface_id);
     mir_connection_release(connection);
 }
 
@@ -966,10 +964,10 @@
     ASSERT_THAT(main_surface, IsValid());
 
     auto main_surface_id = mir_surface_request_persistent_id_sync(main_surface);
-    ASSERT_TRUE(mir_surface_id_is_valid(main_surface_id));
+    ASSERT_TRUE(mir_persistent_id_is_valid(main_surface_id));
 
     // Serialise & deserialise the ID
-    auto im_parent_id = mir_surface_id_from_string(mir_surface_id_as_string(main_surface_id));
+    auto im_parent_id = mir_persistent_id_from_string(mir_persistent_id_as_string(main_surface_id));
 
     auto im_client = mir_connect_sync(new_connection().c_str(), "IM Client");
     surface_spec = mir_connection_create_spec_for_input_method(im_client,
@@ -990,17 +988,10 @@
     EXPECT_THAT(im_surface, IsValid());
 
     mir_surface_spec_release(surface_spec);
-    mir_surface_id_release(main_surface_id);
-    mir_surface_id_release(im_parent_id);
+    mir_persistent_id_release(main_surface_id);
+    mir_persistent_id_release(im_parent_id);
     mir_surface_release_sync(main_surface);
     mir_surface_release_sync(im_surface);
     mir_connection_release(first_client);
     mir_connection_release(im_client);
-=======
-    EXPECT_TRUE(mir_persistent_id_is_valid(surface_id));
-
-    mir_surface_release_sync(surface);
-    mir_persistent_id_release(surface_id);
-    mir_connection_release(connection);
->>>>>>> ca15de27
 }