--- conflicted
+++ resolved
@@ -121,14 +121,9 @@
             MirSurface* surf;
 
             create_surface.exec([&] {
-<<<<<<< HEAD
-                auto spec = mir_specify_window(connection, 800, 600,
-=======
-                auto spec = mir_create_normal_window_spec(
-                    connection,
-                    800, 600,
->>>>>>> 026148bf
-                    mir_pixel_format_xbgr_8888);
+                auto spec = mir_create_normal_window_spec(connection,
+									                      800, 600,
+                                                          mir_pixel_format_xbgr_8888);
                 surf = mir_surface_create_sync(spec);
                 mir_surface_spec_release(spec);
             });
