include(CMakeDependentOption)

<<<<<<< HEAD
include_directories(
  ${CMAKE_SOURCE_DIR}
  ${PROJECT_SOURCE_DIR}/include/cookie
  ${UMOCKDEV_INCLUDE_DIRS}
)

=======
>>>>>>> 3c68e61b
set(
  SOURCES

  server_configuration_wrapping.cpp
  server_configuration_options.cpp
  server_signal_handling.cpp
  test_application_not_responding_detection.cpp
  test_client_header_version.cpp
  test_client_input.cpp
  test_client_library.cpp
  test_client_library_callbacks.cpp
  test_client_library_old.cpp
  test_client_surface_events.cpp
  test_client_surface_swap_buffers.cpp
  test_command_line_handling.cpp
  test_client_surfaces.cpp
  test_custom_window_management.cpp
  test_custom_input_dispatcher.cpp
  test_server_shutdown.cpp
  test_client_focus_notification.cpp
  test_client_authorization.cpp
  test_nested_mir.cpp
  test_nested_input.cpp
  test_display_configuration.cpp
  test_surfaces_with_output_id.cpp
  test_server_disconnect.cpp
  test_prompt_session_client_api.cpp
  test_client_screencast.cpp
  test_client_surface_visibility.cpp
  test_buffer_stream_arrangement.cpp
  test_client_with_custom_display_config_deadlock.cpp
  test_server_without_active_outputs.cpp
  test_server_startup.cpp
  test_debug_api.cpp
  test_unresponsive_client.cpp
  test_client_platform_operation.cpp
  test_input_device_hub.cpp
  test_latency.cpp
  test_render_override.cpp
  test_surface_modifications.cpp
  test_surface_placement.cpp
  test_surface_morphing.cpp
  test_surface_specification.cpp
  test_system_compositor_window_manager.cpp
  test_session_mediator_report.cpp
)

if (MIR_TEST_PLATFORM STREQUAL "mesa-kms" OR MIR_TEST_PLATFORM STREQUAL "mesa-x11")
  list(APPEND SOURCES test_symbols_required_by_mesa.cpp)
endif()

add_subdirectory(throwback)

mir_add_wrapped_executable(
  mir_acceptance_tests

  ${SOURCES}
  $<TARGET_OBJECTS:acceptance-test-throwback>
)

mir_precompiled_header(mir_acceptance_tests ${CMAKE_CURRENT_SOURCE_DIR}/precompiled.hpp)

add_dependencies(mir_acceptance_tests GMock)

target_link_libraries(mir_acceptance_tests
  mir-test-assist

  mirclient
  mirclient-debug-extension
  mirserver

  ${UMOCKDEV_LIBRARIES}
  ${CMAKE_THREAD_LIBS_INIT} # Link in pthread.
)

CMAKE_DEPENDENT_OPTION(
  MIR_RUN_ACCEPTANCE_TESTS
  "Run acceptance tests as part of default testing"
  ON
  "MIR_BUILD_ACCEPTANCE_TESTS"
  OFF)

if (MIR_RUN_ACCEPTANCE_TESTS)
  mir_discover_tests_with_fd_leak_detection(mir_acceptance_tests)
endif (MIR_RUN_ACCEPTANCE_TESTS)<|MERGE_RESOLUTION|>--- conflicted
+++ resolved
@@ -1,14 +1,5 @@
 include(CMakeDependentOption)
 
-<<<<<<< HEAD
-include_directories(
-  ${CMAKE_SOURCE_DIR}
-  ${PROJECT_SOURCE_DIR}/include/cookie
-  ${UMOCKDEV_INCLUDE_DIRS}
-)
-
-=======
->>>>>>> 3c68e61b
 set(
   SOURCES
 
