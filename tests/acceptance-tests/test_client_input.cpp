/*
 * Copyright © 2013 Canonical Ltd.
 *
 * This program is free software: you can redistribute it and/or modify
 * it under the terms of the GNU General Public License version 3 as
 * published by the Free Software Foundation.
 *
 * This program is distributed in the hope that it will be useful,
 * but WITHOUT ANY WARRANTY; without even the implied warranty of
 * MERCHANTABILITY or FITNESS FOR A PARTICULAR PURPOSE.  See the
 * GNU General Public License for more details.
 *
 * You should have received a copy of the GNU General Public License
 * along with this program.  If not, see <http://www.gnu.org/licenses/>.
 *
 * Authored by: Robert Carr <robert.carr@canonical.com>
 */

#include "mir/graphics/display.h"

#include "src/server/input/android/android_input_manager.h"
#include "src/server/input/android/android_dispatcher_controller.h"

#include "mir_toolkit/mir_client_library.h"

#include "mir_test/fake_shared.h"
#include "mir_test/fake_event_hub_input_configuration.h"
#include "mir_test/fake_event_hub.h"
#include "mir_test/event_factory.h"
#include "mir_test/wait_condition.h"
#include "mir_test_framework/display_server_test_fixture.h"

#include <gtest/gtest.h>
#include <gmock/gmock.h>

#include <xkbcommon/xkbcommon.h>
#include <xkbcommon/xkbcommon-keysyms.h>

#include <thread>
#include <functional>

namespace mi = mir::input;
namespace mia = mi::android;
namespace mis = mi::synthesis;
namespace msh = mir::shell;
namespace mt = mir::test;
namespace mtd = mt::doubles;
namespace mtf = mir_test_framework;

namespace
{
    char const* const mir_test_socket = mtf::test_socket_file().c_str();
}

namespace
{

struct FocusNotifyingDispatcherController : public mia::DispatcherController
{
    FocusNotifyingDispatcherController(std::shared_ptr<mia::InputConfiguration> const& configuration,
                                       mt::WaitCondition &wait_condition)
      : DispatcherController(configuration),
        on_focus_set(wait_condition)
    {

    }
    
    void focus_changed(
        std::shared_ptr<mi::SessionTarget> const& session, std::shared_ptr<mi::SurfaceTarget> const& surface) override
    {
<<<<<<< HEAD
        DispatcherController::focus_changed(session, surface);
=======
        DispatcherController::set_input_focus_to(session, surface);
>>>>>>> 73267df0
        
        // We need a synchronization primitive inorder to halt test event injection
        // until after a surface has taken focus (lest the events be discarded).
        if (surface)
            on_focus_set.wake_up_everyone();
    }

    mt::WaitCondition &on_focus_set;
};

struct FakeInputServerConfiguration : public mir_test_framework::TestingServerConfiguration
{
    FakeInputServerConfiguration()
      : input_config(the_event_filters(), the_display(), std::shared_ptr<mi::CursorListener>())
    {
    }

    virtual void inject_input()
    {
    }
    
    void exec() override
    {
        input_injection_thread = std::thread([this]() -> void
        {
            on_focus_set.wait_for_at_most_seconds(10);
            fake_event_hub->synthesize_builtin_keyboard_added();
            fake_event_hub->synthesize_device_scan_complete();
            inject_input();
        });
    }
    
    void on_exit() override
    {
        input_injection_thread.join();
    }
    
    std::shared_ptr<mia::InputConfiguration> the_input_configuration() override
    {
        fake_event_hub = input_config.the_fake_event_hub();
        return mt::fake_shared(input_config);
    }
    
    std::shared_ptr<mi::InputManager> the_input_manager() override
    {
        return input_manager(
            [&]()
            {
                // Force usage of real input even in case of tests-use-real-input = false.
                return std::make_shared<mia::InputManager>(the_input_configuration());
            });
    }

<<<<<<< HEAD
    std::shared_ptr<msh::InputTargetListener>
    the_input_target_listener() override
    {
        return input_target_listener(
=======
    std::shared_ptr<msh::InputFocusSelector>
    the_input_focus_selector() override
    {
        return input_focus_selector(
>>>>>>> 73267df0
            [this]()
            {
                return std::make_shared<FocusNotifyingDispatcherController>(mt::fake_shared(input_config), on_focus_set);
            });
    }

    mtd::FakeEventHubInputConfiguration input_config;
    mia::FakeEventHub* fake_event_hub;
    mt::WaitCondition on_focus_set;
    std::thread input_injection_thread;
};


struct ClientConfigCommon : TestingClientConfiguration
{
    ClientConfigCommon() :
        connection(0),
        surface(0)
    {
    }

    static void connection_callback(MirConnection* connection, void* context)
    {
        ClientConfigCommon* config = reinterpret_cast<ClientConfigCommon *>(context);
        config->connection = connection;
    }

    static void create_surface_callback(MirSurface* surface, void* context)
    {
        ClientConfigCommon* config = reinterpret_cast<ClientConfigCommon *>(context);
        config->surface_created(surface);
    }

    static void release_surface_callback(MirSurface* surface, void* context)
    {
        ClientConfigCommon* config = reinterpret_cast<ClientConfigCommon *>(context);
        config->surface_released(surface);
    }

    virtual void connected(MirConnection* new_connection)
    {
        connection = new_connection;
    }

    virtual void surface_created(MirSurface* new_surface)
    {
        surface = new_surface;
    }

    virtual void surface_released(MirSurface* /* released_surface */)
    {
        surface = NULL;
    }

    MirConnection* connection;
    MirSurface* surface;
};

struct MockInputHandler
{
    MOCK_METHOD1(handle_key_down, void(MirEvent const*));
};

struct InputReceivingClient : ClientConfigCommon
{
    InputReceivingClient(int events_to_receive)
      : events_to_receive(events_to_receive),
        events_received(0)
    {
        assert(events_to_receive <= max_events_to_receive);
    }

    static void handle_input(MirSurface* /* surface */, MirEvent const* ev, void* context)
    {
        auto client = static_cast<InputReceivingClient *>(context);
        if (ev->key.action == 0)
        {
            client->handler->handle_key_down(ev);
            client->event_received[client->events_received].wake_up_everyone();
            client->events_received++;
        }
    }
    virtual void expect_input()
    {
    }

    void exec()
    {
        handler = std::make_shared<MockInputHandler>();

        expect_input();

        mir_wait_for(mir_connect(
            mir_test_socket,
            __PRETTY_FUNCTION__,
            connection_callback,
            this));
         ASSERT_TRUE(connection != NULL);
         MirSurfaceParameters const request_params =
         {
             __PRETTY_FUNCTION__,
             640, 480,
             mir_pixel_format_abgr_8888,
             mir_buffer_usage_hardware
         };
         MirEventDelegate const event_delegate =
         {
             handle_input,
             this
         };
         mir_wait_for(mir_surface_create(connection, &request_params, create_surface_callback, this));

         mir_surface_set_event_handler(surface, &event_delegate);


         for (int i = 0; i < events_to_receive; i++)
             event_received[i].wait_for_at_most_seconds(5);

         mir_surface_release_sync(surface);
         
         mir_connection_release(connection);

         // ClientConfiguration d'tor is not called on client side so we need this
         // in order to not leak the Mock object.
         handler.reset(); 
    }
    
    std::shared_ptr<MockInputHandler> handler;
    static int const max_events_to_receive = 3;
    mt::WaitCondition event_received[max_events_to_receive];
    
    int events_to_receive;
    int events_received;
};

}

using TestClientInput = BespokeDisplayServerTestFixture;

TEST_F(TestClientInput, clients_receive_key_input)
{
    using namespace ::testing;
    
    int const num_events_produced = 3;

    struct InputProducingServerConfiguration : FakeInputServerConfiguration
    {
        void inject_input()
        {
            // We send multiple events in order to verify the client is handling them
            // and server dispatch does not become backed up.
            for (int i = 0; i < num_events_produced; i++)
                fake_event_hub->synthesize_event(mis::a_key_down_event()
                                                 .of_scancode(KEY_ENTER));
        }
    } server_config;
    launch_server_process(server_config);
    
    struct KeyReceivingClient : InputReceivingClient
    {
        KeyReceivingClient() : InputReceivingClient(num_events_produced) {}
        void expect_input()
        {
            using namespace ::testing;
            EXPECT_CALL(*handler, handle_key_down(_)).Times(num_events_produced);
        }
    } client_config;
    launch_client_process(client_config);
}

namespace
{
MATCHER_P(KeyOfSymbol, keysym, "")
{
    if (static_cast<xkb_keysym_t>(arg->key.key_code) == (uint)keysym)
        return true;
    return false;
}
}

TEST_F(TestClientInput, clients_receive_us_english_mapped_keys)
{
    using namespace ::testing;
    
    struct InputProducingServerConfiguration : FakeInputServerConfiguration
    {
        void inject_input()
        {
            fake_event_hub->synthesize_event(mis::a_key_down_event()
                                             .of_scancode(KEY_LEFTSHIFT));
            fake_event_hub->synthesize_event(mis::a_key_down_event()
                                             .of_scancode(KEY_4));

            // Release the keys so we don't get repeat events.
            fake_event_hub->synthesize_event(mis::a_key_up_event()
                                             .of_scancode(KEY_4));
            fake_event_hub->synthesize_event(mis::a_key_up_event()
                                             .of_scancode(KEY_LEFTSHIFT));

        }
    } server_config;
    launch_server_process(server_config);
    
    struct KeyReceivingClient : InputReceivingClient
    {
        KeyReceivingClient() : InputReceivingClient(2) {}

        void expect_input()
        {
            using namespace ::testing;

            InSequence seq;
            EXPECT_CALL(*handler, handle_key_down(KeyOfSymbol(XKB_KEY_Shift_L))).Times(1);
            EXPECT_CALL(*handler, handle_key_down(KeyOfSymbol(XKB_KEY_dollar))).Times(1);
        }
    } client_config;
    launch_client_process(client_config);
}
<|MERGE_RESOLUTION|>--- conflicted
+++ resolved
@@ -68,11 +68,7 @@
     void focus_changed(
         std::shared_ptr<mi::SessionTarget> const& session, std::shared_ptr<mi::SurfaceTarget> const& surface) override
     {
-<<<<<<< HEAD
         DispatcherController::focus_changed(session, surface);
-=======
-        DispatcherController::set_input_focus_to(session, surface);
->>>>>>> 73267df0
         
         // We need a synchronization primitive inorder to halt test event injection
         // until after a surface has taken focus (lest the events be discarded).
@@ -126,17 +122,10 @@
             });
     }
 
-<<<<<<< HEAD
     std::shared_ptr<msh::InputTargetListener>
     the_input_target_listener() override
     {
-        return input_target_listener(
-=======
-    std::shared_ptr<msh::InputFocusSelector>
-    the_input_focus_selector() override
-    {
         return input_focus_selector(
->>>>>>> 73267df0
             [this]()
             {
                 return std::make_shared<FocusNotifyingDispatcherController>(mt::fake_shared(input_config), on_focus_set);
