--- conflicted
+++ resolved
@@ -157,13 +157,9 @@
     
     MirEvent ev;
     EXPECT_EQ(true, receiver.next_event(next_event_timeout, ev));
-<<<<<<< HEAD
-    EXPECT_EQ(MIR_INPUT_EVENT_TYPE_KEY, ev.type);
+
+    EXPECT_EQ(mir_event_type_key, ev.type);
     EXPECT_EQ(producer.testing_key_event_scan_code, ev.details.key.scan_code);
-=======
-    EXPECT_EQ(mir_event_type_key, ev.type);
-    EXPECT_EQ(producer.testing_key_event_key_code, ev.details.key.key_code);
->>>>>>> 791cb7c6
 }
 
 TEST_F(AndroidInputReceiverSetup, receiver_handles_events)
