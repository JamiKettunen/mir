--- conflicted
+++ resolved
@@ -679,11 +679,7 @@
 
 struct MockBufferFactory : mcl::AsyncBufferFactory
 {
-<<<<<<< HEAD
-    MOCK_METHOD1(generate_buffer, std::shared_ptr<mcl::Buffer>(mir::protobuf::Buffer const&));
-=======
     MOCK_METHOD1(generate_buffer, std::unique_ptr<mcl::Buffer>(mir::protobuf::Buffer const&));
->>>>>>> 6112900a
     MOCK_METHOD7(expect_buffer, void(
         std::shared_ptr<mcl::ClientBufferFactory> const&,
         MirPresentationChain*,
@@ -700,20 +696,6 @@
     int buffer_id(3);
     auto stream_map = std::make_shared<MockSurfaceMap>();
     auto mock_buffer_factory = std::make_shared<MockBufferFactory>();
-<<<<<<< HEAD
-    auto buf = std::make_shared<mcl::Buffer>(buffer_cb, nullptr, buffer_id, nullptr, nullptr, mir_buffer_usage_software);
-    EXPECT_CALL(*stream_map, buffer(buffer_id)).Times(1)
-       .WillOnce(Return(nullptr));
-    EXPECT_CALL(*mock_buffer_factory, generate_buffer(_))
-        .Times(1)
-        .WillOnce(Return(buf));
-    EXPECT_CALL(*stream_map, insert(buffer_id, buf))
-        .Times(1);
-
-    mir::protobuf::EventSequence seq;
-    auto request = seq.mutable_buffer_request();
-    request->mutable_id()->set_value(-1); 
-=======
     EXPECT_CALL(*stream_map, buffer(buffer_id)).Times(1)
        .WillOnce(Return(nullptr));
     EXPECT_CALL(*mock_buffer_factory, generate_buffer(_))
@@ -725,7 +707,6 @@
 
     mir::protobuf::EventSequence seq;
     auto request = seq.mutable_buffer_request();
->>>>>>> 6112900a
     request->mutable_buffer()->set_buffer_id(buffer_id);
 
     std::vector<uint8_t> send_buffer(static_cast<size_t>(seq.ByteSize()));
@@ -772,10 +753,6 @@
 
     mir::protobuf::EventSequence seq;
     auto request = seq.mutable_buffer_request();
-<<<<<<< HEAD
-    request->mutable_id()->set_value(-1); 
-=======
->>>>>>> 6112900a
     request->mutable_buffer()->set_buffer_id(buffer_id);
 
     std::vector<uint8_t> send_buffer(static_cast<size_t>(seq.ByteSize()));
