/*
 * Copyright © 2013 Canonical Ltd.
 *
 * This program is free software: you can redistribute it and/or modify
 * it under the terms of the GNU General Public License version 3 as
 * published by the Free Software Foundation.
 *
 * This program is distributed in the hope that it will be useful,
 * but WITHOUT ANY WARRANTY; without even the implied warranty of
 * MERCHANTABILITY or FITNESS FOR A PARTICULAR PURPOSE.  See the
 * GNU General Public License for more details.
 *
 * You should have received a copy of the GNU General Public License
 * along with this program.  If not, see <http://www.gnu.org/licenses/>.
 *
 * Authored by: Alexandros Frantzis <alexandros.frantzis@canonical.com>
 */

#include "mir/asio_main_loop.h"
#include "mir/time/high_resolution_clock.h"
#include "mir_test/pipe.h"
#include "mir_test/auto_unblock_thread.h"
<<<<<<< HEAD
#include "mir_test/signal.h"
=======
#include "mir_test/wait_object.h"
>>>>>>> f2ae9a17

#include <gtest/gtest.h>
#include <gmock/gmock.h>

#include <thread>
#include <atomic>
#include <functional>
#include <mutex>
#include <condition_variable>
#include <array>
#include <boost/throw_exception.hpp>

#include <sys/types.h>
#include <unistd.h>

namespace mt = mir::test;

namespace
{

class AsioMainLoopAlarmTest : public ::testing::Test
{
public:
    mir::AsioMainLoop ml;
    int call_count{0};
    mt::WaitObject wait;

    struct UnblockMainLoop : mt::AutoUnblockThread
    {
        UnblockMainLoop(mir::AsioMainLoop & loop)
            : mt::AutoUnblockThread([&loop]() {loop.stop();},
                                    [&loop]() {loop.run();})
        {}
    };
};

}

TEST(AsioMainLoopTest, signal_handled)
{
    int const signum{SIGUSR1};
    int handled_signum{0};

    mir::AsioMainLoop ml;

    ml.register_signal_handler(
        {signum},
        [&handled_signum, &ml](int sig)
        {
           handled_signum = sig;
           ml.stop();
        });

    kill(getpid(), signum);

    ml.run();

    ASSERT_EQ(signum, handled_signum);
}


TEST(AsioMainLoopTest, multiple_signals_handled)
{
    std::vector<int> const signals{SIGUSR1, SIGUSR2};
    size_t const num_signals_to_send{10};
    std::vector<int> handled_signals;
    std::atomic<unsigned int> num_handled_signals{0};

    mir::AsioMainLoop ml;

    ml.register_signal_handler(
        {signals[0], signals[1]},
        [&handled_signals, &num_handled_signals](int sig)
        {
           handled_signals.push_back(sig);
           ++num_handled_signals;
        });


    std::thread signal_sending_thread(
        [&ml, num_signals_to_send, &signals, &num_handled_signals]
        {
            for (size_t i = 0; i < num_signals_to_send; i++)
            {
                kill(getpid(), signals[i % signals.size()]);
                while (num_handled_signals <= i) std::this_thread::yield();
            }
            ml.stop();
        });

    ml.run();

    signal_sending_thread.join();

    ASSERT_EQ(num_signals_to_send, handled_signals.size());

    for (size_t i = 0; i < num_signals_to_send; i++)
        ASSERT_EQ(signals[i % signals.size()], handled_signals[i]) << " index " << i;
}

TEST(AsioMainLoopTest, all_registered_handlers_are_called)
{
    int const signum{SIGUSR1};
    std::vector<int> handled_signum{0,0,0};

    mir::AsioMainLoop ml;

    ml.register_signal_handler(
        {signum},
        [&handled_signum, &ml](int sig)
        {
            handled_signum[0] = sig;
            if (handled_signum[0] != 0 &&
                handled_signum[1] != 0 &&
                handled_signum[2] != 0)
            {
                ml.stop();
            }
        });

    ml.register_signal_handler(
        {signum},
        [&handled_signum, &ml](int sig)
        {
            handled_signum[1] = sig;
            if (handled_signum[0] != 0 &&
                handled_signum[1] != 0 &&
                handled_signum[2] != 0)
            {
                ml.stop();
            }
        });

    ml.register_signal_handler(
        {signum},
        [&handled_signum, &ml](int sig)
        {
            handled_signum[2] = sig;
            if (handled_signum[0] != 0 &&
                handled_signum[1] != 0 &&
                handled_signum[2] != 0)
            {
                ml.stop();
            }
        });

    kill(getpid(), signum);

    ml.run();

    ASSERT_EQ(signum, handled_signum[0]);
    ASSERT_EQ(signum, handled_signum[1]);
    ASSERT_EQ(signum, handled_signum[2]);
}

TEST(AsioMainLoopTest, fd_data_handled)
{
    mt::Pipe p;
    char const data_to_write{'a'};
    int handled_fd{0};
    char data_read{0};

    mir::AsioMainLoop ml;

    ml.register_fd_handler(
        {p.read_fd()},
        [&handled_fd, &data_read, &ml](int fd)
        {
            handled_fd = fd;
            EXPECT_EQ(1, read(fd, &data_read, 1));
            ml.stop();
        });

    EXPECT_EQ(1, write(p.write_fd(), &data_to_write, 1));

    ml.run();

    EXPECT_EQ(data_to_write, data_read);
}

TEST(AsioMainLoopTest, multiple_fds_with_single_handler_handled)
{
    std::vector<mt::Pipe> const pipes(2);
    size_t const num_elems_to_send{10};
    std::vector<int> handled_fds;
    std::vector<size_t> elems_read;
    std::atomic<unsigned int> num_handled_fds{0};

    mir::AsioMainLoop ml;

    ml.register_fd_handler(
        {pipes[0].read_fd(), pipes[1].read_fd()},
        [&handled_fds, &elems_read, &num_handled_fds](int fd)
        {
            handled_fds.push_back(fd);

            size_t i;
            EXPECT_EQ(static_cast<ssize_t>(sizeof(i)),
                      read(fd, &i, sizeof(i)));
            elems_read.push_back(i);

            ++num_handled_fds;
        });

    std::thread fd_writing_thread{
        [&ml, num_elems_to_send, &pipes, &num_handled_fds]
        {
            for (size_t i = 0; i < num_elems_to_send; i++)
            {
                EXPECT_EQ(static_cast<ssize_t>(sizeof(i)),
                          write(pipes[i % pipes.size()].write_fd(), &i, sizeof(i)));
                while (num_handled_fds <= i) std::this_thread::yield();
            }
            ml.stop();
        }};

    ml.run();

    fd_writing_thread.join();

    ASSERT_EQ(num_elems_to_send, handled_fds.size());
    ASSERT_EQ(num_elems_to_send, elems_read.size());

    for (size_t i = 0; i < num_elems_to_send; i++)
    {
        EXPECT_EQ(pipes[i % pipes.size()].read_fd(), handled_fds[i]) << " index " << i;
        EXPECT_EQ(i, elems_read[i]) << " index " << i;
    }
}

TEST(AsioMainLoopTest, multiple_fd_handlers_are_called)
{
    std::vector<mt::Pipe> const pipes(3);
    std::vector<int> const elems_to_send{10,11,12};
    std::vector<int> handled_fds{0,0,0};
    std::vector<int> elems_read{0,0,0};

    mir::AsioMainLoop ml;

    ml.register_fd_handler(
        {pipes[0].read_fd()},
        [&handled_fds, &elems_read, &ml](int fd)
        {
            EXPECT_EQ(static_cast<ssize_t>(sizeof(elems_read[0])),
                      read(fd, &elems_read[0], sizeof(elems_read[0])));
            handled_fds[0] = fd;
            if (handled_fds[0] != 0 &&
                handled_fds[1] != 0 &&
                handled_fds[2] != 0)
            {
                ml.stop();
            }
        });

    ml.register_fd_handler(
        {pipes[1].read_fd()},
        [&handled_fds, &elems_read, &ml](int fd)
        {
            EXPECT_EQ(static_cast<ssize_t>(sizeof(elems_read[1])),
                      read(fd, &elems_read[1], sizeof(elems_read[1])));
            handled_fds[1] = fd;
            if (handled_fds[0] != 0 &&
                handled_fds[1] != 0 &&
                handled_fds[2] != 0)
            {
                ml.stop();
            }
        });

    ml.register_fd_handler(
        {pipes[2].read_fd()},
        [&handled_fds, &elems_read, &ml](int fd)
        {
            EXPECT_EQ(static_cast<ssize_t>(sizeof(elems_read[2])),
                      read(fd, &elems_read[2], sizeof(elems_read[2])));
            handled_fds[2] = fd;
            if (handled_fds[0] != 0 &&
                handled_fds[1] != 0 &&
                handled_fds[2] != 0)
            {
                ml.stop();
            }
        });

    EXPECT_EQ(static_cast<ssize_t>(sizeof(elems_to_send[0])),
              write(pipes[0].write_fd(), &elems_to_send[0], sizeof(elems_to_send[0])));
    EXPECT_EQ(static_cast<ssize_t>(sizeof(elems_to_send[1])),
              write(pipes[1].write_fd(), &elems_to_send[1], sizeof(elems_to_send[1])));
    EXPECT_EQ(static_cast<ssize_t>(sizeof(elems_to_send[2])),
              write(pipes[2].write_fd(), &elems_to_send[2], sizeof(elems_to_send[2])));

    ml.run();

    EXPECT_EQ(pipes[0].read_fd(), handled_fds[0]);
    EXPECT_EQ(pipes[1].read_fd(), handled_fds[1]);
    EXPECT_EQ(pipes[2].read_fd(), handled_fds[2]);

    EXPECT_EQ(elems_to_send[0], elems_read[0]);
    EXPECT_EQ(elems_to_send[1], elems_read[1]);
    EXPECT_EQ(elems_to_send[2], elems_read[2]);
}

<<<<<<< HEAD
TEST(AsioMainLoopTest, main_loop_runs_until_stop_called)
{
    mir::AsioMainLoop ml;


    auto mainloop_started = std::make_shared<mt::Signal>();

    auto fire_on_mainloop_start = ml.notify_in(std::chrono::milliseconds{0},
                                               [mainloop_started]()
    {
        mainloop_started->raise();
    });

    mt::AutoUnblockThread runner([&ml]() { ml.stop(); },
                                 [&ml]() { ml.run(); });

    ASSERT_TRUE(mainloop_started->wait_for(std::chrono::milliseconds{10}));

    auto timer_fired = std::make_shared<mt::Signal>();
    auto alarm = ml.notify_in(std::chrono::milliseconds{10}, [timer_fired]
    {
        timer_fired->raise();
    });

    EXPECT_TRUE(timer_fired->wait_for(std::chrono::milliseconds{100}));
=======
TEST_F(AsioMainLoopAlarmTest, main_loop_runs_until_stop_called)
{
    std::mutex checkpoint_mutex;
    std::condition_variable checkpoint;
    bool hit_checkpoint{false};

    auto fire_on_mainloop_start = ml.notify_in(std::chrono::milliseconds{0},
                                               [&checkpoint_mutex, &checkpoint, &hit_checkpoint]()
    {
        std::unique_lock<decltype(checkpoint_mutex)> lock(checkpoint_mutex);
        hit_checkpoint = true;
        checkpoint.notify_all();
    });

    UnblockMainLoop unblocker(ml);

    {
        std::unique_lock<decltype(checkpoint_mutex)> lock(checkpoint_mutex);
        ASSERT_TRUE(checkpoint.wait_for(lock, std::chrono::milliseconds{10}, [&hit_checkpoint]() { return hit_checkpoint; }));
    }

    auto alarm = ml.notify_in(std::chrono::milliseconds{10}, [this]
    {
        wait.notify_ready();
    });

    EXPECT_NO_THROW(wait.wait_until_ready(std::chrono::milliseconds{50}));
>>>>>>> f2ae9a17

    ml.stop();
    // Main loop should be stopped now

<<<<<<< HEAD
    timer_fired = std::make_shared<mt::Signal>();
    auto should_not_fire =  ml.notify_in(std::chrono::milliseconds{0},
                                         [timer_fired]()
    {
        timer_fired->raise();
    });

    EXPECT_FALSE(timer_fired->wait_for(std::chrono::milliseconds{100}));
}

TEST(AsioMainLoopTest, alarm_fires_with_correct_delay)
{
    mir::AsioMainLoop ml;

    mt::AutoUnblockThread runner([&ml]() { ml.stop(); },
                                 [&ml]() { ml.run(); });

    auto timer_fired = std::make_shared<mt::Signal>();
    auto alarm = ml.notify_in(std::chrono::milliseconds{100}, [timer_fired]()
    {
        timer_fired->raise();
    });

    // Shouldn't fire before timeout
    EXPECT_FALSE(timer_fired->wait_for(std::chrono::milliseconds{50}));

    // Give a nice, long wait for our slow ARM valgrind friends
    EXPECT_TRUE(timer_fired->wait_for(std::chrono::milliseconds{200}));
}

TEST(AsioMainLoopTest, multiple_alarms_fire)
{
    mir::AsioMainLoop ml;

    mt::AutoUnblockThread runner([&ml]() { ml.stop(); },
                                 [&ml]() { ml.run(); });

    int const alarm_count{10};
    std::atomic<int> call_count{0};
    std::array<std::unique_ptr<mir::time::Alarm>, alarm_count> alarms;
    auto alarms_fired = std::make_shared<mt::Signal>();

    for (auto& alarm : alarms)
    {
        alarm = ml.notify_in(std::chrono::milliseconds{5}, [alarms_fired, &call_count]()
        {
            call_count++;
            if (call_count == alarm_count)
                alarms_fired->raise();
        });
    }

    EXPECT_TRUE(alarms_fired->wait_for(std::chrono::milliseconds{100}));
    for (auto& alarm : alarms)
        EXPECT_EQ(mir::time::Alarm::Triggered, alarm->state());
}


TEST(AsioMainLoopTest, alarm_changes_to_triggered_state)
{
    mir::AsioMainLoop ml;

    mt::AutoUnblockThread runner([&ml]() { ml.stop(); },
                                 [&ml]() { ml.run(); });

    auto alarm_fired = std::make_shared<mt::Signal>();
    auto alarm = ml.notify_in(std::chrono::milliseconds{5}, [alarm_fired]()
    {
        alarm_fired->raise();
    });

    ASSERT_TRUE(alarm_fired->wait_for(std::chrono::milliseconds{100}));

    EXPECT_EQ(mir::time::Alarm::Triggered, alarm->state());
}

TEST(AsioMainLoopTest, alarm_starts_in_pending_state)
{
    mir::AsioMainLoop ml;

    mt::AutoUnblockThread runner([&ml]() { ml.stop(); },
                                 [&ml]() { ml.run(); });

    auto alarm = ml.notify_in(std::chrono::milliseconds{5000}, [](){});

    EXPECT_EQ(mir::time::Alarm::Pending, alarm->state());
}

TEST(AsioMainLoopTest, cancelled_alarm_doesnt_fire)
{
    mir::AsioMainLoop ml;

    mt::AutoUnblockThread runner([&ml]() { ml.stop(); },
                                 [&ml]() { ml.run(); });
    auto alarm_fired = std::make_shared<mt::Signal>();

    auto alarm = ml.notify_in(std::chrono::milliseconds{100}, [alarm_fired]()
    {
        alarm_fired->raise();
    });

    EXPECT_TRUE(alarm->cancel());
    EXPECT_FALSE(alarm_fired->wait_for(std::chrono::milliseconds{300}));
    EXPECT_EQ(mir::time::Alarm::Cancelled, alarm->state());
}

TEST(AsioMainLoopTest, destroyed_alarm_doesnt_fire)
{
    mir::AsioMainLoop ml;

    mt::AutoUnblockThread runner([&ml]() { ml.stop(); },
                                 [&ml]() { ml.run(); });
    auto alarm_fired = std::make_shared<mt::Signal>();

    auto alarm = ml.notify_in(std::chrono::milliseconds{200}, [alarm_fired]()
    {
        alarm_fired->raise();
    });

    alarm.reset(nullptr);

    EXPECT_FALSE(alarm_fired->wait_for(std::chrono::milliseconds{300}));
}

TEST(AsioMainLoopTest, rescheduled_alarm_fires_again)
{
    mir::AsioMainLoop ml;

    mt::AutoUnblockThread runner([&ml]() { ml.stop(); },
                                 [&ml]() { ml.run(); });

    auto first_trigger = std::make_shared<mt::Signal>();
    auto second_trigger = std::make_shared<mt::Signal>();
    std::atomic<int> call_count{0};

    auto alarm = ml.notify_in(std::chrono::milliseconds{0}, [first_trigger, second_trigger, &call_count]()
    {
        auto prev_call_count = call_count++;
        if (prev_call_count == 0)
            first_trigger->raise();
        if (prev_call_count == 1)
            second_trigger->raise();
        if (prev_call_count > 1)
            FAIL() << "Alarm called too many times";
    });


    ASSERT_TRUE(first_trigger->wait_for(std::chrono::milliseconds{50}));

    ASSERT_EQ(mir::time::Alarm::Triggered, alarm->state());
    alarm->reschedule_in(std::chrono::milliseconds{100});
    EXPECT_EQ(mir::time::Alarm::Pending, alarm->state());

    EXPECT_TRUE(second_trigger->wait_for(std::chrono::milliseconds{500}));
    EXPECT_EQ(mir::time::Alarm::Triggered, alarm->state());
}

TEST(AsioMainLoopTest, rescheduled_alarm_cancels_previous_scheduling)
{
    mir::AsioMainLoop ml;

    mt::AutoUnblockThread runner([&ml]() { ml.stop(); },
                                 [&ml]() { ml.run(); });

    std::atomic<int> call_count{0};
    auto alarm_fired = std::make_shared<mt::Signal>();

    auto alarm = ml.notify_in(std::chrono::milliseconds{100}, [alarm_fired, &call_count]()
    {
        call_count++;
    });

    EXPECT_TRUE(alarm->reschedule_in(std::chrono::milliseconds{10}));
    EXPECT_EQ(mir::time::Alarm::Pending, alarm->state());

    std::this_thread::sleep_for(std::chrono::milliseconds{500});

    EXPECT_EQ(mir::time::Alarm::Triggered, alarm->state());
    EXPECT_EQ(1, call_count);
}

TEST(AsioMainLoopTest, alarm_fires_at_correct_time_point)
{
    mir::AsioMainLoop ml;
    mir::time::HighResolutionClock clock;

    mt::AutoUnblockThread runner([&ml]() { ml.stop(); },
                                 [&ml]() { ml.run(); });

    mir::time::Timestamp real_soon = clock.sample() + std::chrono::milliseconds{120};
    auto alarm_fired = std::make_shared<mt::Signal>();

    auto alarm = ml.notify_at(real_soon, [alarm_fired]()
    {
        alarm_fired->raise();
    });

    EXPECT_FALSE(alarm_fired->wait_until(real_soon - std::chrono::milliseconds{50}));
    EXPECT_TRUE(alarm_fired->wait_until(real_soon + std::chrono::milliseconds{50}));
=======
    hit_checkpoint = false;
    auto should_not_fire =  ml.notify_in(std::chrono::milliseconds{0},
                                         [&checkpoint_mutex, &checkpoint, &hit_checkpoint]()
    {
        std::unique_lock<decltype(checkpoint_mutex)> lock(checkpoint_mutex);
        hit_checkpoint = true;
        checkpoint.notify_all();
    });

    std::unique_lock<decltype(checkpoint_mutex)> lock(checkpoint_mutex);
    EXPECT_FALSE(checkpoint.wait_for(lock, std::chrono::milliseconds{50}, [&hit_checkpoint]() { return hit_checkpoint; }));
}

TEST_F(AsioMainLoopAlarmTest, alarm_fires_with_correct_delay)
{
    auto alarm = ml.notify_in(std::chrono::milliseconds{50}, [this]()
    {
        wait.notify_ready();
    });

    UnblockMainLoop unblocker(ml);

    EXPECT_NO_THROW(wait.wait_until_ready(std::chrono::milliseconds{100}));
}

TEST_F(AsioMainLoopAlarmTest, multiple_alarms_fire)
{
    int const alarm_count{10};
    std::atomic<int> call_count{0};
    std::array<std::unique_ptr<mir::time::Alarm>, alarm_count> alarms;

    for (auto& alarm : alarms)
    {
        alarm = ml.notify_in(std::chrono::milliseconds{50}, [this, &call_count]()
        {
            call_count.fetch_add(1);
            if (call_count == alarm_count)
                wait.notify_ready();
        });
    }

    UnblockMainLoop unblocker(ml);

    EXPECT_NO_THROW(wait.wait_until_ready(std::chrono::milliseconds{100}));
    for (auto& alarm : alarms)
        EXPECT_EQ(mir::time::Alarm::triggered, alarm->state());
}


TEST_F(AsioMainLoopAlarmTest, alarm_changes_to_triggered_state)
{
    auto alarm = ml.notify_in(std::chrono::milliseconds{50}, [this]()
    {
        wait.notify_ready();
    });

    UnblockMainLoop unblocker(ml);

    EXPECT_NO_THROW(wait.wait_until_ready(std::chrono::milliseconds{100}));

    EXPECT_EQ(mir::time::Alarm::triggered, alarm->state());
}

TEST_F(AsioMainLoopAlarmTest, alarm_starts_in_pending_state)
{
    auto alarm = ml.notify_in(std::chrono::milliseconds{50}, [this]() {});

    UnblockMainLoop unblocker(ml);

    EXPECT_EQ(mir::time::Alarm::pending, alarm->state());
}

TEST_F(AsioMainLoopAlarmTest, cancelled_alarm_doesnt_fire)
{
    auto alarm = ml.notify_in(std::chrono::milliseconds{200}, [this]()
    {
        wait.notify_ready();
    });

    UnblockMainLoop unblocker(ml);

    EXPECT_TRUE(alarm->cancel());
    EXPECT_THROW(wait.wait_until_ready(std::chrono::milliseconds{300}), std::runtime_error);
    EXPECT_EQ(mir::time::Alarm::cancelled, alarm->state());
}

TEST_F(AsioMainLoopAlarmTest, destroyed_alarm_doesnt_fire)
{
    auto alarm = ml.notify_in(std::chrono::milliseconds{200}, [this]()
    {
        wait.notify_ready();
    });

    UnblockMainLoop unblocker(ml);

    alarm.reset(nullptr);

    EXPECT_THROW(wait.wait_until_ready(std::chrono::milliseconds{300}), std::runtime_error);
}

TEST_F(AsioMainLoopAlarmTest, rescheduled_alarm_fires_again)
{
    std::mutex m;
    std::condition_variable called;

    auto alarm = ml.notify_in(std::chrono::milliseconds{0}, [this, &m, &called]()
    {
        std::unique_lock<decltype(m)> lock(m);
        call_count++;
        if (call_count == 2)
            wait.notify_ready();
        called.notify_all();
    });

    UnblockMainLoop unblocker(ml);

    {
        std::unique_lock<decltype(m)> lock(m);
        ASSERT_TRUE(called.wait_for(lock,
                                    std::chrono::milliseconds{50},
                                    [this](){ return call_count == 1; }));
    }

    ASSERT_EQ(mir::time::Alarm::triggered, alarm->state());
    alarm->reschedule_in(std::chrono::milliseconds{100});
    EXPECT_EQ(mir::time::Alarm::pending, alarm->state());

    EXPECT_NO_THROW(wait.wait_until_ready(std::chrono::milliseconds{500}));
    EXPECT_EQ(mir::time::Alarm::triggered, alarm->state());
}

TEST_F(AsioMainLoopAlarmTest, rescheduled_alarm_cancels_previous_scheduling)
{
    auto alarm = ml.notify_in(std::chrono::milliseconds{100}, [this]()
    {
        call_count++;
        wait.notify_ready();
    });

    UnblockMainLoop unblocker(ml);

    EXPECT_TRUE(alarm->reschedule_in(std::chrono::milliseconds{150}));
    EXPECT_EQ(mir::time::Alarm::pending, alarm->state());

    EXPECT_NO_THROW(wait.wait_until_ready(std::chrono::milliseconds{500}));
    EXPECT_EQ(mir::time::Alarm::triggered, alarm->state());
    EXPECT_EQ(1, call_count);
}

TEST_F(AsioMainLoopAlarmTest, alarm_fires_at_correct_time_point)
{
    mir::time::HighResolutionClock clock;

    mir::time::Timestamp real_soon = clock.sample() + std::chrono::microseconds{120};

    auto alarm = ml.notify_at(real_soon, [this]() { wait.notify_ready(); });

    UnblockMainLoop unblocker(ml);

    EXPECT_NO_THROW(wait.wait_until_ready(std::chrono::milliseconds{200}));
}

TEST(AsioMainLoopTest, dispatches_action)
{
    using namespace testing;

    mir::AsioMainLoop ml;
    int num_actions{0};
    int const owner{0};

    ml.enqueue(
        &owner,
        [&]
        {
            ++num_actions;
            ml.stop();
        });

    ml.run();

    EXPECT_THAT(num_actions, Eq(1));
}

TEST(AsioMainLoopTest, dispatches_multiple_actions_in_order)
{
    using namespace testing;

    mir::AsioMainLoop ml;
    int const num_actions{5};
    std::vector<int> actions;
    int const owner{0};

    for (int i = 0; i < num_actions; ++i)
    {
        ml.enqueue(
            &owner,
            [&,i]
            {
                actions.push_back(i);
                if (i == num_actions - 1)
                    ml.stop();
            });
    }

    ml.run();

    ASSERT_THAT(actions.size(), Eq(num_actions));
    for (int i = 0; i < num_actions; ++i)
        EXPECT_THAT(actions[i], Eq(i)) << "i = " << i;
}

TEST(AsioMainLoopTest, does_not_dispatch_paused_actions)
{
    using namespace testing;

    mir::AsioMainLoop ml;
    std::vector<int> actions;
    int const owner1{0};
    int const owner2{0};

    ml.enqueue(
        &owner1,
        [&]
        {
            int const id = 0;
            actions.push_back(id);
        });

    ml.enqueue(
        &owner2,
        [&]
        {
            int const id = 1;
            actions.push_back(id);
        });

    ml.enqueue(
        &owner1,
        [&]
        {
            int const id = 2;
            actions.push_back(id);
        });

    ml.enqueue(
        &owner2,
        [&]
        {
            int const id = 3;
            actions.push_back(id);
            ml.stop();
        });

    ml.pause_processing_for(&owner1);

    ml.run();

    ASSERT_THAT(actions.size(), Eq(2));
    EXPECT_THAT(actions[0], Eq(1));
    EXPECT_THAT(actions[1], Eq(3));
}

TEST(AsioMainLoopTest, dispatches_resumed_actions)
{
    using namespace testing;

    mir::AsioMainLoop ml;
    std::vector<int> actions;
    void const* const owner1_ptr{&actions};
    int const owner2{0};

    ml.enqueue(
        owner1_ptr,
        [&]
        {
            int const id = 0;
            actions.push_back(id);
            ml.stop();
        });

    ml.enqueue(
        &owner2,
        [&]
        {
            int const id = 1;
            actions.push_back(id);
            ml.resume_processing_for(owner1_ptr);
        });

    ml.pause_processing_for(owner1_ptr);

    ml.run();

    ASSERT_THAT(actions.size(), Eq(2));
    EXPECT_THAT(actions[0], Eq(1));
    EXPECT_THAT(actions[1], Eq(0));
}

TEST(AsioMainLoopTest, handles_enqueue_from_within_action)
{
    using namespace testing;

    mir::AsioMainLoop ml;
    std::vector<int> actions;
    int const num_actions{10};
    void const* const owner{&num_actions};

    ml.enqueue(
        owner,
        [&]
        {
            int const id = 0;
            actions.push_back(id);
            
            for (int i = 1; i < num_actions; ++i)
            {
                ml.enqueue(
                    owner,
                    [&,i]
                    {
                        actions.push_back(i);
                        if (i == num_actions - 1)
                            ml.stop();
                    });
            }
        });

    ml.run();

    ASSERT_THAT(actions.size(), Eq(num_actions));
    for (int i = 0; i < num_actions; ++i)
        EXPECT_THAT(actions[i], Eq(i)) << "i = " << i;
>>>>>>> f2ae9a17
}<|MERGE_RESOLUTION|>--- conflicted
+++ resolved
@@ -20,11 +20,8 @@
 #include "mir/time/high_resolution_clock.h"
 #include "mir_test/pipe.h"
 #include "mir_test/auto_unblock_thread.h"
-<<<<<<< HEAD
 #include "mir_test/signal.h"
-=======
 #include "mir_test/wait_object.h"
->>>>>>> f2ae9a17
 
 #include <gtest/gtest.h>
 #include <gmock/gmock.h>
@@ -327,12 +324,8 @@
     EXPECT_EQ(elems_to_send[2], elems_read[2]);
 }
 
-<<<<<<< HEAD
-TEST(AsioMainLoopTest, main_loop_runs_until_stop_called)
-{
-    mir::AsioMainLoop ml;
-
-
+TEST_F(AsioMainLoopAlarmTest, main_loop_runs_until_stop_called)
+{
     auto mainloop_started = std::make_shared<mt::Signal>();
 
     auto fire_on_mainloop_start = ml.notify_in(std::chrono::milliseconds{0},
@@ -341,8 +334,7 @@
         mainloop_started->raise();
     });
 
-    mt::AutoUnblockThread runner([&ml]() { ml.stop(); },
-                                 [&ml]() { ml.run(); });
+    UnblockMainLoop unblocker(ml);
 
     ASSERT_TRUE(mainloop_started->wait_for(std::chrono::milliseconds{10}));
 
@@ -353,40 +345,10 @@
     });
 
     EXPECT_TRUE(timer_fired->wait_for(std::chrono::milliseconds{100}));
-=======
-TEST_F(AsioMainLoopAlarmTest, main_loop_runs_until_stop_called)
-{
-    std::mutex checkpoint_mutex;
-    std::condition_variable checkpoint;
-    bool hit_checkpoint{false};
-
-    auto fire_on_mainloop_start = ml.notify_in(std::chrono::milliseconds{0},
-                                               [&checkpoint_mutex, &checkpoint, &hit_checkpoint]()
-    {
-        std::unique_lock<decltype(checkpoint_mutex)> lock(checkpoint_mutex);
-        hit_checkpoint = true;
-        checkpoint.notify_all();
-    });
-
-    UnblockMainLoop unblocker(ml);
-
-    {
-        std::unique_lock<decltype(checkpoint_mutex)> lock(checkpoint_mutex);
-        ASSERT_TRUE(checkpoint.wait_for(lock, std::chrono::milliseconds{10}, [&hit_checkpoint]() { return hit_checkpoint; }));
-    }
-
-    auto alarm = ml.notify_in(std::chrono::milliseconds{10}, [this]
-    {
-        wait.notify_ready();
-    });
-
-    EXPECT_NO_THROW(wait.wait_until_ready(std::chrono::milliseconds{50}));
->>>>>>> f2ae9a17
 
     ml.stop();
     // Main loop should be stopped now
 
-<<<<<<< HEAD
     timer_fired = std::make_shared<mt::Signal>();
     auto should_not_fire =  ml.notify_in(std::chrono::milliseconds{0},
                                          [timer_fired]()
@@ -397,12 +359,9 @@
     EXPECT_FALSE(timer_fired->wait_for(std::chrono::milliseconds{100}));
 }
 
-TEST(AsioMainLoopTest, alarm_fires_with_correct_delay)
-{
-    mir::AsioMainLoop ml;
-
-    mt::AutoUnblockThread runner([&ml]() { ml.stop(); },
-                                 [&ml]() { ml.run(); });
+TEST_F(AsioMainLoopAlarmTest, alarm_fires_with_correct_delay)
+{
+    UnblockMainLoop unblocker(ml);
 
     auto timer_fired = std::make_shared<mt::Signal>();
     auto alarm = ml.notify_in(std::chrono::milliseconds{100}, [timer_fired]()
@@ -417,16 +376,12 @@
     EXPECT_TRUE(timer_fired->wait_for(std::chrono::milliseconds{200}));
 }
 
-TEST(AsioMainLoopTest, multiple_alarms_fire)
-{
-    mir::AsioMainLoop ml;
-
-    mt::AutoUnblockThread runner([&ml]() { ml.stop(); },
-                                 [&ml]() { ml.run(); });
-
+TEST_F(AsioMainLoopAlarmTest, multiple_alarms_fire)
+{
     int const alarm_count{10};
     std::atomic<int> call_count{0};
     std::array<std::unique_ptr<mir::time::Alarm>, alarm_count> alarms;
+
     auto alarms_fired = std::make_shared<mt::Signal>();
 
     for (auto& alarm : alarms)
@@ -439,48 +394,41 @@
         });
     }
 
+    UnblockMainLoop unblocker(ml);
+
     EXPECT_TRUE(alarms_fired->wait_for(std::chrono::milliseconds{100}));
+
     for (auto& alarm : alarms)
-        EXPECT_EQ(mir::time::Alarm::Triggered, alarm->state());
-}
-
-
-TEST(AsioMainLoopTest, alarm_changes_to_triggered_state)
-{
-    mir::AsioMainLoop ml;
-
-    mt::AutoUnblockThread runner([&ml]() { ml.stop(); },
-                                 [&ml]() { ml.run(); });
-
+        EXPECT_EQ(mir::time::Alarm::triggered, alarm->state());
+}
+
+TEST_F(AsioMainLoopAlarmTest, alarm_changes_to_triggered_state)
+{
     auto alarm_fired = std::make_shared<mt::Signal>();
     auto alarm = ml.notify_in(std::chrono::milliseconds{5}, [alarm_fired]()
     {
         alarm_fired->raise();
     });
 
+    UnblockMainLoop unblocker(ml);
+
     ASSERT_TRUE(alarm_fired->wait_for(std::chrono::milliseconds{100}));
 
-    EXPECT_EQ(mir::time::Alarm::Triggered, alarm->state());
-}
-
-TEST(AsioMainLoopTest, alarm_starts_in_pending_state)
-{
-    mir::AsioMainLoop ml;
-
-    mt::AutoUnblockThread runner([&ml]() { ml.stop(); },
-                                 [&ml]() { ml.run(); });
+    EXPECT_EQ(mir::time::Alarm::triggered, alarm->state());
+}
+
+TEST_F(AsioMainLoopAlarmTest, alarm_starts_in_pending_state)
+{
+    UnblockMainLoop unblocker(ml);
 
     auto alarm = ml.notify_in(std::chrono::milliseconds{5000}, [](){});
 
-    EXPECT_EQ(mir::time::Alarm::Pending, alarm->state());
-}
-
-TEST(AsioMainLoopTest, cancelled_alarm_doesnt_fire)
-{
-    mir::AsioMainLoop ml;
-
-    mt::AutoUnblockThread runner([&ml]() { ml.stop(); },
-                                 [&ml]() { ml.run(); });
+    EXPECT_EQ(mir::time::Alarm::pending, alarm->state());
+}
+
+TEST_F(AsioMainLoopAlarmTest, cancelled_alarm_doesnt_fire)
+{
+    UnblockMainLoop unblocker(ml);
     auto alarm_fired = std::make_shared<mt::Signal>();
 
     auto alarm = ml.notify_in(std::chrono::milliseconds{100}, [alarm_fired]()
@@ -489,16 +437,13 @@
     });
 
     EXPECT_TRUE(alarm->cancel());
+
     EXPECT_FALSE(alarm_fired->wait_for(std::chrono::milliseconds{300}));
-    EXPECT_EQ(mir::time::Alarm::Cancelled, alarm->state());
-}
-
-TEST(AsioMainLoopTest, destroyed_alarm_doesnt_fire)
-{
-    mir::AsioMainLoop ml;
-
-    mt::AutoUnblockThread runner([&ml]() { ml.stop(); },
-                                 [&ml]() { ml.run(); });
+    EXPECT_EQ(mir::time::Alarm::cancelled, alarm->state());
+}
+
+TEST_F(AsioMainLoopAlarmTest, destroyed_alarm_doesnt_fire)
+{
     auto alarm_fired = std::make_shared<mt::Signal>();
 
     auto alarm = ml.notify_in(std::chrono::milliseconds{200}, [alarm_fired]()
@@ -506,18 +451,15 @@
         alarm_fired->raise();
     });
 
+    UnblockMainLoop unblocker(ml);
+
     alarm.reset(nullptr);
 
     EXPECT_FALSE(alarm_fired->wait_for(std::chrono::milliseconds{300}));
 }
 
-TEST(AsioMainLoopTest, rescheduled_alarm_fires_again)
-{
-    mir::AsioMainLoop ml;
-
-    mt::AutoUnblockThread runner([&ml]() { ml.stop(); },
-                                 [&ml]() { ml.run(); });
-
+TEST_F(AsioMainLoopAlarmTest, rescheduled_alarm_fires_again)
+{
     auto first_trigger = std::make_shared<mt::Signal>();
     auto second_trigger = std::make_shared<mt::Signal>();
     std::atomic<int> call_count{0};
@@ -533,220 +475,56 @@
             FAIL() << "Alarm called too many times";
     });
 
+    UnblockMainLoop unblocker(ml);
 
     ASSERT_TRUE(first_trigger->wait_for(std::chrono::milliseconds{50}));
-
-    ASSERT_EQ(mir::time::Alarm::Triggered, alarm->state());
+    ASSERT_EQ(mir::time::Alarm::triggered, alarm->state());
+
+
     alarm->reschedule_in(std::chrono::milliseconds{100});
-    EXPECT_EQ(mir::time::Alarm::Pending, alarm->state());
+
+    EXPECT_EQ(mir::time::Alarm::pending, alarm->state());
 
     EXPECT_TRUE(second_trigger->wait_for(std::chrono::milliseconds{500}));
-    EXPECT_EQ(mir::time::Alarm::Triggered, alarm->state());
-}
-
-TEST(AsioMainLoopTest, rescheduled_alarm_cancels_previous_scheduling)
-{
-    mir::AsioMainLoop ml;
-
-    mt::AutoUnblockThread runner([&ml]() { ml.stop(); },
-                                 [&ml]() { ml.run(); });
-
+    EXPECT_EQ(mir::time::Alarm::triggered, alarm->state());
+}
+
+TEST_F(AsioMainLoopAlarmTest, rescheduled_alarm_cancels_previous_scheduling)
+{
     std::atomic<int> call_count{0};
-    auto alarm_fired = std::make_shared<mt::Signal>();
-
-    auto alarm = ml.notify_in(std::chrono::milliseconds{100}, [alarm_fired, &call_count]()
+
+    auto alarm = ml.notify_in(std::chrono::milliseconds{50}, [&call_count]()
     {
         call_count++;
     });
 
+    UnblockMainLoop unblocker(ml);
+
     EXPECT_TRUE(alarm->reschedule_in(std::chrono::milliseconds{10}));
-    EXPECT_EQ(mir::time::Alarm::Pending, alarm->state());
-
-    std::this_thread::sleep_for(std::chrono::milliseconds{500});
-
-    EXPECT_EQ(mir::time::Alarm::Triggered, alarm->state());
+    EXPECT_EQ(mir::time::Alarm::pending, alarm->state());
+
+    std::this_thread::sleep_for(std::chrono::milliseconds{200});
+
+    EXPECT_EQ(mir::time::Alarm::triggered, alarm->state());
     EXPECT_EQ(1, call_count);
 }
 
-TEST(AsioMainLoopTest, alarm_fires_at_correct_time_point)
-{
-    mir::AsioMainLoop ml;
+TEST_F(AsioMainLoopAlarmTest, alarm_fires_at_correct_time_point)
+{
     mir::time::HighResolutionClock clock;
-
-    mt::AutoUnblockThread runner([&ml]() { ml.stop(); },
-                                 [&ml]() { ml.run(); });
 
     mir::time::Timestamp real_soon = clock.sample() + std::chrono::milliseconds{120};
     auto alarm_fired = std::make_shared<mt::Signal>();
 
     auto alarm = ml.notify_at(real_soon, [alarm_fired]()
-    {
+    {			     
         alarm_fired->raise();
     });
+
+    UnblockMainLoop unblocker(ml);
 
     EXPECT_FALSE(alarm_fired->wait_until(real_soon - std::chrono::milliseconds{50}));
     EXPECT_TRUE(alarm_fired->wait_until(real_soon + std::chrono::milliseconds{50}));
-=======
-    hit_checkpoint = false;
-    auto should_not_fire =  ml.notify_in(std::chrono::milliseconds{0},
-                                         [&checkpoint_mutex, &checkpoint, &hit_checkpoint]()
-    {
-        std::unique_lock<decltype(checkpoint_mutex)> lock(checkpoint_mutex);
-        hit_checkpoint = true;
-        checkpoint.notify_all();
-    });
-
-    std::unique_lock<decltype(checkpoint_mutex)> lock(checkpoint_mutex);
-    EXPECT_FALSE(checkpoint.wait_for(lock, std::chrono::milliseconds{50}, [&hit_checkpoint]() { return hit_checkpoint; }));
-}
-
-TEST_F(AsioMainLoopAlarmTest, alarm_fires_with_correct_delay)
-{
-    auto alarm = ml.notify_in(std::chrono::milliseconds{50}, [this]()
-    {
-        wait.notify_ready();
-    });
-
-    UnblockMainLoop unblocker(ml);
-
-    EXPECT_NO_THROW(wait.wait_until_ready(std::chrono::milliseconds{100}));
-}
-
-TEST_F(AsioMainLoopAlarmTest, multiple_alarms_fire)
-{
-    int const alarm_count{10};
-    std::atomic<int> call_count{0};
-    std::array<std::unique_ptr<mir::time::Alarm>, alarm_count> alarms;
-
-    for (auto& alarm : alarms)
-    {
-        alarm = ml.notify_in(std::chrono::milliseconds{50}, [this, &call_count]()
-        {
-            call_count.fetch_add(1);
-            if (call_count == alarm_count)
-                wait.notify_ready();
-        });
-    }
-
-    UnblockMainLoop unblocker(ml);
-
-    EXPECT_NO_THROW(wait.wait_until_ready(std::chrono::milliseconds{100}));
-    for (auto& alarm : alarms)
-        EXPECT_EQ(mir::time::Alarm::triggered, alarm->state());
-}
-
-
-TEST_F(AsioMainLoopAlarmTest, alarm_changes_to_triggered_state)
-{
-    auto alarm = ml.notify_in(std::chrono::milliseconds{50}, [this]()
-    {
-        wait.notify_ready();
-    });
-
-    UnblockMainLoop unblocker(ml);
-
-    EXPECT_NO_THROW(wait.wait_until_ready(std::chrono::milliseconds{100}));
-
-    EXPECT_EQ(mir::time::Alarm::triggered, alarm->state());
-}
-
-TEST_F(AsioMainLoopAlarmTest, alarm_starts_in_pending_state)
-{
-    auto alarm = ml.notify_in(std::chrono::milliseconds{50}, [this]() {});
-
-    UnblockMainLoop unblocker(ml);
-
-    EXPECT_EQ(mir::time::Alarm::pending, alarm->state());
-}
-
-TEST_F(AsioMainLoopAlarmTest, cancelled_alarm_doesnt_fire)
-{
-    auto alarm = ml.notify_in(std::chrono::milliseconds{200}, [this]()
-    {
-        wait.notify_ready();
-    });
-
-    UnblockMainLoop unblocker(ml);
-
-    EXPECT_TRUE(alarm->cancel());
-    EXPECT_THROW(wait.wait_until_ready(std::chrono::milliseconds{300}), std::runtime_error);
-    EXPECT_EQ(mir::time::Alarm::cancelled, alarm->state());
-}
-
-TEST_F(AsioMainLoopAlarmTest, destroyed_alarm_doesnt_fire)
-{
-    auto alarm = ml.notify_in(std::chrono::milliseconds{200}, [this]()
-    {
-        wait.notify_ready();
-    });
-
-    UnblockMainLoop unblocker(ml);
-
-    alarm.reset(nullptr);
-
-    EXPECT_THROW(wait.wait_until_ready(std::chrono::milliseconds{300}), std::runtime_error);
-}
-
-TEST_F(AsioMainLoopAlarmTest, rescheduled_alarm_fires_again)
-{
-    std::mutex m;
-    std::condition_variable called;
-
-    auto alarm = ml.notify_in(std::chrono::milliseconds{0}, [this, &m, &called]()
-    {
-        std::unique_lock<decltype(m)> lock(m);
-        call_count++;
-        if (call_count == 2)
-            wait.notify_ready();
-        called.notify_all();
-    });
-
-    UnblockMainLoop unblocker(ml);
-
-    {
-        std::unique_lock<decltype(m)> lock(m);
-        ASSERT_TRUE(called.wait_for(lock,
-                                    std::chrono::milliseconds{50},
-                                    [this](){ return call_count == 1; }));
-    }
-
-    ASSERT_EQ(mir::time::Alarm::triggered, alarm->state());
-    alarm->reschedule_in(std::chrono::milliseconds{100});
-    EXPECT_EQ(mir::time::Alarm::pending, alarm->state());
-
-    EXPECT_NO_THROW(wait.wait_until_ready(std::chrono::milliseconds{500}));
-    EXPECT_EQ(mir::time::Alarm::triggered, alarm->state());
-}
-
-TEST_F(AsioMainLoopAlarmTest, rescheduled_alarm_cancels_previous_scheduling)
-{
-    auto alarm = ml.notify_in(std::chrono::milliseconds{100}, [this]()
-    {
-        call_count++;
-        wait.notify_ready();
-    });
-
-    UnblockMainLoop unblocker(ml);
-
-    EXPECT_TRUE(alarm->reschedule_in(std::chrono::milliseconds{150}));
-    EXPECT_EQ(mir::time::Alarm::pending, alarm->state());
-
-    EXPECT_NO_THROW(wait.wait_until_ready(std::chrono::milliseconds{500}));
-    EXPECT_EQ(mir::time::Alarm::triggered, alarm->state());
-    EXPECT_EQ(1, call_count);
-}
-
-TEST_F(AsioMainLoopAlarmTest, alarm_fires_at_correct_time_point)
-{
-    mir::time::HighResolutionClock clock;
-
-    mir::time::Timestamp real_soon = clock.sample() + std::chrono::microseconds{120};
-
-    auto alarm = ml.notify_at(real_soon, [this]() { wait.notify_ready(); });
-
-    UnblockMainLoop unblocker(ml);
-
-    EXPECT_NO_THROW(wait.wait_until_ready(std::chrono::milliseconds{200}));
 }
 
 TEST(AsioMainLoopTest, dispatches_action)
@@ -919,5 +697,4 @@
     ASSERT_THAT(actions.size(), Eq(num_actions));
     for (int i = 0; i < num_actions; ++i)
         EXPECT_THAT(actions[i], Eq(i)) << "i = " << i;
->>>>>>> f2ae9a17
 }