/*
 * Copyright © 2012 Canonical Ltd.
 *
 * This program is free software: you can redistribute it and/or modify
 * it under the terms of the GNU General Public License version 3 as
 * published by the Free Software Foundation.
 *
 * This program is distributed in the hope that it will be useful,
 * but WITHOUT ANY WARRANTY; without even the implied warranty of
 * MERCHANTABILITY or FITNESS FOR A PARTICULAR PURPOSE.  See the
 * GNU General Public License for more details.
 *
 * You should have received a copy of the GNU General Public License
 * along with this program.  If not, see <http://www.gnu.org/licenses/>.
 *
 * Authored by: Alexandros Frantzis <alexandros.frantzis@canonical.com>
 */

#include "mir/graphics/graphic_buffer_allocator.h"
#include "mir/frontend/session_mediator_report.h"
#include "mir/frontend/session_mediator.h"
#include "mir/frontend/resource_cache.h"
#include "mir/shell/application_session.h"
#include "mir/frontend/shell.h"
#include "mir/shell/surface_creation_parameters.h"
#include "mir/graphics/display.h"
#include "mir/graphics/platform.h"
#include "mir/graphics/platform_ipc_package.h"

#include "mir_test_doubles/null_display_changer.h"
#include "mir_test_doubles/mock_session.h"
#include "mir_test_doubles/stub_shell.h"
#include "mir_test_doubles/null_platform.h"
#include "mir_test_doubles/null_event_sink.h"

#include <gtest/gtest.h>

#include <stdexcept>

namespace mf = mir::frontend;
namespace mg = mir::graphics;
namespace geom = mir::geometry;
namespace mp = mir::protobuf;
namespace msh = mir::shell;
namespace mtd = mir::test::doubles;

namespace
{

class StubGraphicBufferAllocator : public mg::GraphicBufferAllocator
{
public:
    std::shared_ptr<mg::Buffer> alloc_buffer(mg::BufferProperties const&)
    {
        return std::shared_ptr<mg::Buffer>();
    }

    virtual std::vector<geom::PixelFormat> supported_pixel_formats()
    {
        return std::vector<geom::PixelFormat>();
    }
};

struct SessionMediatorAndroidTest : public ::testing::Test
{
    SessionMediatorAndroidTest()
        : shell{std::make_shared<mtd::StubShell>()},
          graphics_platform{std::make_shared<mtd::NullPlatform>()},
          display_changer{std::make_shared<mtd::NullDisplayChanger>()},
          buffer_allocator{std::make_shared<StubGraphicBufferAllocator>()},
          report{std::make_shared<mf::NullSessionMediatorReport>()},
          resource_cache{std::make_shared<mf::ResourceCache>()},
          mediator{shell, graphics_platform, display_changer,
                   buffer_allocator, report,
                   std::make_shared<mtd::NullEventSink>(),
                   resource_cache},
          null_callback{google::protobuf::NewPermanentCallback(google::protobuf::DoNothing)}
    {
    }

    std::shared_ptr<mtd::StubShell> const shell;
    std::shared_ptr<mtd::NullPlatform> const graphics_platform;
<<<<<<< HEAD
    std::shared_ptr<msh::DisplayChanger> const display_changer;
    std::shared_ptr<mc::GraphicBufferAllocator> const buffer_allocator;
=======
    std::shared_ptr<mg::Display> const graphics_display;
    std::shared_ptr<mg::GraphicBufferAllocator> const buffer_allocator;
>>>>>>> 1f667352
    std::shared_ptr<mf::SessionMediatorReport> const report;
    std::shared_ptr<mf::ResourceCache> const resource_cache;
    mf::SessionMediator mediator;

    std::unique_ptr<google::protobuf::Closure> null_callback;
};

}

TEST_F(SessionMediatorAndroidTest, drm_auth_magic_throws)
{
    mp::ConnectParameters connect_parameters;
    mp::Connection connection;

    mediator.connect(nullptr, &connect_parameters, &connection, null_callback.get());

    mp::DRMMagic magic;
    magic.set_magic(0x10111213);

    EXPECT_THROW({
        mediator.drm_auth_magic(nullptr, &magic, nullptr, null_callback.get());
    }, std::logic_error);
}<|MERGE_RESOLUTION|>--- conflicted
+++ resolved
@@ -80,13 +80,8 @@
 
     std::shared_ptr<mtd::StubShell> const shell;
     std::shared_ptr<mtd::NullPlatform> const graphics_platform;
-<<<<<<< HEAD
     std::shared_ptr<msh::DisplayChanger> const display_changer;
-    std::shared_ptr<mc::GraphicBufferAllocator> const buffer_allocator;
-=======
-    std::shared_ptr<mg::Display> const graphics_display;
     std::shared_ptr<mg::GraphicBufferAllocator> const buffer_allocator;
->>>>>>> 1f667352
     std::shared_ptr<mf::SessionMediatorReport> const report;
     std::shared_ptr<mf::ResourceCache> const resource_cache;
     mf::SessionMediator mediator;
