--- conflicted
+++ resolved
@@ -467,7 +467,8 @@
             mir::cookie::Authority::create(),
             mt::fake_shared(mock_input_config_changer),
             std::vector<mir::ExtensionDescription>{},
-            allocator);
+            allocator,
+            executor);
     }
 
     MockConnector connector;
@@ -1391,7 +1392,6 @@
     mediator->screencast_to_buffer(&screencast_request, &null, null_callback.get());
 }
 
-<<<<<<< HEAD
 TEST_F(SessionMediator, buffer_releases_are_sent_from_specified_executor)
 {
     mp::BufferRelease release_buffer;
@@ -1427,12 +1427,13 @@
     // Ensure the submitted buffer's lifetime ends immediately, and so should
     // get released to the client.
     ON_CALL(*stream, submit_buffer(_))
-        .WillByDefault(Invoke([](auto const&) {}));
+        .WillByDefault(Invoke([](auto const &){}));
     // And our buffer should be released by the executor.
     EXPECT_CALL(*executor, spawn_thunk(_)).Times(1);
 
     mediator.submit_buffer(&submit_request, &null, null_callback.get());
-=======
+}
+
 namespace
 {
 void add_software_buffer_request(
@@ -1604,5 +1605,4 @@
     EXPECT_THAT(
         allocator->allocated_buffers,
         Each(Property(&std::weak_ptr<mg::Buffer>::expired, Eq(true))));
->>>>>>> b29b1970
 }