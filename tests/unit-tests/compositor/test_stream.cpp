--- conflicted
+++ resolved
@@ -233,19 +233,6 @@
 
 TEST_F(Stream, can_access_buffer_after_allocation)
 {
-<<<<<<< HEAD
-    struct Callback
-    {
-        MOCK_METHOD1(called, void(mg::Buffer&));
-        void operator()(mg::Buffer& b)
-        {
-            called(b);
-        }
-    } mock_callback;
-    EXPECT_CALL(mock_callback, called(testing::Ref(*buffers.front())));
-    stream.with_buffer(buffers.front()->id(), std::ref(mock_callback));
-=======
     EXPECT_CALL(*this, called(testing::Ref(*buffers.front())));
     stream.with_buffer(buffers.front()->id(), [this](mg::Buffer& b) { called(b); });
->>>>>>> f05b9ea4
 }