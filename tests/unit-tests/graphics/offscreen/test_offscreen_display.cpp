--- conflicted
+++ resolved
@@ -117,9 +117,7 @@
             Mock::VerifyAndClearExpectations(&mock_egl);
             Mock::VerifyAndClearExpectations(&mock_gl);
         });
-<<<<<<< HEAD
     });
-=======
 
     /* Contexts are released at teardown */
     display.for_each_display_buffer(
@@ -127,7 +125,6 @@
         {
             EXPECT_CALL(mock_egl, eglMakeCurrent(_,_,_,EGL_NO_CONTEXT));
         });
->>>>>>> 00a543d3
 }
 
 TEST_F(OffscreenDisplayTest, restores_previous_state_on_fbo_setup_failure)
