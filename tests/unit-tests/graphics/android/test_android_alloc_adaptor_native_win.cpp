--- conflicted
+++ resolved
@@ -38,14 +38,8 @@
         mock_alloc_device = std::make_shared<MockAllocDevice>();
 
         /* set up common defaults */
-<<<<<<< HEAD
-        pf = mc::PixelFormat::rgba_8888;
+        pf = geom::PixelFormat::rgba_8888;
         size = geom::Size{geom::Width{110}, geom::Height{230}};
-=======
-        pf = geom::PixelFormat::rgba_8888;
-        width = geom::Width(110);
-        height = geom::Height(230);
->>>>>>> 56d56c9b
         usage = mga::BufferUsage::use_hardware;
         stride = geom::Stride(300*4);
 
