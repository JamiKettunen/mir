/*
 * Copyright © 2013 Canonical Ltd.
 *
 * This program is free software: you can redistribute it and/or modify
 * it under the terms of the GNU General Public License version 3 as
 * published by the Free Software Foundation.
 *
 * This program is distributed in the hope that it will be useful,
 * but WITHOUT ANY WARRANTY; without even the implied warranty of
 * MERCHANTABILITY or FITNESS FOR A PARTICULAR PURPOSE.  See the
 * GNU General Public License for more details.
 *
 * You should have received a copy of the GNU General Public License
 * along with this program.  If not, see <http://www.gnu.org/licenses/>.
 *
 * Authored by: Kevin DuBois <kevin.dubois@canonical.com>
 */

#include "src/server/graphics/android/hwc10_device.h"
#include "src/server/graphics/android/hwc11_device.h"
#include "src/server/graphics/android/hwc_layerlist.h"
#include "mir_test_doubles/mock_fb_device.h"
#include "mir_test_doubles/mock_hwc_composer_device_1.h"
<<<<<<< HEAD
#include "mir_test_doubles/mock_hwc_organizer.h"
=======
#include "mir_test_doubles/mock_android_buffer.h"
#include "mir_test_doubles/mock_display_support_provider.h"
>>>>>>> ab0ef6fc

#include <thread>
#include <chrono>
#include <stdexcept>
#include <memory>
#include <gtest/gtest.h>

namespace mga=mir::graphics::android;
namespace mtd=mir::test::doubles;
namespace geom=mir::geometry;

template<class T>
std::shared_ptr<mga::HWCCommonDevice> make_hwc_device(std::shared_ptr<hwc_composer_device_1> const& hwc_device,
                                                std::shared_ptr<mga::HWCLayerOrganizer> const& organizer,
                                                std::shared_ptr<mga::FBDevice> const& fbdev);

template <>
std::shared_ptr<mga::HWCCommonDevice> make_hwc_device<mga::HWC10Device>(
                                                std::shared_ptr<hwc_composer_device_1> const& hwc_device,
                                                std::shared_ptr<mga::HWCLayerOrganizer> const& organizer,
                                                std::shared_ptr<mga::FBDevice> const& fbdev)
{
    return std::make_shared<mga::HWC10Device>(hwc_device, organizer, fbdev);
}

<<<<<<< HEAD
template <>
std::shared_ptr<mga::HWCCommonDevice> make_hwc_device<mga::HWC11Device>(
                                                std::shared_ptr<hwc_composer_device_1> const& hwc_device,
                                                std::shared_ptr<mga::HWCLayerOrganizer> const& organizer,
                                                std::shared_ptr<mga::FBDevice> const& fbdev)
{
    return std::make_shared<mga::HWC11Device>(hwc_device, organizer, fbdev);
}

namespace
{
struct HWCDummyLayer : public mga::HWCLayerBase
{
    HWCDummyLayer() = default;
=======
struct HWCDummyLayer : public mga::HWCDefaultLayer
{
    HWCDummyLayer()
     : HWCDefaultLayer({})
    {
    }
>>>>>>> ab0ef6fc
};
}

template<typename T>
class HWCCommon : public ::testing::Test
{
protected:
    virtual void SetUp()
    {
        mock_device = std::make_shared<testing::NiceMock<mtd::MockHWCComposerDevice1>>();
<<<<<<< HEAD
        mock_fbdev = std::make_shared<mtd::MockFBDevice>();
        mock_organizer = std::make_shared<mtd::MockHWCOrganizer>();
=======
        mock_fbdev = std::make_shared<testing::NiceMock<mtd::MockDisplaySupportProvider>>();
        mock_organizer = std::make_shared<testing::NiceMock<MockHWCOrganizer>>();
>>>>>>> ab0ef6fc
    }

    std::shared_ptr<mtd::MockHWCOrganizer> mock_organizer;
    std::shared_ptr<mtd::MockHWCComposerDevice1> mock_device;
<<<<<<< HEAD
    std::shared_ptr<mtd::MockFBDevice> mock_fbdev;
=======
    std::shared_ptr<mtd::MockDisplaySupportProvider> mock_fbdev;
>>>>>>> ab0ef6fc
};

typedef ::testing::Types<mga::HWC10Device, mga::HWC11Device> HWCDeviceTestTypes;
TYPED_TEST_CASE(HWCCommon, HWCDeviceTestTypes);

TYPED_TEST(HWCCommon, test_proc_registration)
{
    using namespace testing;

    hwc_procs_t const* procs;
    EXPECT_CALL(*(this->mock_device), registerProcs_interface(this->mock_device.get(), _))
        .Times(1)
        .WillOnce(SaveArg<1>(&procs));

    auto device = make_hwc_device<TypeParam>(this->mock_device, this->mock_organizer, this->mock_fbdev);

    EXPECT_NE(nullptr, procs->invalidate);
    EXPECT_NE(nullptr, procs->vsync);
    EXPECT_NE(nullptr, procs->hotplug);
}

TYPED_TEST(HWCCommon, test_vsync_activation_comes_after_proc_registration)
{
    using namespace testing;

    InSequence sequence_enforcer;
    EXPECT_CALL(*this->mock_device, registerProcs_interface(this->mock_device.get(),_))
        .Times(1);
    EXPECT_CALL(*this->mock_device, eventControl_interface(this->mock_device.get(), 0, HWC_EVENT_VSYNC, 1))
        .Times(1)
        .WillOnce(Return(0));

    auto device = make_hwc_device<TypeParam>(this->mock_device, this->mock_organizer, this->mock_fbdev);
    testing::Mock::VerifyAndClearExpectations(this->mock_device.get());
}

TYPED_TEST(HWCCommon, test_vsync_activation_failure_throws)
{
    using namespace testing;

    EXPECT_CALL(*this->mock_device, eventControl_interface(this->mock_device.get(), 0, HWC_EVENT_VSYNC, 1))
        .Times(1)
        .WillOnce(Return(-EINVAL));

    EXPECT_THROW({
        auto device = make_hwc_device<TypeParam>(this->mock_device, this->mock_organizer, this->mock_fbdev);
    }, std::runtime_error);
}

namespace
{
static mga::HWCDevice *global_device;
void* waiting_device(void*)
{
    global_device->wait_for_vsync();
    return NULL;
}
}

TYPED_TEST(HWCCommon, test_vsync_hook_waits)
{
    auto device = make_hwc_device<TypeParam>(this->mock_device, this->mock_organizer, this->mock_fbdev);
    global_device = device.get();

    pthread_t thread;
    pthread_create(&thread, NULL, waiting_device, NULL);

    std::this_thread::sleep_for(std::chrono::milliseconds(5));

    void* retval;
    auto error = pthread_tryjoin_np(thread, &retval);
    ASSERT_EQ(EBUSY, error);

    device->notify_vsync();
    error = pthread_join(thread, &retval);
    ASSERT_EQ(0, error);

}

TYPED_TEST(HWCCommon, test_vsync_hook_from_hwc_unblocks_wait)
{
    using namespace testing;

    hwc_procs_t const* procs;
    EXPECT_CALL(*this->mock_device, registerProcs_interface(this->mock_device.get(), _))
        .Times(1)
        .WillOnce(SaveArg<1>(&procs));

    auto device = make_hwc_device<TypeParam>(this->mock_device, this->mock_organizer, this->mock_fbdev);
    global_device = device.get();

    pthread_t thread;
    pthread_create(&thread, NULL, waiting_device, NULL);

    std::this_thread::sleep_for(std::chrono::milliseconds(5));

    void* retval;
    auto error = pthread_tryjoin_np(thread, &retval);
    ASSERT_EQ(EBUSY, error);

    procs->vsync(procs, 0, 0);
    error = pthread_join(thread, &retval);
    ASSERT_EQ(0, error);
}

TYPED_TEST(HWCCommon, test_hwc_turns_on_display_after_proc_registration)
{
    using namespace testing;
    InSequence sequence_enforcer;
    EXPECT_CALL(*this->mock_device, registerProcs_interface(this->mock_device.get(),_))
        .Times(1);
    EXPECT_CALL(*this->mock_device, blank_interface(this->mock_device.get(), HWC_DISPLAY_PRIMARY, 0))
        .Times(1);

    auto device = make_hwc_device<TypeParam>(this->mock_device, this->mock_organizer, this->mock_fbdev);
    testing::Mock::VerifyAndClearExpectations(this->mock_device.get());
}

TYPED_TEST(HWCCommon, test_hwc_throws_on_blank_error)
{
    using namespace testing;

    EXPECT_CALL(*this->mock_device, blank_interface(this->mock_device.get(), HWC_DISPLAY_PRIMARY, 0))
        .Times(1)
        .WillOnce(Return(-1));

    EXPECT_THROW({
        auto device = make_hwc_device<TypeParam>(this->mock_device, this->mock_organizer, this->mock_fbdev);
    }, std::runtime_error);
}

TYPED_TEST(HWCCommon, test_hwc_display_is_deactivated_on_destroy)
{
    auto device = make_hwc_device<TypeParam>(this->mock_device, this->mock_organizer, this->mock_fbdev);

    EXPECT_CALL(*this->mock_device, blank_interface(this->mock_device.get(), HWC_DISPLAY_PRIMARY, 1))
        .Times(1);
    EXPECT_CALL(*this->mock_device, eventControl_interface(this->mock_device.get(), HWC_DISPLAY_PRIMARY, HWC_EVENT_VSYNC, 0))
        .Times(1);
    device.reset();
}

TYPED_TEST(HWCCommon, hwc_device_reports_2_fbs_available_by_default)
{
    auto device = make_hwc_device<TypeParam>(this->mock_device, this->mock_organizer, this->mock_fbdev);
    EXPECT_EQ(2u, device->number_of_framebuffers_available());
}

TYPED_TEST(HWCCommon, hwc_device_reports_abgr_8888_by_default)
{
<<<<<<< HEAD
    auto device = make_hwc_device<TypeParam>(this->mock_device, this->mock_organizer, this->mock_fbdev);
    EXPECT_EQ(geom::PixelFormat::abgr_8888, device->display_format());
=======
    EXPECT_EQ(attribute_list[0], HWC_DISPLAY_WIDTH);
    EXPECT_EQ(attribute_list[1], HWC_DISPLAY_HEIGHT);
    EXPECT_EQ(attribute_list[2], HWC_DISPLAY_NO_ATTRIBUTE);

    values[0] = display_width;
    values[1] = display_height;
    return 0;
}

TEST_F(HWCDevice, test_hwc_device_display_width_height)
{
    using namespace testing;

    int hwc_configs = 0xA1;
    EXPECT_CALL(*mock_device, getDisplayConfigs_interface(mock_device.get(),HWC_DISPLAY_PRIMARY,_,_))
        .Times(1)
        .WillOnce(DoAll(SetArgPointee<2>(hwc_configs), Return(0)));

    mga::HWC11Device device(mock_device, mock_organizer, mock_fbdev);
 
    EXPECT_CALL(*mock_device, getDisplayAttributes_interface(mock_device.get(), HWC_DISPLAY_PRIMARY,hwc_configs,_,_))
        .Times(1)
        .WillOnce(Invoke(display_attribute_handler));

    auto size = device.display_size();
    EXPECT_EQ(size.width.as_uint32_t(),  static_cast<unsigned int>(display_width));
    EXPECT_EQ(size.height.as_uint32_t(), static_cast<unsigned int>(display_height));
}
}

TEST_F(HWCDevice, hwc_device_reports_2_fbs_available_by_default)
{
    mga::HWC11Device device(mock_device, mock_organizer, mock_fbdev);
    EXPECT_EQ(2u, device.number_of_framebuffers_available());
}

TEST_F(HWCDevice, hwc_device_reports_abgr_8888_by_default)
{
    mga::HWC11Device device(mock_device, mock_organizer, mock_fbdev);
    EXPECT_EQ(geom::PixelFormat::abgr_8888, device.display_format());
}

TEST_F(HWCDevice, hwc_device_set_next_frontbuffer_adds_to_layerlist)
{
    std::shared_ptr<mga::AndroidBuffer> mock_buffer = std::make_shared<mtd::MockAndroidBuffer>();
    EXPECT_CALL(*mock_organizer, set_fb_target(mock_buffer))
        .Times(1);
 
    mga::HWC11Device device(mock_device, mock_organizer, mock_fbdev);
    device.set_next_frontbuffer(mock_buffer);
}

TEST_F(HWCDevice, hwc_device_set_next_frontbuffer_posts)
{
    std::shared_ptr<mga::AndroidBuffer> mock_buffer = std::make_shared<mtd::MockAndroidBuffer>();
    EXPECT_CALL(*mock_fbdev, set_next_frontbuffer(mock_buffer))
        .Times(1);

    mga::HWC11Device device(mock_device, mock_organizer, mock_fbdev);
    device.set_next_frontbuffer(mock_buffer);
>>>>>>> ab0ef6fc
}<|MERGE_RESOLUTION|>--- conflicted
+++ resolved
@@ -19,14 +19,10 @@
 #include "src/server/graphics/android/hwc10_device.h"
 #include "src/server/graphics/android/hwc11_device.h"
 #include "src/server/graphics/android/hwc_layerlist.h"
-#include "mir_test_doubles/mock_fb_device.h"
 #include "mir_test_doubles/mock_hwc_composer_device_1.h"
-<<<<<<< HEAD
 #include "mir_test_doubles/mock_hwc_organizer.h"
-=======
 #include "mir_test_doubles/mock_android_buffer.h"
 #include "mir_test_doubles/mock_display_support_provider.h"
->>>>>>> ab0ef6fc
 
 #include <thread>
 #include <chrono>
@@ -41,40 +37,34 @@
 template<class T>
 std::shared_ptr<mga::HWCCommonDevice> make_hwc_device(std::shared_ptr<hwc_composer_device_1> const& hwc_device,
                                                 std::shared_ptr<mga::HWCLayerOrganizer> const& organizer,
-                                                std::shared_ptr<mga::FBDevice> const& fbdev);
+                                                std::shared_ptr<mga::DisplaySupportProvider> const& fbdev);
 
 template <>
 std::shared_ptr<mga::HWCCommonDevice> make_hwc_device<mga::HWC10Device>(
                                                 std::shared_ptr<hwc_composer_device_1> const& hwc_device,
                                                 std::shared_ptr<mga::HWCLayerOrganizer> const& organizer,
-                                                std::shared_ptr<mga::FBDevice> const& fbdev)
+                                                std::shared_ptr<mga::DisplaySupportProvider> const& fbdev)
 {
     return std::make_shared<mga::HWC10Device>(hwc_device, organizer, fbdev);
 }
 
-<<<<<<< HEAD
 template <>
 std::shared_ptr<mga::HWCCommonDevice> make_hwc_device<mga::HWC11Device>(
                                                 std::shared_ptr<hwc_composer_device_1> const& hwc_device,
                                                 std::shared_ptr<mga::HWCLayerOrganizer> const& organizer,
-                                                std::shared_ptr<mga::FBDevice> const& fbdev)
+                                                std::shared_ptr<mga::DisplaySupportProvider> const& fbdev)
 {
     return std::make_shared<mga::HWC11Device>(hwc_device, organizer, fbdev);
 }
 
 namespace
 {
-struct HWCDummyLayer : public mga::HWCLayerBase
-{
-    HWCDummyLayer() = default;
-=======
 struct HWCDummyLayer : public mga::HWCDefaultLayer
 {
     HWCDummyLayer()
      : HWCDefaultLayer({})
     {
     }
->>>>>>> ab0ef6fc
 };
 }
 
@@ -85,22 +75,13 @@
     virtual void SetUp()
     {
         mock_device = std::make_shared<testing::NiceMock<mtd::MockHWCComposerDevice1>>();
-<<<<<<< HEAD
-        mock_fbdev = std::make_shared<mtd::MockFBDevice>();
-        mock_organizer = std::make_shared<mtd::MockHWCOrganizer>();
-=======
         mock_fbdev = std::make_shared<testing::NiceMock<mtd::MockDisplaySupportProvider>>();
-        mock_organizer = std::make_shared<testing::NiceMock<MockHWCOrganizer>>();
->>>>>>> ab0ef6fc
+        mock_organizer = std::make_shared<testing::NiceMock<mtd::MockHWCOrganizer>>();
     }
 
     std::shared_ptr<mtd::MockHWCOrganizer> mock_organizer;
     std::shared_ptr<mtd::MockHWCComposerDevice1> mock_device;
-<<<<<<< HEAD
-    std::shared_ptr<mtd::MockFBDevice> mock_fbdev;
-=======
     std::shared_ptr<mtd::MockDisplaySupportProvider> mock_fbdev;
->>>>>>> ab0ef6fc
 };
 
 typedef ::testing::Types<mga::HWC10Device, mga::HWC11Device> HWCDeviceTestTypes;
@@ -251,69 +232,6 @@
 
 TYPED_TEST(HWCCommon, hwc_device_reports_abgr_8888_by_default)
 {
-<<<<<<< HEAD
     auto device = make_hwc_device<TypeParam>(this->mock_device, this->mock_organizer, this->mock_fbdev);
     EXPECT_EQ(geom::PixelFormat::abgr_8888, device->display_format());
-=======
-    EXPECT_EQ(attribute_list[0], HWC_DISPLAY_WIDTH);
-    EXPECT_EQ(attribute_list[1], HWC_DISPLAY_HEIGHT);
-    EXPECT_EQ(attribute_list[2], HWC_DISPLAY_NO_ATTRIBUTE);
-
-    values[0] = display_width;
-    values[1] = display_height;
-    return 0;
-}
-
-TEST_F(HWCDevice, test_hwc_device_display_width_height)
-{
-    using namespace testing;
-
-    int hwc_configs = 0xA1;
-    EXPECT_CALL(*mock_device, getDisplayConfigs_interface(mock_device.get(),HWC_DISPLAY_PRIMARY,_,_))
-        .Times(1)
-        .WillOnce(DoAll(SetArgPointee<2>(hwc_configs), Return(0)));
-
-    mga::HWC11Device device(mock_device, mock_organizer, mock_fbdev);
- 
-    EXPECT_CALL(*mock_device, getDisplayAttributes_interface(mock_device.get(), HWC_DISPLAY_PRIMARY,hwc_configs,_,_))
-        .Times(1)
-        .WillOnce(Invoke(display_attribute_handler));
-
-    auto size = device.display_size();
-    EXPECT_EQ(size.width.as_uint32_t(),  static_cast<unsigned int>(display_width));
-    EXPECT_EQ(size.height.as_uint32_t(), static_cast<unsigned int>(display_height));
-}
-}
-
-TEST_F(HWCDevice, hwc_device_reports_2_fbs_available_by_default)
-{
-    mga::HWC11Device device(mock_device, mock_organizer, mock_fbdev);
-    EXPECT_EQ(2u, device.number_of_framebuffers_available());
-}
-
-TEST_F(HWCDevice, hwc_device_reports_abgr_8888_by_default)
-{
-    mga::HWC11Device device(mock_device, mock_organizer, mock_fbdev);
-    EXPECT_EQ(geom::PixelFormat::abgr_8888, device.display_format());
-}
-
-TEST_F(HWCDevice, hwc_device_set_next_frontbuffer_adds_to_layerlist)
-{
-    std::shared_ptr<mga::AndroidBuffer> mock_buffer = std::make_shared<mtd::MockAndroidBuffer>();
-    EXPECT_CALL(*mock_organizer, set_fb_target(mock_buffer))
-        .Times(1);
- 
-    mga::HWC11Device device(mock_device, mock_organizer, mock_fbdev);
-    device.set_next_frontbuffer(mock_buffer);
-}
-
-TEST_F(HWCDevice, hwc_device_set_next_frontbuffer_posts)
-{
-    std::shared_ptr<mga::AndroidBuffer> mock_buffer = std::make_shared<mtd::MockAndroidBuffer>();
-    EXPECT_CALL(*mock_fbdev, set_next_frontbuffer(mock_buffer))
-        .Times(1);
-
-    mga::HWC11Device device(mock_device, mock_organizer, mock_fbdev);
-    device.set_next_frontbuffer(mock_buffer);
->>>>>>> ab0ef6fc
 }