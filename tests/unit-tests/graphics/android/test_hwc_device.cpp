--- conflicted
+++ resolved
@@ -552,10 +552,8 @@
             EXPECT_EQ(HWC_FRAMEBUFFER, contents.hwLayers[0].compositionType);
         }));
 
-<<<<<<< HEAD
-    device.prepare_overlays(stub_context, updated_list, stub_compositor);
-    device.prepare_overlays(stub_context, updated_list, stub_compositor);
-    device.post(mock_buffer);
+    device.post_overlays(stub_context, updated_list, stub_compositor);
+    device.post_overlays(stub_context, updated_list, stub_compositor);
 }
 
 //note: HWC models overlay layer buffers as owned by the display hardware until a subsequent set.
@@ -620,8 +618,4 @@
     device.prepare_overlays(stub_context, {mock_renderable1}, stub_compositor);
     device.post(mock_buffer);
     EXPECT_THAT(stub_buffer1.use_count(), Eq(use_count_before));
-=======
-    device.post_overlays(stub_context, updated_list, stub_compositor);
-    device.post_overlays(stub_context, updated_list, stub_compositor);
->>>>>>> c5df0ec5
 }