/*
 * Copyright © 2013 Canonical Ltd.
 *
 * This program is free software: you can redistribute it and/or modify
 * it under the terms of the GNU General Public License version 3 as
 * published by the Free Software Foundation.
 *
 * This program is distributed in the hope that it will be useful,
 * but WITHOUT ANY WARRANTY; without even the implied warranty of
 * MERCHANTABILITY or FITNESS FOR A PARTICULAR PURPOSE.  See the
 * GNU General Public License for more details.
 *
 * You should have received a copy of the GNU General Public License
 * along with this program.  If not, see <http://www.gnu.org/licenses/>.
 *
 * Authored by: Kevin DuBois <kevin.dubois@canonical.com>
 */

#include "mir/graphics/android/sync_fence.h"
#include "src/platform/graphics/android/framebuffer_bundle.h"
#include "src/platform/graphics/android/hwc_device.h"
#include "src/platform/graphics/android/hwc_layerlist.h"
#include "mir_test_doubles/mock_hwc_composer_device_1.h"
#include "mir_test_doubles/mock_android_native_buffer.h"
#include "mir_test_doubles/mock_buffer.h"
#include "mir_test_doubles/mock_hwc_vsync_coordinator.h"
#include "mir_test_doubles/mock_egl.h"
#include "mir_test_doubles/stub_renderable.h"
#include "mir_test_doubles/mock_framebuffer_bundle.h"
#include "mir_test_doubles/stub_buffer.h"
<<<<<<< HEAD
#include "mir_test/fake_shared.h"
#include "hwc_struct_helpers.h"
=======
#include "mir_test_doubles/mock_render_function.h"
>>>>>>> 87a12bd6
#include <gmock/gmock.h>
#include <gtest/gtest.h>
#include <stdexcept>

namespace mg=mir::graphics;
namespace mga=mir::graphics::android;
namespace mtd=mir::test::doubles;
namespace geom=mir::geometry;
namespace mt=mir::test;

namespace
{

class StubRenderable : public mg::Renderable
{
public:
    StubRenderable(std::shared_ptr<mg::Buffer> const& buffer, geom::Rectangle screen_pos)
        : buf(buffer),
          screen_pos(screen_pos)
    {
    }

    std::shared_ptr<mg::Buffer> buffer() const
    {
        return buf;
    }

    bool alpha_enabled() const
    {
        return false;
    }

    geom::Rectangle screen_position() const override
    {
        return screen_pos;
    }

private:
    std::shared_ptr<mg::Buffer> buf;
    geom::Rectangle screen_pos;
};

struct MockFileOps : public mga::SyncFileOps
{
    MOCK_METHOD3(ioctl, int(int,int,void*));
    MOCK_METHOD1(dup, int(int));
    MOCK_METHOD1(close, int(int));
};

struct MockHWCDeviceWrapper : public mga::HwcWrapper
{
    MOCK_CONST_METHOD1(prepare, void(hwc_display_contents_1_t&));
    MOCK_CONST_METHOD1(set, void(hwc_display_contents_1_t&));
};

}

class HwcDevice : public ::testing::Test
{
protected:
    virtual void SetUp()
    {
        using namespace testing;

        dpy = mock_egl.fake_egl_display;
        surf = mock_egl.fake_egl_surface;
        mock_native_buffer = std::make_shared<testing::NiceMock<mtd::MockAndroidNativeBuffer>>();
        mock_native_buffer->anwb()->width = buffer_size.width.as_int();
        mock_native_buffer->anwb()->height =  buffer_size.height.as_int();

        mock_device = std::make_shared<testing::NiceMock<mtd::MockHWCComposerDevice1>>();
        mock_vsync = std::make_shared<testing::NiceMock<mtd::MockVsyncCoordinator>>();
        mock_file_ops = std::make_shared<MockFileOps>();

        ON_CALL(mock_buffer, size())
            .WillByDefault(Return(buffer_size));
        ON_CALL(mock_buffer, native_buffer_handle())
            .WillByDefault(Return(mock_native_buffer));


        empty_region = {0,0,0,0};
        set_region = {0, 0, buffer_size.width.as_int(), buffer_size.height.as_int()};
        screen_pos = {
            screen_position.top_left.x.as_int(),
            screen_position.top_left.y.as_int(),
            screen_position.size.width.as_int(),
            screen_position.size.height.as_int()
        };

        comp_layer.compositionType = HWC_FRAMEBUFFER;
        comp_layer.hints = 0;
        comp_layer.flags = 0;
        comp_layer.handle = mock_native_buffer->handle();
        comp_layer.transform = 0;
        comp_layer.blending = HWC_BLENDING_NONE;
        comp_layer.sourceCrop = set_region;
        comp_layer.displayFrame = screen_pos;
        comp_layer.visibleRegionScreen = {1, &set_region};
        comp_layer.acquireFenceFd = -1;
        comp_layer.releaseFenceFd = -1;

        target_layer.compositionType = HWC_FRAMEBUFFER_TARGET;
        target_layer.hints = 0;
        target_layer.flags = 0;
        target_layer.handle = 0;
        target_layer.transform = 0;
        target_layer.blending = HWC_BLENDING_NONE;
        target_layer.sourceCrop = empty_region;
        target_layer.displayFrame = empty_region;
        target_layer.visibleRegionScreen = {1, &set_region};
        target_layer.acquireFenceFd = -1;
        target_layer.releaseFenceFd = -1;

        skip_layer.compositionType = HWC_FRAMEBUFFER;
        skip_layer.hints = 0;
        skip_layer.flags = HWC_SKIP_LAYER;
        skip_layer.handle = 0;
        skip_layer.transform = 0;
        skip_layer.blending = HWC_BLENDING_NONE;
        skip_layer.sourceCrop = empty_region;
        skip_layer.displayFrame = empty_region;
        skip_layer.visibleRegionScreen = {1, &set_region};
        skip_layer.acquireFenceFd = -1;
        skip_layer.releaseFenceFd = -1;

        set_skip_layer = skip_layer;
        set_skip_layer.handle = mock_native_buffer->handle();
        set_skip_layer.sourceCrop = {0, 0, buffer_size.width.as_int(), buffer_size.height.as_int()}; 
        set_skip_layer.displayFrame = {0, 0, buffer_size.width.as_int(), buffer_size.height.as_int()};

        set_target_layer = target_layer;
        set_target_layer.handle = mock_native_buffer->handle();
        set_target_layer.sourceCrop = {0, 0, buffer_size.width.as_int(), buffer_size.height.as_int()}; 
        set_target_layer.displayFrame = {0, 0, buffer_size.width.as_int(), buffer_size.height.as_int()};

        stub_renderable1 = std::make_shared<StubRenderable>(
                                mt::fake_shared(mock_buffer), screen_position);
        stub_renderable2 = std::make_shared<StubRenderable>(
                                mt::fake_shared(mock_buffer), screen_position);

        empty_prepare_fn = [] (hwc_display_contents_1_t&) {};
        empty_render_fn = [] (mg::Renderable const&) {};

        mock_hwc_device_wrapper = std::make_shared<MockHWCDeviceWrapper>();
    }

    std::shared_ptr<MockFileOps> mock_file_ops;
    std::shared_ptr<mtd::MockVsyncCoordinator> mock_vsync;
    std::shared_ptr<mtd::MockHWCComposerDevice1> mock_device;

    std::shared_ptr<mtd::MockAndroidNativeBuffer> mock_native_buffer;

    EGLDisplay dpy;
    EGLSurface surf;
    testing::NiceMock<mtd::MockEGL> mock_egl;

    hwc_rect_t screen_pos;
    hwc_rect_t empty_region;
    hwc_rect_t set_region;
    hwc_layer_1_t skip_layer;
    hwc_layer_1_t target_layer;
    hwc_layer_1_t set_skip_layer;
    hwc_layer_1_t set_target_layer;
    hwc_layer_1_t comp_layer;

    geom::Size buffer_size{333, 444};
    geom::Rectangle screen_position{{9,8},{245, 250}};
    testing::NiceMock<mtd::MockBuffer> mock_buffer;
    std::shared_ptr<StubRenderable> stub_renderable1;
    std::shared_ptr<StubRenderable> stub_renderable2;
    std::shared_ptr<MockHWCDeviceWrapper> mock_hwc_device_wrapper;

    std::function<void(hwc_display_contents_1_t&)> empty_prepare_fn;
    std::function<void(mg::Renderable const&)> empty_render_fn;
};


#if 0
TEST_F(HwcDevice, hwc_displays)
{
    using namespace testing;
    EXPECT_CALL(*mock_device, prepare_interface(mock_device.get(),_,_))
        .Times(1);
    EXPECT_CALL(*mock_device, set_interface(mock_device.get(),_,_))
        .Times(1);

    mga::HwcDeviceWrapper device(mock_device);

    hwc_display_contents_1_t contents;
    device.prepare(contents);
    device.set(contents);

    /* primary phone display */
    EXPECT_TRUE(mock_device->primary_prepare);
    EXPECT_TRUE(mock_device->primary_set);
    /* external monitor display not supported yet */
    EXPECT_FALSE(mock_device->external_prepare);
    EXPECT_FALSE(mock_device->external_set);
    /* virtual monitor display not supported yet */
    EXPECT_FALSE(mock_device->virtual_prepare);
    EXPECT_FALSE(mock_device->virtual_set);
}
#endif

TEST_F(HwcDevice, hwc_prepare)
{
    using namespace testing;

    std::list<hwc_layer_1_t*> expected_list
    {
        &skip_layer,
        &target_layer
    };

    EXPECT_CALL(*mock_hwc_device_wrapper, prepare(MatchesList(expected_list)))
        .Times(1);

    mga::HwcDevice device(mock_device, mock_hwc_device_wrapper, mock_vsync, mock_file_ops);
    device.prepare_gl();
}

TEST_F(HwcDevice, hwc_default_set)
{
    using namespace testing;
    int hwc_return_fence = 94;
    int hwc_retire_fence = 74;
    auto set_fences_fn = [&](hwc_display_contents_1_t& contents)
    {
        ASSERT_EQ(contents.numHwLayers, 2);
        contents.hwLayers[1].releaseFenceFd = hwc_return_fence;
        contents.retireFenceFd = hwc_retire_fence;
    };

    std::list<hwc_layer_1_t*> expected_list
    {
        &set_skip_layer,
        &set_target_layer
    };

    InSequence seq;
    EXPECT_CALL(*mock_hwc_device_wrapper, set(MatchesList(expected_list)))
        .Times(1)
        .WillOnce(Invoke(set_fences_fn));
    EXPECT_CALL(*mock_native_buffer, update_fence(hwc_return_fence))
        .Times(1);
    EXPECT_CALL(*mock_file_ops, close(hwc_retire_fence))
        .Times(1);

    mga::HwcDevice device(mock_device, mock_hwc_device_wrapper, mock_vsync, mock_file_ops);
    device.post(mock_buffer);
}

TEST_F(HwcDevice, hwc_prepare_with_overlays_all_rejected)
{
    using namespace testing;
    std::list<std::shared_ptr<mg::Renderable>> updated_list({
        stub_renderable1,
        stub_renderable2
    });

    std::list<hwc_layer_1_t*> expected_list
    {
<<<<<<< HEAD
        &comp_layer,
        &comp_layer,
        &target_layer
    };
=======
        std::make_shared<mtd::StubRenderable>(),
        std::make_shared<mtd::StubRenderable>()
    };
    device.prepare_gl_and_overlays(renderlist, [](mg::Renderable const&){});
    EXPECT_EQ(3, mock_device->display0_prepare_content.numHwLayers);
>>>>>>> 87a12bd6

    EXPECT_CALL(*mock_hwc_device_wrapper, set(MatchesList(expected_list)))
        .Times(1)
        .WillOnce(Invoke([&](hwc_display_contents_1_t& contents)
        {
            ASSERT_EQ(contents.numHwLayers, 3);
            contents.hwLayers[0].compositionType = HWC_FRAMEBUFFER;
            contents.hwLayers[1].compositionType = HWC_FRAMEBUFFER;
            contents.hwLayers[2].compositionType = HWC_FRAMEBUFFER_TARGET;
        }));

    mga::HwcDevice device(mock_device, mock_hwc_device_wrapper, mock_vsync, mock_file_ops);
    auto render_fn = [](mg::Renderable const&) {};
    device.prepare_gl_and_overlays(updated_list, render_fn);
}
#if 0

TEST_F(HwcDevice, hwc_prepare_with_overlays)
{
    using namespace testing;
<<<<<<< HEAD
    auto prepare_fn_all_gl = [] (hwc_display_contents_1_t& list)
    {
        ASSERT_EQ(3, list.numHwLayers);
        list.hwLayers[0].compositionType = HWC_FRAMEBUFFER;
        list.hwLayers[1].compositionType = HWC_FRAMEBUFFER;
        list.hwLayers[2].compositionType = HWC_FRAMEBUFFER_TARGET;
    };

    auto prepare_fn_all_overlay = [] (hwc_display_contents_1_t& list)
    {
        ASSERT_EQ(3, list.numHwLayers);
        list.hwLayers[0].compositionType = HWC_OVERLAY;
        list.hwLayers[1].compositionType = HWC_OVERLAY;
        list.hwLayers[2].compositionType = HWC_FRAMEBUFFER_TARGET;
    };

    auto prepare_fn_mixed = [] (hwc_display_contents_1_t& list)
    {
        ASSERT_EQ(3, list.numHwLayers);
        list.hwLayers[0].compositionType = HWC_OVERLAY;
        list.hwLayers[1].compositionType = HWC_FRAMEBUFFER;
        list.hwLayers[2].compositionType = HWC_FRAMEBUFFER_TARGET;
    };

    EXPECT_CALL(*mock_device, prepare_interface(mock_device.get(), 1, _))
        .Times(3)
        .WillOnce(Invoke(prepare_fn_all_gl))
        .WillOnce(Invoke(prepare_fn_all_overlay))
        .WillOnce(Invoke(prepare_fn_mixed))

    mga::HwcDevice device(mock_device, mock_vsync, mock_file_ops);

    auto call_count = 0;
    auto render_fn = [&call_count, this] (mg::Renderable const& renderable)
    {
        if (call_count == 0)
            EXPECT_EQ(&renderable, stub_renderable1.get());
        if (call_count == 1)
            EXPECT_EQ(&renderable, stub_renderable2.get());
        call_count++;
    };
=======
    mtd::MockRenderFunction mock_call_counter;

    auto renderable1 = std::make_shared<mtd::StubRenderable>();
    auto renderable2 = std::make_shared<mtd::StubRenderable>();
    std::list<std::shared_ptr<mg::Renderable>> renderlist
    {
        renderable1,
        renderable2
    };

    testing::Sequence seq;
    EXPECT_CALL(*mock_device, prepare_interface(mock_device.get(), 1, _))
        .Times(1);
    EXPECT_CALL(mock_call_counter, called(testing::Ref(*renderable1)))
        .InSequence(seq);
    EXPECT_CALL(mock_call_counter, called(testing::Ref(*renderable2)))
        .InSequence(seq);

    mga::HwcDevice device(mock_device, mock_vsync, mock_file_ops);
    device.prepare_gl_and_overlays(renderlist, [&](mg::Renderable const& renderable)
    {
        mock_call_counter.called(renderable);
    });
    device.post(*mock_buffer);
>>>>>>> 87a12bd6

    call_count = 0;
    layerlist.prepare_composition_layers(updated_list, render_fn);
    EXPECT_EQ(call_count, 2);

    call_count = 1;
    layerlist.prepare_composition_layers(updated_list, render_fn);
    EXPECT_EQ(call_count, 2);

    call_count = 0;
    layerlist.prepare_composition_layers(updated_list, render_fn);
    EXPECT_EQ(call_count, 0);
}

TEST_F(HwcDevice, hwc_swapbuffers)
{
    EXPECT_CALL(mock_egl, eglSwapBuffers(dpy,surf))
        .Times(1);
    EXPECT_CALL(*mock_device, prepare_interface(mock_device.get(), 1, _))
        .Times(1)
        .WillOnce(Invoke(prepare_fn_all_gl));

    mga::HwcDevice device(mock_device, mock_vsync, mock_file_ops);

    device.gpu_render(dpy, surf);
}

TEST_F(HwcDevice, hwc_swapbuffers_skipped_if_not_needed)
{
    auto prepare_fn_all_overlay = [] (hwc_display_contents_1_t& list)
    {
        ASSERT_EQ(3, list.numHwLayers);
        list.hwLayers[0].compositionType = HWC_OVERLAY;
        list.hwLayers[1].compositionType = HWC_OVERLAY;
        list.hwLayers[2].compositionType = HWC_FRAMEBUFFER_TARGET;
    };
    EXPECT_CALL(*mock_device, prepare_interface(mock_device.get(), 1, _))
        .Times(1)
        .WillOnce(Invoke(prepare_fn_all_overlay));
    EXPECT_CALL(mock_egl, eglSwapBuffers(dpy,surf))
        .Times(0);
    mga::HwcDevice device(mock_device, mock_vsync, mock_file_ops);
    device.gpu_render(dpy, surf);
}

TEST_F(HwcDevice, hwc_swapbuffers_failure)
{
    using namespace testing;
    EXPECT_CALL(mock_egl, eglSwapBuffers(dpy,surf))
        .Times(1)
        .WillOnce(Return(EGL_FALSE));

    mga::HwcDevice device(mock_device, mock_vsync, mock_file_ops);

    EXPECT_THROW({
        device.gpu_render(dpy, surf);
    }, std::runtime_error);
}


TEST_F(HwcDevice, hwc_commit_failure)
{
    using namespace testing;

    mga::HwcDevice device(mock_device, mock_vsync, mock_file_ops);

    EXPECT_CALL(*mock_device, set_interface(mock_device.get(), _, _))
        .Times(1)
        .WillOnce(Return(-1));

    EXPECT_THROW({
        device.post(*mock_buffer);
    }, std::runtime_error);
}
#endif



/* tests with a FRAMEBUFFER_TARGET present
   NOT PORTEDDDDDDDDDDDDDDDDDDDd */
#if 0
TEST_F(HwcDevice, hwc_prepare_resets_layers)
{
    using namespace testing;
    EXPECT_CALL(*mock_device, prepare_interface(mock_device.get(), 1, _))
        .Times(2);

    mga::HwcDevice device(mock_device, mock_vsync, mock_file_ops);

    std::list<std::shared_ptr<mg::Renderable>> renderlist
    {
        std::make_shared<mtd::MockRenderable>(),
        std::make_shared<mtd::MockRenderable>()
    };
    device.prepare_gl_and_overlays(renderlist);
    EXPECT_EQ(3, mock_device->display0_prepare_content.numHwLayers);

    device.prepare_gl();
    EXPECT_EQ(2, mock_device->display0_prepare_content.numHwLayers);
}
#endif



#if 0
TEST_F(HWCLayerListTest, fbtarget_list_update)
{
    using namespace testing;
    mga::FBTargetLayerList layerlist;

    /* set non-default renderlist */
    std::list<std::shared_ptr<mg::Renderable>> updated_list({
        stub_renderable1,
        stub_renderable1
    });

    layerlist.prepare_composition_layers(empty_prepare_fn, updated_list, empty_render_fn);
    auto list = layerlist.native_list().lock();
    ASSERT_EQ(3, list->numHwLayers);
    EXPECT_THAT(comp_layer, MatchesLayer(list->hwLayers[0]));
    EXPECT_THAT(comp_layer, MatchesLayer(list->hwLayers[1]));
    EXPECT_THAT(target_layer, MatchesLayer(list->hwLayers[2]));

    /* update FB target */
    layerlist.set_fb_target(mock_buffer);

    list = layerlist.native_list().lock();
    target_layer.handle = native_handle_1.handle();
    ASSERT_EQ(3, list->numHwLayers);
    EXPECT_THAT(comp_layer, MatchesLayer(list->hwLayers[0]));
    EXPECT_THAT(comp_layer, MatchesLayer(list->hwLayers[1]));
    EXPECT_THAT(set_target_layer, MatchesLayer(list->hwLayers[2]));

    /* reset default */
    EXPECT_TRUE(layerlist.prepare_default_layers(empty_prepare_fn));

    list = layerlist.native_list().lock();
    target_layer.handle = nullptr;
    ASSERT_EQ(2, list->numHwLayers);
    EXPECT_THAT(skip_layer, MatchesLayer(list->hwLayers[0]));
    EXPECT_THAT(target_layer, MatchesLayer(list->hwLayers[1]));
}

TEST_F(HWCLayerListTest, fence_updates)
{
    int release_fence1 = 381;
    int release_fence2 = 382;
    int release_fence3 = 383;
    auto native_handle_1 = std::make_shared<mtd::StubAndroidNativeBuffer>();
    auto native_handle_2 = std::make_shared<mtd::StubAndroidNativeBuffer>();
    auto native_handle_3 = std::make_shared<mtd::StubAndroidNativeBuffer>();
    EXPECT_CALL(*native_handle_1, update_fence(release_fence1))
        .Times(1);
    EXPECT_CALL(*native_handle_2, update_fence(release_fence2))
        .Times(1);
    EXPECT_CALL(*native_handle_3, update_fence(release_fence3))
        .Times(1);

    EXPECT_CALL(mock_buffer, native_buffer_handle())
        .WillOnce(Return(native_handle_1))
        .WillOnce(Return(native_handle_2))
        .WillRepeatedly(Return(native_handle_3));

    std::list<std::shared_ptr<mg::Renderable>> updated_list({
        stub_renderable1,
        stub_renderable2
    });

    mga::FBTargetLayerList layerlist;
    layerlist.prepare_composition_layers(empty_prepare_fn, updated_list, empty_render_fn);
    layerlist.set_fb_target(mock_buffer);

    auto list = layerlist.native_list().lock();
    ASSERT_EQ(3, list->numHwLayers);
    list->hwLayers[0].releaseFenceFd = release_fence1;
    list->hwLayers[1].releaseFenceFd = release_fence2;
    list->hwLayers[2].releaseFenceFd = release_fence3;

    layerlist.update_fences();
}

#endif<|MERGE_RESOLUTION|>--- conflicted
+++ resolved
@@ -28,12 +28,9 @@
 #include "mir_test_doubles/stub_renderable.h"
 #include "mir_test_doubles/mock_framebuffer_bundle.h"
 #include "mir_test_doubles/stub_buffer.h"
-<<<<<<< HEAD
 #include "mir_test/fake_shared.h"
 #include "hwc_struct_helpers.h"
-=======
 #include "mir_test_doubles/mock_render_function.h"
->>>>>>> 87a12bd6
 #include <gmock/gmock.h>
 #include <gtest/gtest.h>
 #include <stdexcept>
@@ -241,7 +238,6 @@
 TEST_F(HwcDevice, hwc_prepare)
 {
     using namespace testing;
-
     std::list<hwc_layer_1_t*> expected_list
     {
         &skip_layer,
@@ -296,18 +292,10 @@
 
     std::list<hwc_layer_1_t*> expected_list
     {
-<<<<<<< HEAD
         &comp_layer,
         &comp_layer,
         &target_layer
     };
-=======
-        std::make_shared<mtd::StubRenderable>(),
-        std::make_shared<mtd::StubRenderable>()
-    };
-    device.prepare_gl_and_overlays(renderlist, [](mg::Renderable const&){});
-    EXPECT_EQ(3, mock_device->display0_prepare_content.numHwLayers);
->>>>>>> 87a12bd6
 
     EXPECT_CALL(*mock_hwc_device_wrapper, set(MatchesList(expected_list)))
         .Times(1)
@@ -328,7 +316,6 @@
 TEST_F(HwcDevice, hwc_prepare_with_overlays)
 {
     using namespace testing;
-<<<<<<< HEAD
     auto prepare_fn_all_gl = [] (hwc_display_contents_1_t& list)
     {
         ASSERT_EQ(3, list.numHwLayers);
@@ -370,32 +357,6 @@
             EXPECT_EQ(&renderable, stub_renderable2.get());
         call_count++;
     };
-=======
-    mtd::MockRenderFunction mock_call_counter;
-
-    auto renderable1 = std::make_shared<mtd::StubRenderable>();
-    auto renderable2 = std::make_shared<mtd::StubRenderable>();
-    std::list<std::shared_ptr<mg::Renderable>> renderlist
-    {
-        renderable1,
-        renderable2
-    };
-
-    testing::Sequence seq;
-    EXPECT_CALL(*mock_device, prepare_interface(mock_device.get(), 1, _))
-        .Times(1);
-    EXPECT_CALL(mock_call_counter, called(testing::Ref(*renderable1)))
-        .InSequence(seq);
-    EXPECT_CALL(mock_call_counter, called(testing::Ref(*renderable2)))
-        .InSequence(seq);
-
-    mga::HwcDevice device(mock_device, mock_vsync, mock_file_ops);
-    device.prepare_gl_and_overlays(renderlist, [&](mg::Renderable const& renderable)
-    {
-        mock_call_counter.called(renderable);
-    });
-    device.post(*mock_buffer);
->>>>>>> 87a12bd6
 
     call_count = 0;
     layerlist.prepare_composition_layers(updated_list, render_fn);
