/*
 * Copyright © 2013 Canonical Ltd.
 *
 * This program is free software: you can redistribute it and/or modify
 * it under the terms of the GNU General Public License version 3 as
 * published by the Free Software Foundation.
 *
 * This program is distributed in the hope that it will be useful,
 * but WITHOUT ANY WARRANTY; without even the implied warranty of
 * MERCHANTABILITY or FITNESS FOR A PARTICULAR PURPOSE.  See the
 * GNU General Public License for more details.
 *
 * You should have received a copy of the GNU General Public License
 * along with this program.  If not, see <http://www.gnu.org/licenses/>.
 *
 * Authored by: Kevin DuBois <kevin.dubois@canonical.com>
 */

#include "src/platform/graphics/android/display_buffer.h"
#include "src/platform/graphics/android/android_display.h"
#include "src/platform/graphics/android/gl_context.h"
#include "src/platform/graphics/android/android_format_conversion-inl.h"
#include "mir_test_doubles/mock_display_device.h"
#include "mir_test_doubles/mock_display_report.h"
#include "mir_test_doubles/stub_renderable.h"
#include "mir_test_doubles/mock_egl.h"
#include "mir/graphics/android/mir_native_window.h"
#include "mir_test_doubles/stub_driver_interpreter.h"
#include "mir_test_doubles/stub_display_buffer.h"
#include "mir_test_doubles/stub_buffer.h"
#include "mir_test_doubles/stub_gl_config.h"
#include "mir_test_doubles/mock_framebuffer_bundle.h"
#include "mir_test_doubles/stub_gl_program_factory.h"
#define GLM_FORCE_RADIANS
#define GLM_PRECISION_MEDIUMP_FLOAT
#include <glm/glm.hpp>
#include <glm/gtc/matrix_transform.hpp>
#include <glm/gtc/type_ptr.hpp>
#include <memory>

namespace geom=mir::geometry;
namespace mg=mir::graphics;
namespace mga=mir::graphics::android;
namespace mtd=mir::test::doubles;

namespace
{
struct TransformedRenderable : public mtd::StubRenderable
{
    glm::mat4 transformation() const override
    {
        glm::mat4 transform(1.0);
        glm::vec3 vec(1.0, 0.0, 0.0);
        transform = glm::rotate(transform, 33.0f, vec);
        return transform;
    }
};

//hopefully the alpha representation gets condensed at some point
struct ShapedRenderable : public mtd::StubRenderable
{
    bool shaped() const override
    {
        return false;
    }
};

struct TranslucentRenderable : public mtd::StubRenderable
{
    bool alpha_enabled() const override
    {
        return true;
    }
};

class AndroidDisplayBuffer : public ::testing::Test
{
protected:
    virtual void SetUp()
    {
        stub_buffer = std::make_shared<testing::NiceMock<mtd::StubBuffer>>();
        mock_display_device = std::make_shared<testing::NiceMock<mtd::MockDisplayDevice>>();
        native_window = std::make_shared<mg::android::MirNativeWindow>(std::make_shared<mtd::StubDriverInterpreter>());

        visual_id = 5;
        dummy_display = mock_egl.fake_egl_display;
        dummy_config = mock_egl.fake_configs[0];
        dummy_context = mock_egl.fake_egl_context;
        testing::NiceMock<mtd::MockDisplayReport> report;
        mtd::StubGLConfig stub_gl_config;

        gl_context = std::make_shared<mga::GLContext>(
            mga::to_mir_format(mock_egl.fake_visual_id), stub_gl_config, report);

        mock_fb_bundle = std::make_shared<testing::NiceMock<mtd::MockFBBundle>>();

        ON_CALL(*mock_fb_bundle, fb_format())
            .WillByDefault(testing::Return(mir_pixel_format_abgr_8888));
        ON_CALL(*mock_fb_bundle, fb_size())
            .WillByDefault(testing::Return(display_size));
        ON_CALL(*mock_fb_bundle, fb_refresh_rate())
            .WillByDefault(testing::Return(refresh_rate));
    }

    testing::NiceMock<mtd::MockEGL> mock_egl;
    mtd::StubGLProgramFactory stub_program_factory;

    int visual_id;
    EGLConfig dummy_config;
    EGLDisplay dummy_display;
    EGLContext dummy_context;
    std::shared_ptr<mga::GLContext> gl_context;

    std::shared_ptr<mtd::StubBuffer> stub_buffer;
    std::shared_ptr<ANativeWindow> native_window;
    std::shared_ptr<mtd::MockDisplayDevice> mock_display_device;
    std::shared_ptr<mtd::MockFBBundle> mock_fb_bundle;
    geom::Size const display_size{433,232};
    double const refresh_rate{60.0};
};
}
TEST_F(AndroidDisplayBuffer, can_post_update_with_gl_only)
{
    using namespace testing;

    InSequence seq;
    EXPECT_CALL(*mock_display_device, render_gl(_))
        .Times(Exactly(1));
    EXPECT_CALL(*mock_fb_bundle, last_rendered_buffer())
        .Times(1)
        .WillOnce(Return(stub_buffer));
    EXPECT_CALL(*mock_display_device, post(Ref(*stub_buffer)))
        .Times(1);

    std::list<std::shared_ptr<mg::Renderable>> renderlist{};
    mga::DisplayBuffer db(
        mock_fb_bundle, mock_display_device, native_window, *gl_context, stub_program_factory);
    db.post_update();
}

TEST_F(AndroidDisplayBuffer, rejects_empty_list)
{
    using namespace testing;

    mga::DisplayBuffer db(
        mock_fb_bundle, mock_display_device, native_window, *gl_context, stub_program_factory);

    std::list<std::shared_ptr<mg::Renderable>> renderlist{};
    EXPECT_FALSE(db.post_renderbles_if_optimizable(renderlist));
}

//TODO: we could accept a 90 degree transform
TEST_F(AndroidDisplayBuffer, rejects_list_containing_transformed)
{
    using namespace testing;

    mga::DisplayBuffer db(
        mock_fb_bundle, mock_display_device, native_window, *gl_context, stub_program_factory);

    auto renderable = std::make_shared<TransformedRenderable>();
    std::list<std::shared_ptr<mg::Renderable>> renderlist{renderable};
    EXPECT_FALSE(db.post_renderbles_if_optimizable(renderlist));
}

//TODO: remove once alpha+HWC is turned on
TEST_F(AndroidDisplayBuffer, rejects_list_containing_alpha)
{
    using namespace testing;

    mga::DisplayBuffer db(
        mock_fb_bundle, mock_display_device, native_window, *gl_context, stub_program_factory);

    std::list<std::shared_ptr<mg::Renderable>> renderlist{std::make_shared<TranslucentRenderable>()};
    EXPECT_FALSE(db.post_renderbles_if_optimizable(renderlist));

    std::list<std::shared_ptr<mg::Renderable>> renderlist2{std::make_shared<ShapedRenderable>()};
    EXPECT_FALSE(db.post_renderbles_if_optimizable(renderlist2));
}

TEST_F(AndroidDisplayBuffer, posts_overlay_list)
{
    using namespace testing;
    std::list<std::shared_ptr<mg::Renderable>> renderlist{
        std::make_shared<mtd::StubRenderable>(),
        std::make_shared<mtd::StubRenderable>()};

    InSequence seq;
<<<<<<< HEAD
    EXPECT_CALL(*mock_display_device, render_gl_and_overlays(_, Ref(renderlist)))
=======
    EXPECT_CALL(*mock_display_device, prepare_overlays(_, Ref(renderlist), _))
>>>>>>> 653d1338
        .Times(1);
    EXPECT_CALL(*mock_fb_bundle, last_rendered_buffer())
        .Times(1)
        .WillOnce(Return(stub_buffer));
    EXPECT_CALL(*mock_display_device, post(Ref(*stub_buffer)))
        .Times(1);

    mga::DisplayBuffer db(
        mock_fb_bundle, mock_display_device, native_window, *gl_context, stub_program_factory);
    db.render_and_post_update(renderlist); 
}

TEST_F(AndroidDisplayBuffer, defaults_to_normal_orientation)
{
    mga::DisplayBuffer db(
        mock_fb_bundle, mock_display_device, native_window, *gl_context, stub_program_factory);

    EXPECT_EQ(mir_orientation_normal, db.orientation());
}

TEST_F(AndroidDisplayBuffer, orientation_is_passed_through)
{
    mga::DisplayBuffer db(
        mock_fb_bundle, mock_display_device, native_window, *gl_context, stub_program_factory);

    for (auto const& ori : {mir_orientation_normal,
                            mir_orientation_left,
                            mir_orientation_right,
                            mir_orientation_inverted})
    {
        auto config = db.configuration();
        config.orientation = ori;
        db.configure(config);
        EXPECT_EQ(ori, db.orientation());
    }
}

TEST_F(AndroidDisplayBuffer, rotation_transposes_dimensions)
{
    using namespace testing;

    int const width = 123;
    int const height = 456;
    geom::Size const normal{width, height};
    geom::Size const transposed{height, width};

    EXPECT_CALL(*mock_fb_bundle, fb_size())
        .WillRepeatedly(Return(normal));

    mga::DisplayBuffer db(
        mock_fb_bundle, mock_display_device, native_window, *gl_context, stub_program_factory);

    EXPECT_EQ(normal, db.view_area().size);

    auto config = db.configuration();

    config.orientation = mir_orientation_right;
    db.configure(config);
    EXPECT_EQ(transposed, db.view_area().size);

    config.orientation = mir_orientation_inverted;
    db.configure(config);
    EXPECT_EQ(normal, db.view_area().size);

    config.orientation = mir_orientation_left;
    db.configure(config);
    EXPECT_EQ(transposed, db.view_area().size);
}

TEST_F(AndroidDisplayBuffer, reports_correct_size)
{
    using namespace testing;

    mga::DisplayBuffer db(
        mock_fb_bundle, mock_display_device, native_window, *gl_context, stub_program_factory);

    auto view_area = db.view_area();

    geom::Point origin_pt{geom::X{0}, geom::Y{0}};
    EXPECT_EQ(display_size, view_area.size);
    EXPECT_EQ(origin_pt, view_area.top_left);
}

TEST_F(AndroidDisplayBuffer, creates_egl_context_from_shared_context)
{
    using namespace testing;

    EGLint const expected_attr[] = { EGL_CONTEXT_CLIENT_VERSION, 2, EGL_NONE };

    EXPECT_CALL(mock_egl, eglCreateContext(
        dummy_display, _, dummy_context, mtd::AttrMatches(expected_attr)))
        .Times(1)
        .WillOnce(Return(mock_egl.fake_egl_context));
    EXPECT_CALL(mock_egl, eglCreateWindowSurface(
        dummy_display, _, native_window.get(), NULL))
        .Times(1)
        .WillOnce(Return(mock_egl.fake_egl_surface));
    EXPECT_CALL(mock_egl, eglDestroySurface(dummy_display, mock_egl.fake_egl_surface))
        .Times(AtLeast(1));
    EXPECT_CALL(mock_egl, eglDestroyContext(dummy_display, mock_egl.fake_egl_context))
        .Times(AtLeast(1));

    mga::DisplayBuffer db(
        mock_fb_bundle, mock_display_device, native_window, *gl_context, stub_program_factory);
    testing::Mock::VerifyAndClearExpectations(&mock_egl);
}

TEST_F(AndroidDisplayBuffer, fails_on_egl_resource_creation)
{
    using namespace testing;
    EXPECT_CALL(mock_egl, eglCreateContext(_,_,_,_))
        .Times(2)
        .WillOnce(Return(EGL_NO_CONTEXT))
        .WillOnce(Return(mock_egl.fake_egl_context));
    EXPECT_CALL(mock_egl, eglCreateWindowSurface(_,_,_,_))
        .Times(1)
        .WillOnce(Return(EGL_NO_SURFACE));

    EXPECT_THROW(
    {
        mga::DisplayBuffer db(
            mock_fb_bundle, mock_display_device, native_window, *gl_context, stub_program_factory);
    }, std::runtime_error);

    EXPECT_THROW(
    {
        mga::DisplayBuffer db(
            mock_fb_bundle, mock_display_device, native_window, *gl_context, stub_program_factory);
    }, std::runtime_error);
}

TEST_F(AndroidDisplayBuffer, can_make_current)
{
    using namespace testing;
    EGLContext fake_ctxt = reinterpret_cast<EGLContext>(0x4422);
    EGLSurface fake_surf = reinterpret_cast<EGLSurface>(0x33984);
    ON_CALL(mock_egl, eglCreateContext(_,_,_,_))
        .WillByDefault(Return(fake_ctxt));
    ON_CALL(mock_egl, eglCreateWindowSurface(_,_,_,_))
        .WillByDefault(Return(fake_surf));

    mga::DisplayBuffer db(
        mock_fb_bundle, mock_display_device, native_window, *gl_context, stub_program_factory);
    
    EXPECT_CALL(mock_egl, eglMakeCurrent(dummy_display, fake_surf, fake_surf, fake_ctxt))
        .Times(2)
        .WillOnce(Return(EGL_TRUE))
        .WillOnce(Return(EGL_FALSE));

    db.make_current();
    EXPECT_THROW(
    {
        db.make_current();
    }, std::runtime_error);
}

TEST_F(AndroidDisplayBuffer, release_current)
{
    using namespace testing;
    mga::DisplayBuffer db(
        mock_fb_bundle, mock_display_device, native_window, *gl_context, stub_program_factory);

    EXPECT_CALL(mock_egl, eglMakeCurrent(dummy_display, EGL_NO_SURFACE, EGL_NO_SURFACE, EGL_NO_CONTEXT))
        .Times(1);
    db.release_current();
}

TEST_F(AndroidDisplayBuffer, sets_display_power_mode_to_on_at_start)
{
    using namespace testing;
    mga::DisplayBuffer db(
        mock_fb_bundle, mock_display_device, native_window, *gl_context, stub_program_factory);
    auto config = db.configuration();
    EXPECT_EQ(mir_power_mode_on, config.power_mode);
}

TEST_F(AndroidDisplayBuffer, changes_display_power_mode)
{
    using namespace testing;
    mga::DisplayBuffer db(
        mock_fb_bundle, mock_display_device, native_window, *gl_context, stub_program_factory);

    Sequence seq;
    EXPECT_CALL(*mock_display_device, mode(mir_power_mode_off))
        .InSequence(seq);
    EXPECT_CALL(*mock_display_device, mode(mir_power_mode_on))
        .InSequence(seq);

    auto config = db.configuration();
    config.power_mode = mir_power_mode_off;
    db.configure(config);

    config = db.configuration();
    config.power_mode = mir_power_mode_on;
    db.configure(config); 
}

TEST_F(AndroidDisplayBuffer, disregards_double_display_power_mode_request)
{
    using namespace testing;
    mga::DisplayBuffer db(
        mock_fb_bundle, mock_display_device, native_window, *gl_context, stub_program_factory);

    EXPECT_CALL(*mock_display_device, mode(mir_power_mode_off))
        .Times(1);

    auto config = db.configuration();
    config.power_mode = mir_power_mode_off;
    db.configure(config);
    config.power_mode = mir_power_mode_suspend;
    db.configure(config);
    config.power_mode = mir_power_mode_standby;
    db.configure(config);
}

//configuration tests
TEST_F(AndroidDisplayBuffer, display_orientation_supported)
{
    using namespace testing;

    EXPECT_CALL(*mock_display_device, apply_orientation(mir_orientation_left))
        .Times(1)
        .WillOnce(Return(true));

    mga::DisplayBuffer db(
        mock_fb_bundle, mock_display_device, native_window, *gl_context, stub_program_factory);

    auto config = db.configuration();
    config.orientation = mir_orientation_left;
    db.configure(config); 

    config = db.configuration();
    EXPECT_EQ(mir_orientation_normal, config.orientation);
}

TEST_F(AndroidDisplayBuffer, display_orientation_not_supported)
{
    using namespace testing;
    EXPECT_CALL(*mock_display_device, apply_orientation(mir_orientation_left))
        .Times(1)
        .WillOnce(Return(false));

    mga::DisplayBuffer db(
        mock_fb_bundle, mock_display_device, native_window, *gl_context, stub_program_factory);

    auto config = db.configuration();
    config.orientation = mir_orientation_left;
    db.configure(config); 

    config = db.configuration();
    EXPECT_EQ(mir_orientation_left, config.orientation);
}

TEST_F(AndroidDisplayBuffer, incorrect_display_configure_throws)
{
    mga::DisplayBuffer db(
        mock_fb_bundle, mock_display_device, native_window, *gl_context, stub_program_factory);
    auto config = db.configuration();
    //error
    config.current_format = mir_pixel_format_invalid;
    EXPECT_THROW({
        db.configure(config);
    }, std::runtime_error); 
}

TEST_F(AndroidDisplayBuffer, android_display_configuration_info)
{
    mga::DisplayBuffer db(
        mock_fb_bundle, mock_display_device, native_window, *gl_context, stub_program_factory);
    auto disp_conf = db.configuration();

    ASSERT_EQ(1u, disp_conf.modes.size());
    auto& disp_mode = disp_conf.modes[0];
    EXPECT_EQ(display_size, disp_mode.size);

    EXPECT_EQ(mg::DisplayConfigurationOutputId{1}, disp_conf.id);
    EXPECT_EQ(mg::DisplayConfigurationCardId{0}, disp_conf.card_id);
    EXPECT_TRUE(disp_conf.connected);
    EXPECT_TRUE(disp_conf.used);
    auto origin = geom::Point{0,0};
    EXPECT_EQ(origin, disp_conf.top_left);
    EXPECT_EQ(0, disp_conf.current_mode_index);

    EXPECT_EQ(refresh_rate, disp_mode.vrefresh_hz);
    //TODO fill physical_size_mm fields accordingly;
}<|MERGE_RESOLUTION|>--- conflicted
+++ resolved
@@ -146,7 +146,7 @@
         mock_fb_bundle, mock_display_device, native_window, *gl_context, stub_program_factory);
 
     std::list<std::shared_ptr<mg::Renderable>> renderlist{};
-    EXPECT_FALSE(db.post_renderbles_if_optimizable(renderlist));
+    EXPECT_FALSE(db.post_renderables_if_optimizable(renderlist));
 }
 
 //TODO: we could accept a 90 degree transform
@@ -159,7 +159,7 @@
 
     auto renderable = std::make_shared<TransformedRenderable>();
     std::list<std::shared_ptr<mg::Renderable>> renderlist{renderable};
-    EXPECT_FALSE(db.post_renderbles_if_optimizable(renderlist));
+    EXPECT_FALSE(db.post_renderables_if_optimizable(renderlist));
 }
 
 //TODO: remove once alpha+HWC is turned on
@@ -171,10 +171,10 @@
         mock_fb_bundle, mock_display_device, native_window, *gl_context, stub_program_factory);
 
     std::list<std::shared_ptr<mg::Renderable>> renderlist{std::make_shared<TranslucentRenderable>()};
-    EXPECT_FALSE(db.post_renderbles_if_optimizable(renderlist));
+    EXPECT_FALSE(db.post_renderables_if_optimizable(renderlist));
 
     std::list<std::shared_ptr<mg::Renderable>> renderlist2{std::make_shared<ShapedRenderable>()};
-    EXPECT_FALSE(db.post_renderbles_if_optimizable(renderlist2));
+    EXPECT_FALSE(db.post_renderables_if_optimizable(renderlist2));
 }
 
 TEST_F(AndroidDisplayBuffer, posts_overlay_list)
@@ -185,11 +185,7 @@
         std::make_shared<mtd::StubRenderable>()};
 
     InSequence seq;
-<<<<<<< HEAD
-    EXPECT_CALL(*mock_display_device, render_gl_and_overlays(_, Ref(renderlist)))
-=======
     EXPECT_CALL(*mock_display_device, prepare_overlays(_, Ref(renderlist), _))
->>>>>>> 653d1338
         .Times(1);
     EXPECT_CALL(*mock_fb_bundle, last_rendered_buffer())
         .Times(1)
@@ -199,7 +195,7 @@
 
     mga::DisplayBuffer db(
         mock_fb_bundle, mock_display_device, native_window, *gl_context, stub_program_factory);
-    db.render_and_post_update(renderlist); 
+    EXPECT_TRUE(db.post_renderables_if_optimizable(renderlist)); 
 }
 
 TEST_F(AndroidDisplayBuffer, defaults_to_normal_orientation)
