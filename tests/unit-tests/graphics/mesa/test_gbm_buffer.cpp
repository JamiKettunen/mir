/*
 * Copyright © 2012 Canonical Ltd.
 *
 * This program is free software: you can redistribute it and/or modify
 * it under the terms of the GNU General Public License version 3 as
 * published by the Free Software Foundation.
 *
 * This program is distributed in the hope that it will be useful,
 * but WITHOUT ANY WARRANTY; without even the implied warranty of
 * MERCHANTABILITY or FITNESS FOR A PARTICULAR PURPOSE.  See the
 * GNU General Public License for more details.
 *
 * You should have received a copy of the GNU General Public License
 * along with this program.  If not, see <http://www.gnu.org/licenses/>.
 *
 * Authored by: Christopher James Halse Rogers <christopher.halse.rogers@canonical.com>
 */

#include "mir_test_doubles/mock_egl.h"
#include "mir_test_doubles/mock_gl.h"
#include "mir_test_doubles/mock_drm.h"
#include "mir_test_doubles/mock_gbm.h"

#include "mir_test_framework/udev_environment.h"

#include "src/platform/graphics/mesa/platform.h"
#include "src/platform/graphics/mesa/gbm_buffer.h"
#include "src/platform/graphics/mesa/buffer_allocator.h"
#include "mir/graphics/buffer_initializer.h"
#include "mir/graphics/buffer_properties.h"
#include "mir_test_doubles/null_virtual_terminal.h"

#include "src/server/report/null_report_factory.h"

#include <gbm.h>

#include <gtest/gtest.h>
#include <gmock/gmock.h>

#include <cstdint>
#include <stdexcept>

namespace mg=mir::graphics;
namespace mgm=mir::graphics::mesa;
namespace geom=mir::geometry;
namespace mtd=mir::test::doubles;
namespace mr=mir::report;
namespace mtf=mir::mir_test_framework;

class GBMBufferTest : public ::testing::Test
{
protected:
    virtual void SetUp()
    {
        using namespace testing;

        fake_devices.add_standard_device("standard-drm-devices");

        size = geom::Size{300, 200};
        pf = mir_pixel_format_argb_8888;
        stride = geom::Stride{4 * size.width.as_uint32_t()};
        usage = mg::BufferUsage::hardware;
        buffer_properties = mg::BufferProperties{size, pf, usage};

        ON_CALL(mock_gbm, gbm_bo_get_width(_))
        .WillByDefault(Return(size.width.as_uint32_t()));

        ON_CALL(mock_gbm, gbm_bo_get_height(_))
        .WillByDefault(Return(size.height.as_uint32_t()));

        ON_CALL(mock_gbm, gbm_bo_get_format(_))
        .WillByDefault(Return(GBM_BO_FORMAT_ARGB8888));

        ON_CALL(mock_gbm, gbm_bo_get_stride(_))
        .WillByDefault(Return(stride.as_uint32_t()));

<<<<<<< HEAD
        auto bypass_option = mgm::BypassOption::bypass_enabled;
=======
        auto bypass_option = mgm::BypassOption::allowed;
>>>>>>> 96ff3f8c
        platform = std::make_shared<mgm::Platform>(
            mr::null_display_report(),
            std::make_shared<mtd::NullVirtualTerminal>(), bypass_option);
        null_init = std::make_shared<mg::NullBufferInitializer>();
        allocator.reset(new mgm::BufferAllocator(platform->gbm.device, null_init, bypass_option));
    }

    ::testing::NiceMock<mtd::MockDRM> mock_drm;
    ::testing::NiceMock<mtd::MockGBM> mock_gbm;
    ::testing::NiceMock<mtd::MockEGL> mock_egl;
    ::testing::NiceMock<mtd::MockGL>  mock_gl;
    std::shared_ptr<mgm::Platform> platform;
    std::shared_ptr<mg::NullBufferInitializer> null_init;
    std::unique_ptr<mgm::BufferAllocator> allocator;

    // Defaults
    MirPixelFormat pf;
    geom::Size size;
    geom::Stride stride;
    mg::BufferUsage usage;
    mg::BufferProperties buffer_properties;

    mtf::UdevEnvironment fake_devices;
};

TEST_F(GBMBufferTest, dimensions_test)
{
    using namespace testing;

    EXPECT_CALL(mock_gbm, gbm_bo_create(_,_,_,_,_));
    EXPECT_CALL(mock_gbm, gbm_bo_destroy(_));

    auto buffer = allocator->alloc_buffer(buffer_properties);
    ASSERT_EQ(size, buffer->size());
}

TEST_F(GBMBufferTest, buffer_has_expected_pixel_format)
{
    using namespace testing;

    EXPECT_CALL(mock_gbm, gbm_bo_create(_,_,_,_,_));
    EXPECT_CALL(mock_gbm, gbm_bo_destroy(_));

    auto buffer(allocator->alloc_buffer(buffer_properties));
    ASSERT_EQ(pf, buffer->pixel_format());
}

TEST_F(GBMBufferTest, stride_has_sane_value)
{
    using namespace testing;

    EXPECT_CALL(mock_gbm, gbm_bo_create(_,_,_,_,_));
    EXPECT_CALL(mock_gbm, gbm_bo_destroy(_));

    // RGBA 8888 cannot take less than 4 bytes
    // TODO: is there a *maximum* sane value for stride?
    geom::Stride minimum(size.width.as_uint32_t() * 4);

    auto buffer(allocator->alloc_buffer(buffer_properties));

    ASSERT_LE(minimum, buffer->stride());
}

TEST_F(GBMBufferTest, buffer_native_handle_has_correct_size)
{
    using namespace testing;

    auto buffer = allocator->alloc_buffer(buffer_properties);
    auto native_handle = buffer->native_buffer_handle();
    EXPECT_EQ(1, native_handle->fd_items);
    EXPECT_EQ(0, native_handle->data_items);
}

MATCHER_P(GEMFlinkHandleIs, value, "")
{
    auto flink = reinterpret_cast<struct drm_gem_flink*>(arg);
    return flink->handle == value;
}

ACTION_P(SetGEMFlinkName, value)
{
    auto flink = reinterpret_cast<struct drm_gem_flink*>(arg2);
    flink->name = value;
}

TEST_F(GBMBufferTest, buffer_native_handle_contains_correct_data)
{
    using namespace testing;

    uint32_t prime_fd{0x77};
    gbm_bo_handle mock_handle;
    mock_handle.u32 = 0xdeadbeef;

    EXPECT_CALL(mock_gbm, gbm_bo_get_handle(_))
            .Times(Exactly(1))
            .WillOnce(Return(mock_handle));

    EXPECT_CALL(mock_drm, drmPrimeHandleToFD(_,mock_handle.u32,_,_))
            .Times(Exactly(1))
            .WillOnce(DoAll(SetArgPointee<3>(prime_fd), Return(0)));

    auto buffer = allocator->alloc_buffer(buffer_properties);
    auto handle = buffer->native_buffer_handle();
    EXPECT_EQ(prime_fd, static_cast<unsigned int>(handle->fd[0]));
    EXPECT_EQ(stride.as_uint32_t(), static_cast<unsigned int>(handle->stride));
}

TEST_F(GBMBufferTest, buffer_creation_throws_on_prime_fd_failure)
{
    using namespace testing;

    EXPECT_CALL(mock_drm, drmPrimeHandleToFD(_,_,_,_))
            .Times(Exactly(1))
            .WillOnce(Return(-1));

    EXPECT_THROW({
        auto buffer = allocator->alloc_buffer(buffer_properties);
    }, std::runtime_error);
}

TEST_F(GBMBufferTest, bind_to_texture_egl_image_creation_failed)
{
    using namespace testing;

    ON_CALL(mock_egl, eglCreateImageKHR(_,_,_,_,_))
        .WillByDefault(Return(EGL_NO_IMAGE_KHR));

    EXPECT_THROW({
        auto buffer = allocator->alloc_buffer(buffer_properties);
        buffer->bind_to_texture();
    }, std::runtime_error);
}

TEST_F(GBMBufferTest, bind_to_texture_uses_egl_image)
{
    using namespace testing;

    {
        InSequence seq;

        EXPECT_CALL(mock_egl, eglCreateImageKHR(_,_,_,_,_))
            .Times(Exactly(1));

        EXPECT_CALL(mock_egl, glEGLImageTargetTexture2DOES(_,mock_egl.fake_egl_image))
            .Times(Exactly(1));

        EXPECT_CALL(mock_egl, eglDestroyImageKHR(_,mock_egl.fake_egl_image))
            .Times(Exactly(1));
    }

    EXPECT_NO_THROW({
        auto buffer = allocator->alloc_buffer(buffer_properties);
        buffer->bind_to_texture();
    });
}<|MERGE_RESOLUTION|>--- conflicted
+++ resolved
@@ -74,11 +74,7 @@
         ON_CALL(mock_gbm, gbm_bo_get_stride(_))
         .WillByDefault(Return(stride.as_uint32_t()));
 
-<<<<<<< HEAD
-        auto bypass_option = mgm::BypassOption::bypass_enabled;
-=======
         auto bypass_option = mgm::BypassOption::allowed;
->>>>>>> 96ff3f8c
         platform = std::make_shared<mgm::Platform>(
             mr::null_display_report(),
             std::make_shared<mtd::NullVirtualTerminal>(), bypass_option);
