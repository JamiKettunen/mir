--- conflicted
+++ resolved
@@ -91,49 +91,10 @@
                 mir::events::ScrollAxisH h_scroll,
                 mir::events::ScrollAxisV v_scroll)
             {
-<<<<<<< HEAD
-                return builder.pointer_event(time, action, buttons, hscroll, vscroll, relative_x, relative_y);
-            });
-
-        ON_CALL(*this, pointer_event(_, _, _, _, _, _, _, _, _)).WillByDefault(
-            [this](std::optional<Timestamp> time, MirPointerAction action, MirPointerButtons buttons,
-                   float x, float y, float hscroll, float vscroll, float relative_x, float relative_y)
-            {
-                return builder.pointer_event(time, action, buttons, x, y, hscroll, vscroll, relative_x, relative_y);
-            });
-
-        ON_CALL(*this, pointer_axis_event(_, _, _, _, _, _, _, _, _, _)).WillByDefault(
-            [this](MirPointerAxisSource axis_source, std::optional<Timestamp> time, MirPointerAction action,
-                   MirPointerButtons buttons, float x, float y, float hscroll, float vscroll, float relative_x, float relative_y)
-            {
-                return builder.pointer_axis_event(
-                    axis_source, time, action, buttons, x, y, hscroll, vscroll, relative_x, relative_y);
-            });
-
-        ON_CALL(*this, pointer_axis_with_stop_event(_, _, _, _, _, _, _, _, _, _, _, _)).WillByDefault(
-            [this](MirPointerAxisSource axis_source, std::optional<Timestamp> time, MirPointerAction action,
-                   MirPointerButtons buttons, float x, float y, float hscroll, float vscroll,
-                   bool hscroll_stop, bool vscroll_stop, float relative_x, float relative_y)
-            {
-                return builder.pointer_axis_with_stop_event(
-                    axis_source, time, action, buttons, x, y, hscroll, vscroll, vscroll_stop, hscroll_stop,
-                    relative_x, relative_y);
-            });
-
-        ON_CALL(*this, pointer_axis_value120_scroll_event(_, _, _, _, _, _, _, _)).WillByDefault(
-            [this](MirPointerAxisSource axis_source, std::optional<Timestamp> timestamp, MirPointerAction action,
-                   MirPointerButtons buttons_pressed, float hscroll_value, float vscroll_value,
-                   float hscroll_value120, float vscroll_value120)
-            {
-                return builder.pointer_axis_value120_scroll_event(
-                    axis_source, timestamp, action, buttons_pressed, hscroll_value, vscroll_value,
-                    hscroll_value120, vscroll_value120);
-=======
                 return builder.pointer_event(
                     timestamp, action, buttons,
                     position, motion,
                     axis_source, h_scroll, v_scroll);
->>>>>>> 5c359bfa
             });
     }
     using EventBuilder::Timestamp;
@@ -141,24 +102,6 @@
     MOCK_METHOD(mir::EventUPtr, key_event, (std::optional<Timestamp>, MirKeyboardAction, xkb_keysym_t, int));
     MOCK_METHOD(mir::EventUPtr, touch_event, (std::optional<Timestamp>, std::vector<mir::events::ContactState> const&));
     MOCK_METHOD(mir::EventUPtr, pointer_event,
-<<<<<<< HEAD
-                (std::optional<Timestamp>, MirPointerAction, MirPointerButtons, float, float, float, float));
-    MOCK_METHOD(mir::EventUPtr, pointer_event,
-                (std::optional<Timestamp>, MirPointerAction, MirPointerButtons, float, float, float, float, float, float));
-    MOCK_METHOD(mir::EventUPtr, pointer_axis_event,
-                (MirPointerAxisSource axis_source, std::optional<Timestamp> timestamp, MirPointerAction action,
-                 MirPointerButtons buttons_pressed, float x_position, float y_position,
-                 float hscroll_value, float vscroll_value, float relative_x_value, float relative_y_value));
-    MOCK_METHOD(mir::EventUPtr, pointer_axis_with_stop_event,
-                (MirPointerAxisSource axis_source, std::optional<Timestamp> timestamp, MirPointerAction action,
-                 MirPointerButtons buttons_pressed, float x_position, float y_position,
-                 float hscroll_value, float vscroll_value, bool hscroll_stop, bool vscroll_stop,
-                 float relative_x_value, float relative_y_value));
-    MOCK_METHOD(mir::EventUPtr, pointer_axis_value120_scroll_event,
-                (MirPointerAxisSource axis_source, std::optional<Timestamp> timestamp, MirPointerAction action,
-                 MirPointerButtons buttons_pressed, float hscroll_value, float vscroll_value, float hscroll_value120,
-                 float vscroll_value120));
-=======
                 (std::optional<Timestamp>, MirPointerAction, MirPointerButtons, std::optional<mir::geometry::PointF>,
                  mir::geometry::DisplacementF, MirPointerAxisSource, mir::events::ScrollAxisH,
                  mir::events::ScrollAxisV), (override));
@@ -219,7 +162,6 @@
     {
         BOOST_THROW_EXCEPTION(std::logic_error("deprecated event builder method called"));
     }
->>>>>>> 5c359bfa
 };
 
 struct LibInputDevice : public ::testing::Test
@@ -611,39 +553,49 @@
 {
     InSequence seq;
     // expect two scroll events..
-<<<<<<< HEAD
-    EXPECT_CALL(mock_builder, pointer_axis_value120_scroll_event(
-        mir_pointer_axis_source_wheel, {time_stamp_1}, mir_pointer_action_motion, 0, 0.0f, 1.0f, 0.0f, 120.0f));
-    EXPECT_CALL(mock_sink, handle_input(mt::PointerAxisChange(mir_pointer_axis_vscroll, 1.0f)));
-    EXPECT_CALL(mock_builder, pointer_axis_value120_scroll_event(
-        mir_pointer_axis_source_wheel, {time_stamp_2}, mir_pointer_action_motion, 0, -1.0f, 0.0f, -120.0f, 0.0f));
-    EXPECT_CALL(mock_sink, handle_input(mt::PointerAxisChange(mir_pointer_axis_hscroll, -1.0f)));
-=======
     EXPECT_CALL(mock_builder, pointer_event(
         {time_stamp_1}, mir_pointer_action_motion, 0,
         Eq(std::nullopt), geom::DisplacementF{},
         mir_pointer_axis_source_wheel,
         mev::ScrollAxisH{},
-        mev::ScrollAxisV{geom::DeltaYF{-20}, geom::DeltaY{2}, false}));
+        mev::ScrollAxisV{geom::DeltaYF{-20}, geom::DeltaY{2}, geom::DeltaY{240}, false}));
     EXPECT_CALL(mock_sink, handle_input(mt::PointerAxisChange(mir_pointer_axis_vscroll, -20.0f)));
     EXPECT_CALL(mock_builder, pointer_event(
         {time_stamp_2}, mir_pointer_action_motion, 0,
         Eq(std::nullopt), geom::DisplacementF{},
         mir_pointer_axis_source_wheel,
-        mev::ScrollAxisH{geom::DeltaXF{5}, geom::DeltaX{1}, false},
+        mev::ScrollAxisH{geom::DeltaXF{5}, geom::DeltaX{1}, geom::DeltaX{120}, false},
         mev::ScrollAxisV{{}, {}, false}));
     EXPECT_CALL(mock_sink, handle_input(mt::PointerAxisChange(mir_pointer_axis_hscroll, 5.0f)));
->>>>>>> 5c359bfa
 
     mouse.start(&mock_sink, &mock_builder);
-    env.mock_libinput.setup_axis_event(fake_device, event_time_1, {}, 1.0f, {}, {}, 0.0, 120.0f);
-    env.mock_libinput.setup_axis_event(fake_device, event_time_2, -1.0f, {}, {}, {}, -120.0f, 0);
+    env.mock_libinput.setup_axis_event(fake_device, event_time_1, {}, -20.0, 0, 2);
+    env.mock_libinput.setup_axis_event(fake_device, event_time_2, 5.0, {}, 1, 0);
     process_events(mouse);
 }
 
+TEST_F(LibInputDeviceOnMouse, hi_res_scroll_is_picked_up)
+{
+#ifdef MIR_LIBINPUT_HAS_VALUE120
+    auto const expected = 165;
+#else
+    auto const expected = 120;
+#endif
+
+    EXPECT_CALL(mock_builder, pointer_event(
+        {time_stamp_1}, mir_pointer_action_motion, 0,
+        Eq(std::nullopt), geom::DisplacementF{},
+        mir_pointer_axis_source_wheel,
+        mev::ScrollAxisH{},
+        mev::ScrollAxisV{geom::DeltaYF{1}, geom::DeltaY{1}, geom::DeltaY{expected}, false}));
+
+    mouse.start(&mock_sink, &mock_builder);
+    env.mock_libinput.setup_axis_event(fake_device, event_time_1, {}, 1.0f, {}, 1, 0.0f, 165);
+    process_events(mouse);
+}
+
 TEST_F(LibInputDeviceOnMouse, hi_res_scroll_does_not_combine_with_discrete)
 {
-    InSequence seq;
     EXPECT_CALL(mock_sink, handle_input(mt::PointerAxisChange(mir_pointer_axis_vscroll, 1.0f)));
 
     mouse.start(&mock_sink, &mock_builder);
