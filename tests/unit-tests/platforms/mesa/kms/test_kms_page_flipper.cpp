--- conflicted
+++ resolved
@@ -137,13 +137,9 @@
     ON_CALL(mock_drm, drmHandleEvent(_, _))
         .WillByDefault(DoAll(InvokePageFlipHandler(&user_data), Return(0)));
 
-<<<<<<< HEAD
-    EXPECT_CALL(report, report_vsync(crtc_id, _));
-=======
     // Regression test for LP: #1621352
     ASSERT_NE(crtc_id, connector_id);
-    EXPECT_CALL(report, report_vsync(connector_id));
->>>>>>> e31df004
+    EXPECT_CALL(report, report_vsync(connector_id, _));
 
     page_flipper.schedule_flip(crtc_id, fb_id, connector_id);
     EXPECT_EQ(1, write(mock_drm.fake_drm.write_fd(), "a", 1));
