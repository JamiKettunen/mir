--- conflicted
+++ resolved
@@ -44,10 +44,7 @@
 using namespace testing;
 namespace
 {
-<<<<<<< HEAD
-=======
-
->>>>>>> 6ca2c8fb
+
 struct MockNativeBuffer : mgn::NativeBuffer
 {
     MOCK_CONST_METHOD0(client_handle, MirBuffer*());
@@ -59,10 +56,7 @@
     MOCK_CONST_METHOD0(package, MirBufferPackage*());
     MOCK_CONST_METHOD0(fence, mir::Fd());
     MOCK_METHOD1(set_fence, void(mir::Fd));
-<<<<<<< HEAD
     MOCK_METHOD1(on_ownership_notification, void(std::function<void()> const&));
-=======
->>>>>>> 6ca2c8fb
     MOCK_CONST_METHOD0(egl_image_creation_hints, std::tuple<EGLenum, EGLClientBuffer, EGLint*>());
 };
 
