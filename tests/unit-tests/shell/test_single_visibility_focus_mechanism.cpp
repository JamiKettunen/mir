--- conflicted
+++ resolved
@@ -74,7 +74,7 @@
     ON_CALL(app3, default_surface()).WillByDefault(Return(std::shared_ptr<msh::Surface>()));
 
     msh::SingleVisibilityFocusMechanism focus_mechanism(mt::fake_shared(model),
-                                                        std::make_shared<mtd::StubInputTargeter>());
+        std::make_shared<mtd::StubInputTargeter>());
 
     EXPECT_CALL(app1, show()).Times(1);
     EXPECT_CALL(app2, hide()).Times(1);
@@ -91,7 +91,6 @@
     focus_mechanism.set_focus_to(mt::fake_shared(app1));
 }
 
-<<<<<<< HEAD
 TEST(SingleVisibilityFocusMechanism, mechanism_notifies_default_surface_of_focus_changes)
 {
     using namespace ::testing;
@@ -114,10 +113,12 @@
         EXPECT_CALL(surf2, configure(mir_surface_attrib_focus, mir_surface_focused)).Times(1);
     }
 
-    msh::SingleVisibilityFocusMechanism focus_mechanism(mt::fake_shared(model));
+    msh::SingleVisibilityFocusMechanism focus_mechanism(mt::fake_shared(model),
+        std::make_shared<mtd::StubInputTargeter>());
     focus_mechanism.set_focus_to(mt::fake_shared(app1));
     focus_mechanism.set_focus_to(mt::fake_shared(app2));
-=======
+}
+
 TEST(SingleVisibilityFocusMechanism, sets_input_focus)
 {
     using namespace ::testing;
@@ -151,5 +152,4 @@
     focus_mechanism.set_focus_to(mt::fake_shared(app1));
     focus_mechanism.set_focus_to(mt::fake_shared(app1));
     focus_mechanism.set_focus_to(std::shared_ptr<msh::Session>());
->>>>>>> cc8c7480
 }