/*
 * Copyright © 2013 Canonical Ltd.
 *
 * This program is free software: you can redistribute it and/or modify
 * it under the terms of the GNU General Public License version 3 as
 * published by the Free Software Foundation.
 *
 * This program is distributed in the hope that it will be useful,
 * but WITHOUT ANY WARRANTY; without even the implied warranty of
 * MERCHANTABILITY or FITNESS FOR A PARTICULAR PURPOSE.  See the
 * GNU General Public License for more details.
 *
 * You should have received a copy of the GNU General Public License
 * along with this program.  If not, see <http://www.gnu.org/licenses/>.
 *
 * Authored by: Alan Griffiths <alan@octopull.co.uk>
 */

#include "mir/shell/surface.h"
#include "mir/surfaces/surface.h"
#include "mir/shell/surface_creation_parameters.h"
#include "mir/surfaces/surface_stack_model.h"
#include "mir/shell/surface_builder.h"

#include "mir_test_doubles/stub_surface_controller.h"
#include "mir_test_doubles/mock_surface_controller.h"
#include "mir_test_doubles/stub_buffer_stream.h"
#include "mir_test_doubles/mock_buffer_stream.h"
#include "mir_test_doubles/mock_buffer.h"
#include "mir_test_doubles/stub_buffer.h"
#include "mir_test_doubles/mock_input_targeter.h"
#include "mir_test_doubles/stub_input_targeter.h"
#include "mir_test_doubles/null_event_sink.h"
#include "mir_test_doubles/mock_surface_state.h"
#include "mir_test_doubles/null_surface_configurator.h"
#include "mir_test_doubles/mock_surface_configurator.h"
#include "mir_test/fake_shared.h"

#include <stdexcept>
#include <gmock/gmock.h>
#include <gtest/gtest.h>

namespace ms = mir::surfaces;
namespace msh = mir::shell;
namespace mf = mir::frontend;
namespace mc = mir::compositor;
namespace mg = mir::graphics;
namespace mi = mir::input;
namespace geom = mir::geometry;
namespace mt = mir::test;
namespace mtd = mt::doubles;

namespace
{
class StubSurfaceBuilder : public msh::SurfaceBuilder
{
public:
    StubSurfaceBuilder() :
        stub_buffer_stream_(std::make_shared<mtd::StubBufferStream>()),
        dummy_surface()
    {
    }

    std::weak_ptr<ms::Surface> create_surface(msh::SurfaceCreationParameters const& )
    {
        auto state = std::make_shared<mtd::MockSurfaceState>();
        dummy_surface = std::make_shared<ms::Surface>(state, stub_buffer_stream_, std::shared_ptr<mi::InputChannel>());
        return dummy_surface;
    }

    void destroy_surface(std::weak_ptr<ms::Surface> const& )
    {
        reset_surface();
    }

    void reset_surface()
    {
        dummy_surface.reset();
    }

    std::shared_ptr<mtd::StubBufferStream> stub_buffer_stream()
    {
        return stub_buffer_stream_;
    }

private:
    std::shared_ptr<mtd::StubBufferStream> const stub_buffer_stream_;
    std::shared_ptr<ms::Surface> dummy_surface;
};

class MockSurfaceBuilder : public msh::SurfaceBuilder
{
public:
    MockSurfaceBuilder()
    {
        using namespace testing;
        ON_CALL(*this, create_surface(_)).
            WillByDefault(Invoke(&self, &StubSurfaceBuilder::create_surface));

        ON_CALL(*this, destroy_surface(_)).
            WillByDefault(Invoke(&self, &StubSurfaceBuilder::destroy_surface));
    }

    MOCK_METHOD1(create_surface, std::weak_ptr<ms::Surface> (const msh::SurfaceCreationParameters&));

    MOCK_METHOD1(destroy_surface, void (std::weak_ptr<ms::Surface> const&));

private:
    StubSurfaceBuilder self;
};

typedef testing::NiceMock<mtd::MockBufferStream> StubBufferStream;


struct ShellSurface : testing::Test
{
    std::shared_ptr<StubBufferStream> const buffer_stream;
    StubSurfaceBuilder surface_builder;
    mtd::StubSurfaceController surface_controller;

    ShellSurface() :
        buffer_stream(std::make_shared<StubBufferStream>()),
        stub_sender(std::make_shared<mtd::NullEventSink>())
    {
        using namespace testing;

        ON_CALL(*buffer_stream, stream_size()).WillByDefault(Return(geom::Size()));
        ON_CALL(*buffer_stream, get_stream_pixel_format()).WillByDefault(Return(geom::PixelFormat::abgr_8888));
        ON_CALL(*buffer_stream, secure_client_buffer()).WillByDefault(Return(std::shared_ptr<mtd::StubBuffer>()));
    }
    mf::SurfaceId stub_id;
    std::shared_ptr<mf::EventSink> stub_sender;
};
}

TEST_F(ShellSurface, creation_and_destruction)
{
    using namespace testing;

    msh::SurfaceCreationParameters const params;
    MockSurfaceBuilder surface_builder;

    InSequence sequence;
    EXPECT_CALL(surface_builder, create_surface(params)).Times(1);
    EXPECT_CALL(surface_builder, destroy_surface(_)).Times(1);

    msh::Surface test(
        mt::fake_shared(surface_builder), std::make_shared<mtd::NullSurfaceConfigurator>(),
        params, stub_id, stub_sender);
}

TEST_F(ShellSurface, creation_throws_means_no_destroy)
{
    using namespace testing;

    msh::SurfaceCreationParameters const params;
    MockSurfaceBuilder surface_builder;

    InSequence sequence;
    EXPECT_CALL(surface_builder, create_surface(params)).Times(1)
        .WillOnce(Throw(std::runtime_error(__PRETTY_FUNCTION__)));
    EXPECT_CALL(surface_builder, destroy_surface(_)).Times(Exactly(0));

    EXPECT_THROW({
        msh::Surface test(
            mt::fake_shared(surface_builder), std::make_shared<mtd::NullSurfaceConfigurator>(),
            params, stub_id, stub_sender);
    }, std::runtime_error);
}

TEST_F(ShellSurface, destroy)
{
    using namespace testing;
    MockSurfaceBuilder surface_builder;

    InSequence sequence;
    EXPECT_CALL(surface_builder, create_surface(_)).Times(AnyNumber());
    EXPECT_CALL(surface_builder, destroy_surface(_)).Times(0);

    msh::Surface test(
            mt::fake_shared(surface_builder), std::make_shared<mtd::NullSurfaceConfigurator>(),
            msh::a_surface(), stub_id, stub_sender);

    Mock::VerifyAndClearExpectations(&test);
    EXPECT_CALL(surface_builder, destroy_surface(_)).Times(1);

    // Check destroy_surface is called immediately
    test.destroy();

    Mock::VerifyAndClearExpectations(&test);
    EXPECT_CALL(surface_builder, destroy_surface(_)).Times(0);
}

TEST_F(ShellSurface, size_throw_behavior)
{
    msh::Surface test(
            mt::fake_shared(surface_builder), std::make_shared<mtd::NullSurfaceConfigurator>(),
            msh::a_surface(), stub_id, stub_sender);

    EXPECT_NO_THROW({
        test.size();
    });

    surface_builder.reset_surface();

    EXPECT_THROW({
        test.size();
    }, std::runtime_error);
}

TEST_F(ShellSurface, top_left_throw_behavior)
{
    msh::Surface test(
            mt::fake_shared(surface_builder), std::make_shared<mtd::NullSurfaceConfigurator>(),
            msh::a_surface(), stub_id, stub_sender);

    EXPECT_NO_THROW({
        test.top_left();
    });

    surface_builder.reset_surface();

    EXPECT_THROW({
        test.top_left();
    }, std::runtime_error);
}

TEST_F(ShellSurface, name_throw_behavior)
{
    msh::Surface test(
            mt::fake_shared(surface_builder), std::make_shared<mtd::NullSurfaceConfigurator>(),
            msh::a_surface(), stub_id, stub_sender);

    EXPECT_NO_THROW({
        test.name();
    });

    surface_builder.reset_surface();

    EXPECT_THROW({
        test.name();
    }, std::runtime_error);
}

TEST_F(ShellSurface, pixel_format_throw_behavior)
{
    msh::Surface test(
            mt::fake_shared(surface_builder), std::make_shared<mtd::NullSurfaceConfigurator>(),
            msh::a_surface(), stub_id, stub_sender);

    EXPECT_NO_THROW({
        test.pixel_format();
    });

    surface_builder.reset_surface();

    EXPECT_THROW({
        test.pixel_format();
    }, std::runtime_error);
}

TEST_F(ShellSurface, hide_throw_behavior)
{
    msh::Surface test(
            mt::fake_shared(surface_builder), std::make_shared<mtd::NullSurfaceConfigurator>(),
            msh::a_surface(), stub_id, stub_sender);

    EXPECT_NO_THROW({
        test.hide();
    });

    surface_builder.reset_surface();

    EXPECT_THROW({
        test.hide();
    }, std::runtime_error);
}

TEST_F(ShellSurface, show_throw_behavior)
{
    msh::Surface test(
            mt::fake_shared(surface_builder), std::make_shared<mtd::NullSurfaceConfigurator>(),
            msh::a_surface(), stub_id, stub_sender);

    EXPECT_NO_THROW({
        test.show();
    });

    surface_builder.reset_surface();

    EXPECT_THROW({
        test.show();
    }, std::runtime_error);
}

TEST_F(ShellSurface, destroy_throw_behavior)
{
    msh::Surface test(
            mt::fake_shared(surface_builder), std::make_shared<mtd::NullSurfaceConfigurator>(),
            msh::a_surface(), stub_id, stub_sender);

    EXPECT_NO_THROW({
        test.destroy();
    });

    surface_builder.reset_surface();

    EXPECT_NO_THROW({
        test.destroy();
    });
}

TEST_F(ShellSurface, force_request_to_complete_throw_behavior)
{
    msh::Surface test(
            mt::fake_shared(surface_builder), std::make_shared<mtd::NullSurfaceConfigurator>(),
            msh::a_surface(), stub_id, stub_sender);

    EXPECT_NO_THROW({
        test.force_requests_to_complete();
    });

    surface_builder.reset_surface();

    EXPECT_NO_THROW({
        test.force_requests_to_complete();
    });
}

TEST_F(ShellSurface, advance_client_buffer_throw_behavior)
{
    msh::Surface test(
            mt::fake_shared(surface_builder), std::make_shared<mtd::NullSurfaceConfigurator>(),
            msh::a_surface(), stub_id, stub_sender);

    EXPECT_NO_THROW({
        test.advance_client_buffer();
    });

    surface_builder.reset_surface();

    EXPECT_THROW({
        test.advance_client_buffer();
    }, std::runtime_error);
}

TEST_F(ShellSurface, input_fds_throw_behavior)
{
    msh::Surface test(
            mt::fake_shared(surface_builder), std::make_shared<mtd::NullSurfaceConfigurator>(),
            msh::a_surface(), stub_id, stub_sender);

    surface_builder.reset_surface();

    EXPECT_THROW({
            test.client_input_fd();
    }, std::runtime_error);
}

TEST_F(ShellSurface, attributes)
{
    using namespace testing;

    msh::Surface surf(
            mt::fake_shared(surface_builder), std::make_shared<mtd::NullSurfaceConfigurator>(),
            msh::a_surface(), stub_id, stub_sender);

    EXPECT_THROW({
        surf.configure(static_cast<MirSurfaceAttrib>(111), 222);
    }, std::logic_error);
}

TEST_F(ShellSurface, types)
{
    using namespace testing;

    msh::Surface surf(
<<<<<<< HEAD
            mt::fake_shared(surface_builder), std::make_shared<mtd::NullSurfaceConfigurator>(),
            msh::a_surface(), stub_id, stub_sender);
=======
        mt::fake_shared(surface_builder),
        msh::a_surface(), stub_id, stub_sender);
>>>>>>> 9087f86c

    EXPECT_EQ(mir_surface_type_normal, surf.type());

    EXPECT_EQ(mir_surface_type_utility,
              surf.configure(mir_surface_attrib_type,
                             mir_surface_type_utility));
    EXPECT_EQ(mir_surface_type_utility, surf.type());

    EXPECT_THROW({
        surf.configure(mir_surface_attrib_type, 999);
    }, std::logic_error);
    EXPECT_THROW({
        surf.configure(mir_surface_attrib_type, -1);
    }, std::logic_error);
    EXPECT_EQ(mir_surface_type_utility, surf.type());

    EXPECT_EQ(mir_surface_type_dialog,
              surf.configure(mir_surface_attrib_type,
                             mir_surface_type_dialog));
    EXPECT_EQ(mir_surface_type_dialog, surf.type());

    EXPECT_EQ(mir_surface_type_freestyle,
              surf.configure(mir_surface_attrib_type,
                             mir_surface_type_freestyle));
    EXPECT_EQ(mir_surface_type_freestyle, surf.type());
}

TEST_F(ShellSurface, states)
{
    using namespace testing;

    msh::Surface surf(
<<<<<<< HEAD
            mt::fake_shared(surface_builder), std::make_shared<mtd::NullSurfaceConfigurator>(),
            msh::a_surface(), stub_id, stub_sender);
=======
        mt::fake_shared(surface_builder),
        msh::a_surface(), stub_id, stub_sender);
>>>>>>> 9087f86c

    EXPECT_EQ(mir_surface_state_restored, surf.state());

    EXPECT_EQ(mir_surface_state_vertmaximized,
              surf.configure(mir_surface_attrib_state,
                             mir_surface_state_vertmaximized));
    EXPECT_EQ(mir_surface_state_vertmaximized, surf.state());

    EXPECT_THROW({
        surf.configure(mir_surface_attrib_state, 999);
    }, std::logic_error);
    EXPECT_THROW({
        surf.configure(mir_surface_attrib_state, -1);
    }, std::logic_error);
    EXPECT_EQ(mir_surface_state_vertmaximized, surf.state());

    EXPECT_EQ(mir_surface_state_minimized,
              surf.configure(mir_surface_attrib_state,
                             mir_surface_state_minimized));
    EXPECT_EQ(mir_surface_state_minimized, surf.state());

    EXPECT_EQ(mir_surface_state_fullscreen,
              surf.configure(mir_surface_attrib_state,
                             mir_surface_state_fullscreen));
    EXPECT_EQ(mir_surface_state_fullscreen, surf.state());
}

TEST_F(ShellSurface, configurator_selects_attribute_values)
{
    using namespace testing;
    
    mtd::MockSurfaceConfigurator configurator;
    
    EXPECT_CALL(configurator, select_attribute_value(_, mir_surface_attrib_state, mir_surface_state_restored)).Times(1)
        .WillOnce(Return(mir_surface_state_minimized));
    EXPECT_CALL(configurator, attribute_set(_, mir_surface_attrib_state, mir_surface_state_minimized)).Times(1);

    msh::Surface surf(
            mt::fake_shared(surface_builder), mt::fake_shared(configurator),
            msh::a_surface(), stub_id, stub_sender);

    EXPECT_EQ(mir_surface_state_minimized, surf.configure(mir_surface_attrib_state, mir_surface_state_restored));
}

TEST_F(ShellSurface, take_input_focus)
{
    using namespace ::testing;

    msh::Surface test(
        mt::fake_shared(surface_builder), std::make_shared<mtd::NullSurfaceConfigurator>(),
        msh::a_surface(), stub_id, stub_sender);
    
    mtd::MockInputTargeter targeter;
    EXPECT_CALL(targeter, focus_changed(_)).Times(1);
    
    test.take_input_focus(mt::fake_shared(targeter));
}

TEST_F(ShellSurface, take_input_focus_throw_behavior)
{
    using namespace ::testing;

    msh::Surface test(
        mt::fake_shared(surface_builder), std::make_shared<mtd::NullSurfaceConfigurator>(),
        msh::a_surface(), stub_id, stub_sender);
    surface_builder.reset_surface();

    mtd::StubInputTargeter targeter;
    
    EXPECT_THROW({
            test.take_input_focus(mt::fake_shared(targeter));
    }, std::runtime_error);
}

TEST_F(ShellSurface, set_input_region_throw_behavior)
{
    using namespace ::testing;
    
    msh::Surface test(
        mt::fake_shared(surface_builder), std::make_shared<mtd::NullSurfaceConfigurator>(),
        msh::a_surface(), stub_id, stub_sender);
    
    EXPECT_NO_THROW({
            test.set_input_region(std::vector<geom::Rectangle>{});
    });

    surface_builder.reset_surface();

    EXPECT_THROW({
            test.set_input_region(std::vector<geom::Rectangle>{});
    }, std::runtime_error);
}

TEST_F(ShellSurface, with_most_recent_buffer_do_uses_compositor_buffer)
{
    msh::Surface test(
        mt::fake_shared(surface_builder), std::make_shared<mtd::NullSurfaceConfigurator>(),
        msh::a_surface(), stub_id, stub_sender);

    mg::Buffer* buf_ptr{nullptr};

    test.with_most_recent_buffer_do(
        [&](mg::Buffer& buffer)
        {
            buf_ptr = &buffer;
        });

    EXPECT_EQ(surface_builder.stub_buffer_stream()->stub_compositor_buffer.get(),
              buf_ptr);
}

TEST_F(ShellSurface, raise)
{
    using namespace ::testing;

    mtd::MockSurfaceController surface_controller;
    msh::Surface test(
        mt::fake_shared(surface_builder),
        msh::a_surface(), stub_id, stub_sender);
    
    EXPECT_CALL(surface_controller, raise(_)).Times(1);

    test.raise(mt::fake_shared(surface_controller));
}<|MERGE_RESOLUTION|>--- conflicted
+++ resolved
@@ -375,13 +375,8 @@
     using namespace testing;
 
     msh::Surface surf(
-<<<<<<< HEAD
-            mt::fake_shared(surface_builder), std::make_shared<mtd::NullSurfaceConfigurator>(),
-            msh::a_surface(), stub_id, stub_sender);
-=======
-        mt::fake_shared(surface_builder),
-        msh::a_surface(), stub_id, stub_sender);
->>>>>>> 9087f86c
+            mt::fake_shared(surface_builder), std::make_shared<mtd::NullSurfaceConfigurator>(),
+            msh::a_surface(), stub_id, stub_sender);
 
     EXPECT_EQ(mir_surface_type_normal, surf.type());
 
@@ -414,13 +409,8 @@
     using namespace testing;
 
     msh::Surface surf(
-<<<<<<< HEAD
-            mt::fake_shared(surface_builder), std::make_shared<mtd::NullSurfaceConfigurator>(),
-            msh::a_surface(), stub_id, stub_sender);
-=======
-        mt::fake_shared(surface_builder),
+        mt::fake_shared(surface_builder), std::make_shared<mtd::NullSurfaceConfigurator>(),
         msh::a_surface(), stub_id, stub_sender);
->>>>>>> 9087f86c
 
     EXPECT_EQ(mir_surface_state_restored, surf.state());
 
@@ -538,7 +528,7 @@
 
     mtd::MockSurfaceController surface_controller;
     msh::Surface test(
-        mt::fake_shared(surface_builder),
+        mt::fake_shared(surface_builder), std::make_shared<mtd::NullSurfaceConfigurator>(),
         msh::a_surface(), stub_id, stub_sender);
     
     EXPECT_CALL(surface_controller, raise(_)).Times(1);
