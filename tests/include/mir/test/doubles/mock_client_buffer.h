--- conflicted
+++ resolved
@@ -47,12 +47,8 @@
     MOCK_METHOD2(set_fence, void(MirNativeFence, MirBufferAccess));
     MOCK_CONST_METHOD0(get_fence, MirNativeFence());
     MOCK_METHOD2(wait_fence, bool(MirBufferAccess, std::chrono::nanoseconds));
-<<<<<<< HEAD
     MOCK_CONST_METHOD0(package, MirBufferPackage*());
-    MOCK_METHOD4(egl_image, void(char const*, EGLenum*, EGLClientBuffer*, EGLint**));
-=======
     MOCK_METHOD3(egl_image_creation_parameters, void(EGLenum*, EGLClientBuffer*, EGLint**));
->>>>>>> ff675666
     int age_{0};
 };
 }
