--- conflicted
+++ resolved
@@ -55,13 +55,10 @@
 {
     MockHwcConfiguration()
     {
-<<<<<<< HEAD
-        ON_CALL(*this, subscribe_to_config_changes(testing::_)).WillByDefault(testing::Return(nullptr));
-=======
         using namespace testing;
+        ON_CALL(*this, subscribe_to_config_changes(_)).WillByDefault(Return(nullptr));
         ON_CALL(*this, active_attribs_for(_))
             .WillByDefault(Return(graphics::android::DisplayAttribs{{}, {}, 0.0, true}));
->>>>>>> a526a058
     }
     MOCK_METHOD2(power_mode, void(graphics::android::DisplayName, MirPowerMode));
     MOCK_METHOD1(active_attribs_for, graphics::android::DisplayAttribs(graphics::android::DisplayName));
