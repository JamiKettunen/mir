/*
 * Copyright © 2013 Canonical Ltd.
 *
 * This program is free software: you can redistribute it and/or modify it
 * under the terms of the GNU General Public License version 3,
 * as published by the Free Software Foundation.
 *
 * This program is distributed in the hope that it will be useful,
 * but WITHOUT ANY WARRANTY; without even the implied warranty of
 * MERCHANTABILITY or FITNESS FOR A PARTICULAR PURPOSE.  See the
 * GNU General Public License for more details.
 *
 * You should have received a copy of the GNU General Public License
 * along with this program.  If not, see <http://www.gnu.org/licenses/>.
 *
 * Authored by: Kevin DuBois <kevin.dubois@canonical.com>
 */

#ifndef MIR_TEST_DOUBLES_MOCK_FRONTEND_SURFACE_H_
#define MIR_TEST_DOUBLES_MOCK_FRONTEND_SURFACE_H_

#include "mir/frontend/surface.h"

#include <gmock/gmock.h>

namespace mir
{
namespace test
{
namespace doubles
{
struct MockFrontendSurface : public frontend::Surface
{
    MockFrontendSurface(std::shared_ptr<graphics::Buffer> const& buffer, int input_fd)
    {
        using namespace testing;
        ON_CALL(*this, client_size())
            .WillByDefault(Return(geometry::Size()));
        ON_CALL(*this, pixel_format())
            .WillByDefault(Return(MirPixelFormat()));
        ON_CALL(*this, swap_buffers(_, _))
            .WillByDefault(InvokeArgument<1>(buffer.get()));
        ON_CALL(*this, supports_input())
            .WillByDefault(Return(true));
        ON_CALL(*this, client_input_fd())
            .WillByDefault(Return(input_fd));
    }

    MockFrontendSurface(int input_fd) :
        MockFrontendSurface(nullptr, input_fd)
    {
    }

    ~MockFrontendSurface() noexcept {}

    MOCK_METHOD0(destroy, void());
    MOCK_METHOD0(force_requests_to_complete, void());
    MOCK_METHOD2(swap_buffers, void(graphics::Buffer*, std::function<void(graphics::Buffer*)> complete));

    MOCK_CONST_METHOD0(client_size, geometry::Size());
    MOCK_CONST_METHOD0(pixel_format, MirPixelFormat());

    MOCK_CONST_METHOD0(supports_input, bool());
    MOCK_CONST_METHOD0(client_input_fd, int());
    
    MOCK_METHOD1(set_cursor_image, void(std::shared_ptr<graphics::CursorImage> const&));
    MOCK_METHOD2(set_cursor_stream, void(std::shared_ptr<frontend::BufferStream> const&, geometry::Displacement const&));

    MOCK_METHOD2(configure, int(MirSurfaceAttrib, int));

    MOCK_CONST_METHOD1(query, int(MirSurfaceAttrib));
<<<<<<< HEAD
    MOCK_METHOD1(modify, bool(Modifications const&));
=======

    MOCK_METHOD1(add_observer, void(std::shared_ptr<scene::SurfaceObserver> const&));
    MOCK_METHOD1(remove_observer, void(std::weak_ptr<scene::SurfaceObserver> const&));
    MOCK_METHOD1(with_most_recent_buffer_do, void(std::function<void(graphics::Buffer&)> const&));
>>>>>>> 8a11848c
};
}
}
} // namespace mir
#endif // MIR_TEST_DOUBLES_MOCK_FRONTEND_SURFACE_H_<|MERGE_RESOLUTION|>--- conflicted
+++ resolved
@@ -69,14 +69,11 @@
     MOCK_METHOD2(configure, int(MirSurfaceAttrib, int));
 
     MOCK_CONST_METHOD1(query, int(MirSurfaceAttrib));
-<<<<<<< HEAD
     MOCK_METHOD1(modify, bool(Modifications const&));
-=======
 
     MOCK_METHOD1(add_observer, void(std::shared_ptr<scene::SurfaceObserver> const&));
     MOCK_METHOD1(remove_observer, void(std::weak_ptr<scene::SurfaceObserver> const&));
     MOCK_METHOD1(with_most_recent_buffer_do, void(std::function<void(graphics::Buffer&)> const&));
->>>>>>> 8a11848c
 };
 }
 }
