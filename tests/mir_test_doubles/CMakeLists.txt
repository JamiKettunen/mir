include_directories(
  ${CMAKE_SOURCE_DIR}
  ${PROJECT_SOURCE_DIR}/src/include/platform
  ${PROJECT_SOURCE_DIR}/src/include/common
  ${PROJECT_SOURCE_DIR}/src/include/server
  ${PROJECT_SOURCE_DIR}/src/include/client

    ${Boost_INCLUDE_DIRS}
    ${CMAKE_SOURCE_DIR}
)

set(
  TEST_UTILS_SRCS

  test_protobuf_client.cpp
  event_factory.cpp
  fake_event_hub.cpp
  test_protobuf_socket_server.cpp
  mock_timer.cpp
  mock_frame_dropping_policy_factory.cpp
  null_logger.cpp
  platform_factory.cpp
  triggered_main_loop.cpp
  stub_buffer.cpp
  nested_mock_egl.cpp
)

set(
  MIR_TEST_DOUBLES_PLATFORM_SRCS

  ${CMAKE_CURRENT_SOURCE_DIR}/mock_egl.cpp
  ${CMAKE_CURRENT_SOURCE_DIR}/mock_gl.cpp
)

<<<<<<< HEAD
if (MIR_BUILD_PLATFORM_KMS)
  include_directories(${DRM_INCLUDE_DIRS} ${GBM_INCLUDE_DIRS} ${CMAKE_SOURCE_DIR}
  ${PROJECT_SOURCE_DIR}/src/platforms/mesa/server/common
=======
if (MIR_BUILD_PLATFORM_MESA_KMS)
  include_directories(
    ${PROJECT_SOURCE_DIR}/src/platforms/mesa/server/common
    ${DRM_INCLUDE_DIRS}
    ${GBM_INCLUDE_DIRS}
    ${CMAKE_SOURCE_DIR}
>>>>>>> f7a9a3bb
  )
  list(APPEND MIR_TEST_DOUBLES_PLATFORM_SRCS
    ${CMAKE_CURRENT_SOURCE_DIR}/mock_drm.cpp
    ${CMAKE_CURRENT_SOURCE_DIR}/mock_gbm.cpp
  )
endif()

if (MIR_BUILD_PLATFORM_ANDROID)
  include_directories(SYSTEM ${ANDROID_HEADERS_INCLUDE_DIRS})
  list(APPEND MIR_TEST_DOUBLES_PLATFORM_SRCS
    ${CMAKE_CURRENT_SOURCE_DIR}/mock_android_hw.cpp
  )
endif()

add_library(
  mir-test-doubles-static STATIC
  ${TEST_UTILS_SRCS})

add_dependencies(mir-test-doubles-static GMock)

uses_android_input(mir-test-doubles-static)

target_link_libraries(
  mir-test-doubles-static

  mirserver

  ${PROTOBUF_LIBRARIES}
  ${Boost_LIBRARIES}
  ${GMOCK_LIBRARY}
  ${GMOCK_MAIN_LIBRARY}
  ${CMAKE_THREAD_LIBS_INIT} # Link in pthread.
)

add_library(
  mir-test-doubles-platform-static STATIC
  ${MIR_TEST_DOUBLES_PLATFORM_SRCS})

target_link_libraries(
  mir-test-doubles-platform-static

  -ldl
  ${GMOCK_LIBRARY}
  ${GMOCK_MAIN_LIBRARY}
  ${CMAKE_THREAD_LIBS_INIT} # Link in pthread.
)<|MERGE_RESOLUTION|>--- conflicted
+++ resolved
@@ -32,18 +32,12 @@
   ${CMAKE_CURRENT_SOURCE_DIR}/mock_gl.cpp
 )
 
-<<<<<<< HEAD
-if (MIR_BUILD_PLATFORM_KMS)
-  include_directories(${DRM_INCLUDE_DIRS} ${GBM_INCLUDE_DIRS} ${CMAKE_SOURCE_DIR}
-  ${PROJECT_SOURCE_DIR}/src/platforms/mesa/server/common
-=======
 if (MIR_BUILD_PLATFORM_MESA_KMS)
   include_directories(
     ${PROJECT_SOURCE_DIR}/src/platforms/mesa/server/common
     ${DRM_INCLUDE_DIRS}
     ${GBM_INCLUDE_DIRS}
     ${CMAKE_SOURCE_DIR}
->>>>>>> f7a9a3bb
   )
   list(APPEND MIR_TEST_DOUBLES_PLATFORM_SRCS
     ${CMAKE_CURRENT_SOURCE_DIR}/mock_drm.cpp
