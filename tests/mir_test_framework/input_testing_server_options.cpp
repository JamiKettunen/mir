/*
 * Copyright © 2013 Canonical Ltd.
 *
 * This program is free software: you can redistribute it and/or modify it
 * under the terms of the GNU General Public License version 3,
 * as published by the Free Software Foundation.
 *
 * This program is distributed in the hope that it will be useful,
 * but WITHOUT ANY WARRANTY; without even the implied warranty of
 * MERCHANTABILITY or FITNESS FOR A PARTICULAR PURPOSE.  See the
 * GNU General Public License for more details.
 *
 * You should have received a copy of the GNU General Public License
 * along with this program.  If not, see <http://www.gnu.org/licenses/>.
 *
 * Authored by: Robert Carr <robert.carr@canonical.com>
 */

#include "mir_test_framework/input_testing_server_configuration.h"

#include "mir/input/input_channel.h"
#include "mir/surfaces/input_registrar.h"
#include "mir/input/surface.h"
#include "mir/shell/surface_creation_parameters.h"
#include "mir/frontend/shell.h"

#include "mir_test/fake_event_hub.h"
#include "mir_test/fake_event_hub_input_configuration.h"

#include <boost/throw_exception.hpp>

#include <functional>
#include <stdexcept>

namespace mtf = mir_test_framework;

namespace ms = mir::surfaces;
namespace msh = mir::shell;
namespace mf = mir::frontend;
namespace mg = mir::graphics;
namespace mi = mir::input;
namespace mia = mi::android;
namespace geom = mir::geometry;
namespace mtd = mir::test::doubles;

namespace
{
class SurfaceReadinessListener
{
public:
    virtual ~SurfaceReadinessListener() = default;
    
    virtual void channel_ready_for_input(std::string const& channel_name) = 0;

protected:
    SurfaceReadinessListener() = default;
    SurfaceReadinessListener(SurfaceReadinessListener const&) = delete;
    SurfaceReadinessListener& operator=(SurfaceReadinessListener const&) = delete;
};

class ProxyShell : public mf::Shell
{
public:
    ProxyShell(std::shared_ptr<mf::Shell> const& underlying_shell,
               std::shared_ptr<SurfaceReadinessListener> const listener)
        : underlying_shell(underlying_shell),
          listener(listener)
    {   
    }

    ~ProxyShell() noexcept(true) = default;
    
<<<<<<< HEAD
    mf::SurfaceId create_surface_for(std::shared_ptr<mf::Session> const& session,
        msh::SurfaceCreationParameters const& params)
    {
        auto id = underlying_shell->create_surface_for(session, params);
        listener->channel_ready_for_input(params.name);
        return id;
=======
    void input_channel_opened(std::shared_ptr<mi::InputChannel> const& opened_channel,
                              std::shared_ptr<mi::Surface> const& surface,
                              mi::InputReceptionMode input_mode)
    {
        outstanding_channels[opened_channel] = surface->name();
        underlying_registrar->input_channel_opened(opened_channel, surface, input_mode);
        listener->channel_ready_for_input(surface->name());
>>>>>>> 98a144f8
    }

    std::shared_ptr<mf::Session> open_session(std::string const& name, 
                                              std::shared_ptr<mir::events::EventSink> const& sink)
    {
        return underlying_shell->open_session(name, sink);
    }

    void close_session(std::shared_ptr<mf::Session> const& session)
    {
        underlying_shell->close_session(session);
    }

private:
    std::shared_ptr<mf::Shell> const underlying_shell;
    std::shared_ptr<SurfaceReadinessListener> const listener;
};

}

mtf::InputTestingServerConfiguration::InputTestingServerConfiguration()
{
}

void mtf::InputTestingServerConfiguration::exec()
{
    input_injection_thread = std::thread(std::mem_fn(&mtf::InputTestingServerConfiguration::inject_input), this);
}

void mtf::InputTestingServerConfiguration::on_exit()
{
    input_injection_thread.join();
}

std::shared_ptr<mi::InputConfiguration> mtf::InputTestingServerConfiguration::the_input_configuration()
{
    if (!input_configuration)
    {
        std::shared_ptr<mi::CursorListener> null_cursor_listener{nullptr};

        input_configuration = std::make_shared<mtd::FakeEventHubInputConfiguration>(the_event_filters(),
            the_input_region(),
            null_cursor_listener,
            the_input_report());
        fake_event_hub = input_configuration->the_fake_event_hub();

        fake_event_hub->synthesize_builtin_keyboard_added();
        fake_event_hub->synthesize_builtin_cursor_added();
        fake_event_hub->synthesize_device_scan_complete();
    }
    
    return input_configuration;
}

std::shared_ptr<mf::Shell> mtf::InputTestingServerConfiguration::the_frontend_shell()
{
    struct LifecycleTracker : public SurfaceReadinessListener
    {
        LifecycleTracker(std::mutex& lifecycle_lock,
                          std::condition_variable &lifecycle_condition,
                          std::map<std::string, mtf::ClientLifecycleState> &client_lifecycles)
            : lifecycle_lock(lifecycle_lock),
              lifecycle_condition(lifecycle_condition),
              client_lifecycles(client_lifecycles)
        {
        }
        void channel_ready_for_input(std::string const& channel_name)
        {
            std::unique_lock<std::mutex> lg(lifecycle_lock);
            client_lifecycles[channel_name] = mtf::ClientLifecycleState::appeared;
            lifecycle_condition.notify_all();
        }

        std::mutex &lifecycle_lock;
        std::condition_variable &lifecycle_condition;
        std::map<std::string, mtf::ClientLifecycleState> &client_lifecycles;
    };
    
    if (!frontend_shell)
    {
        auto readiness_listener = std::make_shared<LifecycleTracker>(lifecycle_lock,
            lifecycle_condition,
            client_lifecycles);
        frontend_shell = std::make_shared<ProxyShell>(DefaultServerConfiguration::the_frontend_shell(), readiness_listener);
    }

    return frontend_shell;
}

void mtf::InputTestingServerConfiguration::wait_until_client_appears(std::string const& channel_name)
{
    std::unique_lock<std::mutex> lg(lifecycle_lock);
    
    std::chrono::seconds timeout(60);
    auto end_time = std::chrono::system_clock::now() + timeout;
    
    if (client_lifecycles[channel_name] == vanished)
    {
        BOOST_THROW_EXCEPTION(std::runtime_error("Waiting for a client (" + channel_name + ") to appear but it has already vanished"));
    }
    while (client_lifecycles[channel_name] != appeared)
    {
        if (lifecycle_condition.wait_until(lg, end_time) == std::cv_status::timeout)
            BOOST_THROW_EXCEPTION(std::runtime_error("Timed out waiting for client (" + channel_name + ") to appear"));
    }
}<|MERGE_RESOLUTION|>--- conflicted
+++ resolved
@@ -70,26 +70,16 @@
 
     ~ProxyShell() noexcept(true) = default;
     
-<<<<<<< HEAD
     mf::SurfaceId create_surface_for(std::shared_ptr<mf::Session> const& session,
         msh::SurfaceCreationParameters const& params)
     {
         auto id = underlying_shell->create_surface_for(session, params);
         listener->channel_ready_for_input(params.name);
         return id;
-=======
-    void input_channel_opened(std::shared_ptr<mi::InputChannel> const& opened_channel,
-                              std::shared_ptr<mi::Surface> const& surface,
-                              mi::InputReceptionMode input_mode)
-    {
-        outstanding_channels[opened_channel] = surface->name();
-        underlying_registrar->input_channel_opened(opened_channel, surface, input_mode);
-        listener->channel_ready_for_input(surface->name());
->>>>>>> 98a144f8
     }
 
     std::shared_ptr<mf::Session> open_session(std::string const& name, 
-                                              std::shared_ptr<mir::events::EventSink> const& sink)
+                                              std::shared_ptr<mf::EventSink> const& sink)
     {
         return underlying_shell->open_session(name, sink);
     }
