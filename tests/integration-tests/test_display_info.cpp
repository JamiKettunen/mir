--- conflicted
+++ resolved
@@ -360,7 +360,6 @@
     }
 };
 
-<<<<<<< HEAD
 class ConfigureNotifyingDisplay : public mtd::NullDisplay
 {
 public:
@@ -387,6 +386,8 @@
     mtd::NullDisplayBuffer display_buffer;
     mtf::CrossProcessSync configure_fence;
 };
+
+mtd::StubDisplayConfig changed_stub_display_config{1};
 }
 
 TEST_F(BespokeDisplayServerTestFixture, display_change_request_for_authorized_client)
@@ -437,13 +438,7 @@
     });
 } 
 
-TEST_F(BespokeDisplayServerTestFixture, display_change_notification)
-=======
-mtd::StubDisplayConfig changed_stub_display_config{1};
-}
-
 TEST_F(BespokeDisplayServerTestFixture, display_change_notification_reaches_all_clients)
->>>>>>> 46ec9d3f
 {
     mtf::CrossProcessSync client_ready_fence;
     mtf::CrossProcessSync unsubscribed_client_ready_fence;
@@ -467,7 +462,6 @@
             return platform;
         }
 
-<<<<<<< HEAD
         std::shared_ptr<mir::frontend::ProtobufIpcFactory> the_ipc_factory(
             std::shared_ptr<mf::Shell> const& shell,
             std::shared_ptr<mg::GraphicBufferAllocator> const& allocator) override
@@ -481,24 +475,20 @@
                                 the_shell_display_changer(), allocator); });
         }
 
-=======
->>>>>>> 46ec9d3f
         void exec() override
         {
             change_thread = std::move(std::thread([this](){
                 auto global_sender = the_global_event_sink();
 
                 send_event_fence.wait_for_signal_ready_for(std::chrono::milliseconds(1000));
-<<<<<<< HEAD
                 auto factory = ipc_factory([&]() { return nullptr; });
                 if (factory)
                 {
                     factory->last_clients_event_sink();
                 } 
-=======
+
                 global_sender->handle_display_config_change(changed_stub_display_config);
                 events_sent.try_signal_ready_for(std::chrono::milliseconds(1000));
->>>>>>> 46ec9d3f
             })); 
         }
 
@@ -508,11 +498,8 @@
         }
 
         mtf::CrossProcessSync send_event_fence;
-<<<<<<< HEAD
         mir::CachedPtr<EventSinkSkimmingIpcFactory> ipc_factory;
-=======
         mtf::CrossProcessSync events_sent;
->>>>>>> 46ec9d3f
         std::shared_ptr<StubPlatform> platform;
         std::thread change_thread;
     } server_config(send_event_fence, events_all_sent);
@@ -528,15 +515,8 @@
         {
             auto configuration = mir_connection_create_display_config(connection);
 
-<<<<<<< HEAD
-            mir_wait_for(mir_connection_apply_display_config(connection, configuration));
-            EXPECT_STREQ(mir_connection_get_error_message(connection),  "");
- 
-            EXPECT_THAT(configuration, mt::ClientTypeConfigMatches(StubChanger::stub_display_config.outputs));
-=======
             EXPECT_THAT(*configuration,
                         mt::DisplayConfigMatches(std::cref(changed_stub_display_config)));
->>>>>>> 46ec9d3f
             mir_display_config_destroy(configuration);
 
             auto client_config = static_cast<SubscribedClient*>(context); 
@@ -630,12 +610,8 @@
         unsubscribed_client_ready_fence.wait_for_signal_ready_for(std::chrono::milliseconds(1000));
 
         send_event_fence.try_signal_ready_for(std::chrono::milliseconds(1000));
-<<<<<<< HEAD
         client_ready_fence.wait_for_signal_ready_for(std::chrono::milliseconds(1000));
-=======
-        events_all_sent.wait_for_signal_ready_for(std::chrono::milliseconds(1000));
 
         unsubscribed_check_fence.try_signal_ready_for(std::chrono::milliseconds(1000));
->>>>>>> 46ec9d3f
     });
 }