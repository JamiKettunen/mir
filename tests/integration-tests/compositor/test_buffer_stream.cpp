--- conflicted
+++ resolved
@@ -18,12 +18,8 @@
 
 #include "src/server/compositor/buffer_stream_surfaces.h"
 #include "mir/graphics/graphic_buffer_allocator.h"
-<<<<<<< HEAD
-#include "src/server/compositor/switching_bundle.h"
 #include "mir/time/timer.h"
-=======
 #include "src/server/compositor/buffer_queue.h"
->>>>>>> 3b2a4ed6
 
 #include "mir_test_doubles/stub_buffer.h"
 #include "mir_test_doubles/stub_buffer_allocator.h"
@@ -90,10 +86,8 @@
                                         mg::BufferUsage::hardware};
 
         return std::make_shared<mc::BufferQueue>(nbuffers,
-                                                     allocator,
-                                                     properties,
-                                                     timer,
-                                                     frame_drop_timeout);
+                                                 allocator,
+                                                 properties);
     }
 
     std::shared_ptr<mt::FakeClock> clock;
@@ -360,7 +354,8 @@
     mg::Buffer* placeholder{nullptr};
 
     // Grab all the buffers...
-    for (int i = 0; i < nbuffers; ++i)
+    // TODO: the magic “nbuffers - 1” number should be removed
+    for (int i = 0; i < nbuffers - 1; ++i)
         buffer_stream.swap_client_buffers_blocking(placeholder);
 
     auto swap_completed = std::make_shared<mt::Signal>();
