/*
 * Copyright © 2013 Canonical Ltd.
 *
 * This program is free software: you can redistribute it and/or modify
 * it under the terms of the GNU General Public License version 3 as
 * published by the Free Software Foundation.
 *
 * This program is distributed in the hope that it will be useful,
 * but WITHOUT ANY WARRANTY; without even the implied warranty of
 * MERCHANTABILITY or FITNESS FOR A PARTICULAR PURPOSE.  See the
 * GNU General Public License for more details.
 *
 * You should have received a copy of the GNU General Public License
 * along with this program.  If not, see <http://www.gnu.org/licenses/>.
 *
 * Authored by: Alexandros Frantzis <alexandros.frantzis@canonical.com>
 */

#include "mir/default_server_configuration.h"
#include "mir/input/null_input_configuration.h"
#include "mir/compositor/graphic_buffer_allocator.h"
#include "mir/compositor/compositor.h"
#include "mir/shell/application_session.h"
#include "mir/shell/pixel_buffer.h"
#include "mir/shell/placement_strategy.h"
#include "mir/shell/surface.h"
#include "mir/shell/surface_creation_parameters.h"
#include "mir/shell/null_session_listener.h"
#include "mir/surfaces/buffer_stream.h"
#include "mir/compositor/renderer.h"
#include "mir/compositor/renderer_factory.h"
#include "mir/frontend/communicator.h"

#include "mir_test_doubles/stub_buffer.h"
#include "mir_test_doubles/null_display.h"
<<<<<<< HEAD
#include "mir_test_doubles/null_display_buffer.h"
#include "mir_test_doubles/null_event_sink.h"
=======
#include "mir_test_doubles/stub_display_buffer.h"
>>>>>>> 28c20f92

#include <gtest/gtest.h>

namespace mc = mir::compositor;
namespace mtd = mir::test::doubles;
namespace msh = mir::shell;
namespace mi = mir::input;
namespace mf = mir::frontend;
namespace mg = mir::graphics;
namespace geom = mir::geometry;

namespace
{

struct TestServerConfiguration : public mir::DefaultServerConfiguration
{
    TestServerConfiguration() : DefaultServerConfiguration(0, nullptr) {}

    std::shared_ptr<mi::InputConfiguration> the_input_configuration() override
    {
        if (!input_configuration)
            input_configuration = std::make_shared<mi::NullInputConfiguration>();

        return input_configuration;
    }

    std::shared_ptr<mf::Communicator> the_communicator() override
    {
        struct NullCommunicator : public mf::Communicator
        {
            void start() {}
            void stop() {}
        };

        return std::make_shared<NullCommunicator>();
    }

    std::shared_ptr<mc::GraphicBufferAllocator> the_buffer_allocator() override
    {
        struct StubBufferAllocator : public mc::GraphicBufferAllocator
        {
            std::shared_ptr<mg::Buffer> alloc_buffer(mc::BufferProperties const& buffer_properties)
            {
                return std::make_shared<mtd::StubBuffer>(buffer_properties);
            }

            std::vector<geom::PixelFormat> supported_pixel_formats() { return {}; }
        };

        return buffer_allocator(
            []
            {
                return std::make_shared<StubBufferAllocator>();
            });
    }

    std::shared_ptr<mc::RendererFactory> the_renderer_factory() override
    {
        struct StubRenderer : public mc::Renderer
        {
            void clear() {}
            void render(std::function<void(std::shared_ptr<void> const&)>,
                        mc::CompositingCriteria const&, mir::surfaces::BufferStream& stream)
            {
                stream.lock_compositor_buffer();
            }

            void ensure_no_live_buffers_bound() {}
        };

        struct StubRendererFactory : public mc::RendererFactory
        {
            std::unique_ptr<mc::Renderer> create_renderer_for(geom::Rectangle const&)
            {
                auto raw = new StubRenderer{};
                return std::unique_ptr<StubRenderer>(raw);
            }
        };

        return std::make_shared<StubRendererFactory>();
    }


    std::shared_ptr<msh::PixelBuffer> the_shell_pixel_buffer() override
    {
        struct StubPixelBuffer : public msh::PixelBuffer
        {
            void fill_from(mg::Buffer&) {}
            void const* as_argb_8888() { return nullptr; }
            geom::Size size() const { return geom::Size(); }
            geom::Stride stride() const { return geom::Stride(); }
        };

        return shell_pixel_buffer(
            []
            {
                return std::make_shared<StubPixelBuffer>();
            });
    }

    std::shared_ptr<mg::Display> the_display() override
    {
        struct StubDisplay : public mtd::NullDisplay
        {
            StubDisplay()
                : buffers{mtd::StubDisplayBuffer{geom::Rectangle{{0,0},{100,100}}},
                          mtd::StubDisplayBuffer{geom::Rectangle{{100,0},{100,100}}},
                          mtd::StubDisplayBuffer{geom::Rectangle{{0,100},{100,100}}}}
            {

            }

            void for_each_display_buffer(std::function<void(mg::DisplayBuffer&)> const& f)
            {
                for (auto& db : buffers)
                    f(db);
            }

            std::vector<mtd::StubDisplayBuffer> buffers;
        };

        return display(
            []()
            {
                return std::make_shared<StubDisplay>();
            });
    }

    std::shared_ptr<mi::NullInputConfiguration> input_configuration;
};

}

TEST(ShellSessionTest, stress_test_take_snapshot)
{
    TestServerConfiguration conf;

    msh::ApplicationSession session{
        conf.the_shell_surface_factory(),
        "stress",
        conf.the_shell_snapshot_strategy(),
<<<<<<< HEAD
        std::make_shared<msh::NullSessionListener>(),
        std::make_shared<mtd::NullEventSink>()};
    session.create_surface(msh::a_surface());
=======
        std::make_shared<msh::NullSessionListener>()};
    session.create_surface(msh::a_surface().of_size({50,50}));
>>>>>>> 28c20f92

    auto compositor = conf.the_compositor();

    compositor->start();

    std::thread client_thread{
        [&session]
        {
            for (int i = 0; i < 500; ++i)
            {
                auto surface = session.default_surface();
                surface->advance_client_buffer();
                std::this_thread::sleep_for(std::chrono::microseconds{50});
            }
        }};

    std::thread snapshot_thread{
        [&session]
        {
            for (int i = 0; i < 500; ++i)
            {
                bool snapshot_taken1 = false;
                bool snapshot_taken2 = false;

                session.take_snapshot(
                    [&](msh::Snapshot const&) { snapshot_taken1 = true; });
                session.take_snapshot(
                    [&](msh::Snapshot const&) { snapshot_taken2 = true; });

                while (!snapshot_taken1 || !snapshot_taken2)
                    std::this_thread::sleep_for(std::chrono::microseconds{50});
            }
        }};

    client_thread.join();
    snapshot_thread.join();
    compositor->stop();
}<|MERGE_RESOLUTION|>--- conflicted
+++ resolved
@@ -33,12 +33,9 @@
 
 #include "mir_test_doubles/stub_buffer.h"
 #include "mir_test_doubles/null_display.h"
-<<<<<<< HEAD
-#include "mir_test_doubles/null_display_buffer.h"
+//#include "mir_test_doubles/null_display_buffer.h"
 #include "mir_test_doubles/null_event_sink.h"
-=======
 #include "mir_test_doubles/stub_display_buffer.h"
->>>>>>> 28c20f92
 
 #include <gtest/gtest.h>
 
@@ -180,14 +177,10 @@
         conf.the_shell_surface_factory(),
         "stress",
         conf.the_shell_snapshot_strategy(),
-<<<<<<< HEAD
         std::make_shared<msh::NullSessionListener>(),
-        std::make_shared<mtd::NullEventSink>()};
+        std::make_shared<mtd::NullEventSink>()
+    };
     session.create_surface(msh::a_surface());
-=======
-        std::make_shared<msh::NullSessionListener>()};
-    session.create_surface(msh::a_surface().of_size({50,50}));
->>>>>>> 28c20f92
 
     auto compositor = conf.the_compositor();
 
