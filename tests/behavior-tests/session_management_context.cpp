/*
 * Copyright © 2013 Canonical Ltd.
 *
 * This program is free software: you can redistribute it and/or modify
 * it under the terms of the GNU General Public License version 3 as
 * published by the Free Software Foundation.
 *
 * This program is distributed in the hope that it will be useful,
 * but WITHOUT ANY WARRANTY; without even the implied warranty of
 * MERCHANTABILITY or FITNESS FOR A PARTICULAR PURPOSE.  See the
 * GNU General Public License for more details.
 *
 * You should have received a copy of the GNU General Public License
 * along with this program.  If not, see <http://www.gnu.org/licenses/>.
 *
 * Authored by: Robert Carr <robert.carr@canonical.com>
 */

#include "session_management_context.h"

#include "mir/sessions/surface.h"
#include "mir/sessions/surface_creation_parameters.h"
#include "mir/sessions/session.h"
#include "mir/sessions/session_manager.h"
#include "mir/sessions/surface_factory.h"
<<<<<<< HEAD
#include "mir/graphics/viewable_area.h"
#include "mir/server_configuration.h"

namespace msess = mir::sessions;
namespace mg = mir::graphics;
namespace mc = mir::compositor;
namespace geom = mir::geometry;
=======

namespace msess = mir::sessions;
>>>>>>> 4b0bfdba
namespace mt = mir::test;
namespace mtc = mt::cucumber;

namespace mir
{
namespace test
{
namespace cucumber
{

<<<<<<< HEAD
static const geom::Width default_view_width = geom::Width{1600};
static const geom::Height default_view_height = geom::Height{1400};

static const geom::Size default_view_size = geom::Size{default_view_width,
                                                       default_view_height};
static const geom::Rectangle default_view_area = geom::Rectangle{geom::Point(),
                                                                 default_view_size};

struct DummySurface : public msess::Surface
{
    explicit DummySurface() {}
    virtual ~DummySurface() {}
    
    virtual void hide() {}
    virtual void show() {}
    virtual void destroy() {}
    virtual void shutdown() {}
    
    virtual geom::Size size() const
    {
        return geom::Size();
    }
    virtual geom::PixelFormat pixel_format() const
    {
        return geom::PixelFormat();
    }

    virtual void advance_client_buffer() {}
    virtual std::shared_ptr<mc::GraphicBufferClientResource> client_buffer_resource() const
    {
        return std::shared_ptr<mc::GraphicBufferClientResource>();
=======
struct StubSurfaceFactory : public msess::SurfaceFactory
{
    StubSurfaceFactory()
    {
        // TODO: Width and height will require a non null buffer bundle...
        null_surface = std::shared_ptr<msess::Surface>();
    }

    std::shared_ptr<msess::Surface> create_surface(const msess::SurfaceCreationParameters& /*params*/)
    {
        return null_surface;
>>>>>>> 4b0bfdba
    }
};

<<<<<<< HEAD
struct SizedDummySurface : public DummySurface
{
    explicit SizedDummySurface(geom::Size const& size)
        : surface_size(size)
    {
    }
    
    geom::Size size() const
    {
        return surface_size;
    }
    
    geom::Size const surface_size;
};

struct DummySurfaceFactory : public msess::SurfaceFactory
{
    explicit DummySurfaceFactory()
    {
    }

    std::shared_ptr<msess::Surface> create_surface(const msess::SurfaceCreationParameters& params)
    {
        auto name = params.name;
        return std::make_shared<SizedDummySurface>(params.size);
    }
};

struct DummyViewableArea : public mg::ViewableArea
{
    explicit DummyViewableArea(geom::Rectangle const& view_area = default_view_area)
        : area(view_area)
    {
    }
    
    geom::Rectangle view_area() const
    {
        return area;
    }
    
    void set_view_area(geom::Rectangle const& new_view_area)
    {
        area = new_view_area;
    }
    
    geom::Rectangle area;
=======
    std::shared_ptr<msess::Surface> null_surface;
>>>>>>> 4b0bfdba
};

}
}
} // namespace mir

mtc::SessionManagementContext::SessionManagementContext()
{
<<<<<<< HEAD
    auto server_configuration = std::make_shared<mir::DefaultServerConfiguration>("" /* socket */);
    auto underlying_factory = std::make_shared<mtc::DummySurfaceFactory>();
    view_area = std::make_shared<DummyViewableArea>();
    
    session_manager = server_configuration->make_session_manager(underlying_factory, view_area);
}

// TODO: This will be less awkward with the ApplicationWindow class.
bool mtc::SessionManagementContext::open_window_consuming(std::string const& window_name)
=======
    auto model = std::make_shared<msess::SessionContainer>();
    session_manager = std::make_shared<msess::SessionManager>(
            std::make_shared<StubSurfaceFactory>(),
            model,
            std::make_shared<msess::RegistrationOrderFocusSequence>(model),
            std::make_shared<msess::SingleVisibilityFocusMechanism>(model));
}

bool mtc::SessionManagementContext::open_session(std::string const& session_name)
>>>>>>> 4b0bfdba
{
    auto const params = msess::a_surface().of_name(window_name);
    auto session = session_manager->open_session(window_name);
    auto const surface_id = session->create_surface(params);

    open_windows[window_name] = std::make_tuple(session, surface_id);

    return true;
}

bool mtc::SessionManagementContext::open_window_with_size(std::string const& window_name,
                                                          geom::Size const& size)
{
    auto const params = msess::a_surface().of_name(window_name).of_size(size);
    auto session = session_manager->open_session(window_name);
    auto const surface_id = session->create_surface(params);

    open_windows[window_name] = std::make_tuple(session, surface_id);

    return true;
}

geom::Size mtc::SessionManagementContext::get_window_size(std::string const& window_name)
{
    auto window = open_windows[window_name];
    auto session = std::get<0>(window);
    auto surface_id = std::get<1>(window);
    
    return session->get_surface(surface_id)->size();
}

void mtc::SessionManagementContext::set_view_area(geom::Rectangle const& new_view_region)
{
    view_area->set_view_area(new_view_region);
}
<|MERGE_RESOLUTION|>--- conflicted
+++ resolved
@@ -23,7 +23,6 @@
 #include "mir/sessions/session.h"
 #include "mir/sessions/session_manager.h"
 #include "mir/sessions/surface_factory.h"
-<<<<<<< HEAD
 #include "mir/graphics/viewable_area.h"
 #include "mir/server_configuration.h"
 
@@ -31,10 +30,6 @@
 namespace mg = mir::graphics;
 namespace mc = mir::compositor;
 namespace geom = mir::geometry;
-=======
-
-namespace msess = mir::sessions;
->>>>>>> 4b0bfdba
 namespace mt = mir::test;
 namespace mtc = mt::cucumber;
 
@@ -45,7 +40,6 @@
 namespace cucumber
 {
 
-<<<<<<< HEAD
 static const geom::Width default_view_width = geom::Width{1600};
 static const geom::Height default_view_height = geom::Height{1400};
 
@@ -77,23 +71,9 @@
     virtual std::shared_ptr<mc::GraphicBufferClientResource> client_buffer_resource() const
     {
         return std::shared_ptr<mc::GraphicBufferClientResource>();
-=======
-struct StubSurfaceFactory : public msess::SurfaceFactory
-{
-    StubSurfaceFactory()
-    {
-        // TODO: Width and height will require a non null buffer bundle...
-        null_surface = std::shared_ptr<msess::Surface>();
-    }
-
-    std::shared_ptr<msess::Surface> create_surface(const msess::SurfaceCreationParameters& /*params*/)
-    {
-        return null_surface;
->>>>>>> 4b0bfdba
     }
 };
 
-<<<<<<< HEAD
 struct SizedDummySurface : public DummySurface
 {
     explicit SizedDummySurface(geom::Size const& size)
@@ -140,18 +120,15 @@
     }
     
     geom::Rectangle area;
-=======
-    std::shared_ptr<msess::Surface> null_surface;
->>>>>>> 4b0bfdba
 };
 
 }
 }
 } // namespace mir
 
+
 mtc::SessionManagementContext::SessionManagementContext()
 {
-<<<<<<< HEAD
     auto server_configuration = std::make_shared<mir::DefaultServerConfiguration>("" /* socket */);
     auto underlying_factory = std::make_shared<mtc::DummySurfaceFactory>();
     view_area = std::make_shared<DummyViewableArea>();
@@ -161,17 +138,6 @@
 
 // TODO: This will be less awkward with the ApplicationWindow class.
 bool mtc::SessionManagementContext::open_window_consuming(std::string const& window_name)
-=======
-    auto model = std::make_shared<msess::SessionContainer>();
-    session_manager = std::make_shared<msess::SessionManager>(
-            std::make_shared<StubSurfaceFactory>(),
-            model,
-            std::make_shared<msess::RegistrationOrderFocusSequence>(model),
-            std::make_shared<msess::SingleVisibilityFocusMechanism>(model));
-}
-
-bool mtc::SessionManagementContext::open_session(std::string const& session_name)
->>>>>>> 4b0bfdba
 {
     auto const params = msess::a_surface().of_name(window_name);
     auto session = session_manager->open_session(window_name);
