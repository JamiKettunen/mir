/*
 * Copyright © 2015-2016 Canonical Ltd.
 *
 * This program is free software: you can redistribute it and/or modify it
 * under the terms of the GNU Lesser General Public License version 2 or 3,
 * as published by the Free Software Foundation.
 *
 * This program is distributed in the hope that it will be useful,
 * but WITHOUT ANY WARRANTY; without even the implied warranty of
 * MERCHANTABILITY or FITNESS FOR A PARTICULAR PURPOSE.  See the
 * GNU Lesser General Public License for more details.
 *
 * You should have received a copy of the GNU Lesser General Public License
 * along with this program.  If not, see <http://www.gnu.org/licenses/>.
 *
 * Author: Robert Carr <robert.carr@canonical.com>
 */

#include "mir/events/event_builders.h"

#define MIR_LOG_COMPONENT "event-builders"
#include "mir/log.h"

#include "mir/events/event_private.h"
#include "mir/events/surface_placement_event.h"
#include "mir/cookie/blob.h"
#include "mir/input/xkb_mapper.h"
<<<<<<< HEAD
#include "mir/input/parameter_keymap.h"
=======
>>>>>>> ace21d4d

#include <string.h>

#include <boost/throw_exception.hpp>

#include <algorithm>
#include <stdexcept>

namespace mi = mir::input;
namespace mf = mir::frontend;
namespace mev = mir::events;
namespace geom = mir::geometry;

namespace
{

template<typename Type, typename... Args>
auto new_event(Args&&... args) -> Type*
{
    return new Type(std::forward<Args>(args)...);
}

template <class T>
mir::EventUPtr make_uptr_event(T* e)
{
    return mir::EventUPtr(e, ([](MirEvent* e) { delete reinterpret_cast<T*>(e); }));
}
}

mir::EventUPtr mev::make_surface_orientation_event(mf::SurfaceId const& surface_id, MirOrientation orientation)
{
    auto e = new_event<MirOrientationEvent>();

    e->set_surface_id(surface_id.as_value());
    e->set_direction(orientation);

    return make_uptr_event(e);
}

mir::EventUPtr mev::make_prompt_session_state_event(MirPromptSessionState state)
{
    auto e = new_event<MirPromptSessionEvent>();

    e->set_new_state(state);

    return make_uptr_event(e);
}

mir::EventUPtr mev::make_window_resize_event(mf::SurfaceId const& surface_id, geom::Size const& size)
{
    auto e = new_event<MirResizeEvent>();

    e->set_surface_id(surface_id.as_value());
    e->set_width(size.width.as_int());
    e->set_height(size.height.as_int());

    return make_uptr_event(e);
}

mir::EventUPtr mev::make_window_configure_event(mf::SurfaceId const& surface_id, MirWindowAttrib attribute, int value)
{
    auto e = new_event<MirWindowEvent>();

    e->set_id(surface_id.as_value());
    e->set_attrib(attribute);
    e->set_value(value);

    return make_uptr_event(e);
}

auto mev::make_start_drag_and_drop_event(frontend::SurfaceId const& surface_id, std::vector<uint8_t> const& handle)
    -> EventUPtr
{
    auto e = new_event<MirWindowEvent>();

    e->set_id(surface_id.as_value());
    e->set_attrib(mir_window_attribs);
    e->set_value(0);
    e->set_dnd_handle(handle);

    return make_uptr_event(e);

}

mir::EventUPtr mev::make_window_close_event(mf::SurfaceId const& surface_id)
{
    auto e = new_event<MirCloseWindowEvent>();

    e->set_surface_id(surface_id.as_value());

    return make_uptr_event(e);
}

mir::EventUPtr mev::make_window_output_event(
    mf::SurfaceId const& surface_id,
    int dpi,
    float scale,
    double refresh_rate,
    MirFormFactor form_factor,
    uint32_t output_id)
{
    auto e = new_event<MirWindowOutputEvent>();

    e->set_surface_id(surface_id.as_value());
    e->set_dpi(dpi);
    e->set_scale(scale);
    e->set_refresh_rate(refresh_rate);
    e->set_form_factor(form_factor);
    e->set_output_id(output_id);

    return make_uptr_event(e);
}

mir::EventUPtr mev::make_window_placement_event(frontend::SurfaceId const& surface_id, geometry::Rectangle placement)
{
    auto e = new_event<MirWindowPlacementEvent>();

    e->set_id(surface_id.as_value());
    e->set_placement({
        placement.left().as_int(),
        placement.top().as_int(),
        placement.size.width.as_uint32_t(),
        placement.size.height.as_uint32_t()});

    return make_uptr_event(e);
}

mir::EventUPtr mev::make_key_event_event(
    MirInputDeviceId device_id,
    std::chrono::nanoseconds timestamp,
    std::vector<uint8_t> const& cookie,
    MirKeyboardAction action,
    xkb_keysym_t keysym,
    int scan_code,
    MirInputEventModifiers modifiers)
{
    auto e = new_event<MirKeyboardEvent>();

    e->set_device_id(device_id);
    e->set_event_time(timestamp);
    e->set_cookie(cookie);
    e->set_action(action);
    e->set_keysym(keysym);
    e->set_scan_code(scan_code);
    e->set_modifiers(modifiers);

    return make_uptr_event(e);
}

void mev::set_modifier(MirEvent& event, MirInputEventModifiers modifiers)
{
    if (event.type() == mir_event_type_input)
        event.to_input()->set_modifiers(modifiers);
    else
        BOOST_THROW_EXCEPTION(std::invalid_argument("Input event modifiers are only valid for input events."));
}

void mev::set_cursor_position(MirEvent& event, mir::geometry::Point const& pos)
{
    set_cursor_position(event, pos.x.as_int(), pos.y.as_int());
}

void mev::set_cursor_position(MirEvent& event, float x, float y)
{
    if (event.type() != mir_event_type_input ||
        event.to_input()->input_type() != mir_input_event_type_pointer)
        BOOST_THROW_EXCEPTION(std::invalid_argument("Cursor position is only valid for pointer events."));

    event.to_input()->to_pointer()->set_x(x);
    event.to_input()->to_pointer()->set_y(y);
}

void mev::set_button_state(MirEvent& event, MirPointerButtons button_state)
{
    if (event.type() != mir_event_type_input ||
        event.to_input()->input_type() != mir_input_event_type_pointer)
        BOOST_THROW_EXCEPTION(std::invalid_argument("Updating button state is only valid for pointer events."));

    event.to_input()->to_pointer()->set_buttons(button_state);
}

mir::EventUPtr mev::make_touch_event(
    MirInputDeviceId device_id,
    std::chrono::nanoseconds timestamp,
    std::vector<uint8_t> const& cookie,
    MirInputEventModifiers modifiers)
{
    auto e = new_event<MirTouchEvent>();

    e->set_device_id(device_id);
    e->set_event_time(timestamp);
    e->set_cookie(cookie);
    e->set_modifiers(modifiers);

    return make_uptr_event(e);
}

void mev::add_touch(
    MirEvent &event,
    MirTouchId touch_id,
    MirTouchAction action,
    MirTouchTooltype tooltype,
    float x_axis_value,
    float y_axis_value,
    float pressure_value,
    float touch_major_value,
    float touch_minor_value,
    float)
{
    auto tev = event.to_input()->to_touch();
    auto current_index = tev->pointer_count();
    tev->set_pointer_count(current_index + 1);

    tev->set_id(current_index, touch_id);
    tev->set_tool_type(current_index, tooltype);
    tev->set_x(current_index, x_axis_value);
    tev->set_y(current_index, y_axis_value);
    tev->set_pressure(current_index, pressure_value);
    tev->set_touch_major(current_index, touch_major_value);
    tev->set_touch_minor(current_index, touch_minor_value);
    tev->set_action(current_index, action);
}

mir::EventUPtr mev::make_pointer_event(
    MirInputDeviceId device_id,
    std::chrono::nanoseconds timestamp,
    std::vector<uint8_t> const& cookie,
    MirInputEventModifiers modifiers,
    MirPointerAction action,
    MirPointerButtons buttons_pressed,
    float x_axis_value,
    float y_axis_value,
    float hscroll_value,
    float vscroll_value,
    float relative_x_value,
    float relative_y_value)
{
    auto e = new_event<MirPointerEvent>(device_id, timestamp, modifiers, cookie, action, buttons_pressed, x_axis_value,
                                        y_axis_value, relative_x_value, relative_y_value, vscroll_value, hscroll_value);
    return make_uptr_event(e);
}

<<<<<<< HEAD
mir::EventUPtr mev::make_keymap_event(
    mf::SurfaceId const& surface_id,
    MirInputDeviceId id,
    std::string const& model,
    std::string const& layout,
    std::string const& variant,
    std::string const& options)
{
    auto e = new_event<MirKeymapEvent>();
    auto ep = make_uptr_event(e);

    auto ctx = mi::make_unique_context();
    auto map = mi::ParameterKeymap{model, layout, variant, options}.make_unique_xkb_keymap(ctx.get());

    if (!map.get())
        BOOST_THROW_EXCEPTION(std::runtime_error("failed to assemble keymap from given parameters"));

    e->set_surface_id(surface_id.as_value());
    e->set_device_id(id);
    // TODO consider caching compiled keymaps
    auto buffer = xkb_keymap_get_as_string(map.get(), XKB_KEYMAP_FORMAT_TEXT_V1);
    e->set_buffer(buffer);
    std::free(buffer);

    return ep;
}

=======
>>>>>>> ace21d4d
mir::EventUPtr mev::make_input_configure_event(
    std::chrono::nanoseconds timestamp,
    MirPointerButtons pointer_buttons,
    MirInputEventModifiers modifiers,
    float x_axis_value,
    float y_axis_value,
    std::vector<InputDeviceState>&& device_states)
{
    auto e = new_event<MirInputDeviceStateEvent>();
    e->set_when(timestamp);
    e->set_modifiers(modifiers);
    e->set_pointer_buttons(pointer_buttons);
    e->set_pointer_axis(mir_pointer_axis_x, x_axis_value);
    e->set_pointer_axis(mir_pointer_axis_y, y_axis_value);
    e->set_device_states(device_states);

    return make_uptr_event(e);
}

mir::EventUPtr mev::clone_event(MirEvent const& event)
{
    return make_uptr_event(event.clone());
}

void mev::transform_positions(MirEvent& event, mir::geometry::Displacement const& movement)
{
    if (event.type() == mir_event_type_input)
    {
        auto const input_type = event.to_input()->input_type();
        if (input_type == mir_input_event_type_pointer)
        {
            auto pev = event.to_input()->to_pointer();
            pev->set_x(pev->x() - movement.dx.as_int());
            pev->set_y(pev->y() - movement.dy.as_int());
        }
        else if (input_type == mir_input_event_type_touch)
        {
            auto tev = event.to_input()->to_touch();
            for (unsigned i = 0; i < tev->pointer_count(); i++)
            {
                auto x = tev->x(i);
                auto y = tev->y(i);
                tev->set_x(i, x - movement.dx.as_int());
                tev->set_y(i, y - movement.dy.as_int());
            }
        }
    }
}

void mev::scale_positions(MirEvent& event, float scale)
{
    if (event.type() == mir_event_type_input)
    {
        auto const input_type = event.to_input()->input_type();
        if (input_type == mir_input_event_type_pointer)
        {
            auto pev = event.to_input()->to_pointer();
            pev->set_x(pev->x() * scale);
            pev->set_y(pev->y() * scale);
        }
        else if (input_type == mir_input_event_type_touch)
        {
            auto tev = event.to_input()->to_touch();
            for (unsigned i = 0; i < tev->pointer_count(); i++)
            {
                tev->set_x(i, tev->x(i) * scale);
                tev->set_y(i, tev->y(i) * scale);
            }
        }
    }
}

mir::EventUPtr mev::make_touch_event(
    MirInputDeviceId device_id,
    std::chrono::nanoseconds timestamp,
    std::vector<uint8_t> const& cookie,
    MirInputEventModifiers modifiers,
    std::vector<mev::ContactState> const& contacts)
{
    auto e = new_event<MirTouchEvent>(device_id, timestamp, cookie, modifiers, contacts);
    return make_uptr_event(e);
}

void mev::set_window_id(MirEvent& event, int window_id)
{
    switch (event.type())
    {
    case mir_event_type_input:
        event.to_input()->set_window_id(window_id);
        break;
    case mir_event_type_input_device_state:
        event.to_input_device_state()->set_window_id(window_id);
        break;
    case mir_event_type_window:
        event.to_surface()->set_id(window_id);
        break;
    case mir_event_type_resize:
        event.to_resize()->set_surface_id(window_id);
        break;
    case mir_event_type_orientation:
        event.to_orientation()->set_surface_id(window_id);
        break;
    case mir_event_type_close_window:
        event.to_close_window()->set_surface_id(window_id);
        break;
    case mir_event_type_window_output:
        event.to_window_output()->set_surface_id(window_id);
        break;
    case mir_event_type_window_placement:
        event.to_window_placement()->set_id(window_id);
        break;
    default:
        BOOST_THROW_EXCEPTION(std::invalid_argument("Event has no window id."));
    }
}

void mev::set_drag_and_drop_handle(MirEvent& event, std::vector<uint8_t> const& handle)
{
    if (event.type() == mir_event_type_input)
    {
        auto const input_event = event.to_input();
        if (mir_input_event_get_type(input_event) == mir_input_event_type_pointer)
            const_cast<MirPointerEvent*>(mir_input_event_get_pointer_event(input_event))->set_dnd_handle(handle);
    }
}
<|MERGE_RESOLUTION|>--- conflicted
+++ resolved
@@ -25,10 +25,6 @@
 #include "mir/events/surface_placement_event.h"
 #include "mir/cookie/blob.h"
 #include "mir/input/xkb_mapper.h"
-<<<<<<< HEAD
-#include "mir/input/parameter_keymap.h"
-=======
->>>>>>> ace21d4d
 
 #include <string.h>
 
@@ -271,36 +267,6 @@
     return make_uptr_event(e);
 }
 
-<<<<<<< HEAD
-mir::EventUPtr mev::make_keymap_event(
-    mf::SurfaceId const& surface_id,
-    MirInputDeviceId id,
-    std::string const& model,
-    std::string const& layout,
-    std::string const& variant,
-    std::string const& options)
-{
-    auto e = new_event<MirKeymapEvent>();
-    auto ep = make_uptr_event(e);
-
-    auto ctx = mi::make_unique_context();
-    auto map = mi::ParameterKeymap{model, layout, variant, options}.make_unique_xkb_keymap(ctx.get());
-
-    if (!map.get())
-        BOOST_THROW_EXCEPTION(std::runtime_error("failed to assemble keymap from given parameters"));
-
-    e->set_surface_id(surface_id.as_value());
-    e->set_device_id(id);
-    // TODO consider caching compiled keymaps
-    auto buffer = xkb_keymap_get_as_string(map.get(), XKB_KEYMAP_FORMAT_TEXT_V1);
-    e->set_buffer(buffer);
-    std::free(buffer);
-
-    return ep;
-}
-
-=======
->>>>>>> ace21d4d
 mir::EventUPtr mev::make_input_configure_event(
     std::chrono::nanoseconds timestamp,
     MirPointerButtons pointer_buttons,
