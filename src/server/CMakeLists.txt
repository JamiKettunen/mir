--- conflicted
+++ resolved
@@ -87,12 +87,8 @@
   ${CMAKE_SOURCE_DIR}/include/server/mir DESTINATION "include/mirserver"
 )
 
-<<<<<<< HEAD
-set(MIRSERVER_ABI 24) # Be sure to increment MIR_VERSION_MINOR at the same time
+set(MIRSERVER_ABI 25) # Be sure to increment MIR_VERSION_MINOR at the same time
 set(symbol_map ${CMAKE_CURRENT_SOURCE_DIR}/symbols.map)
-=======
-set(MIRSERVER_ABI 25) # Be sure to increment MIR_VERSION_MINOR at the same time
->>>>>>> eb01a02e
 
 set_target_properties(
   mirserver
