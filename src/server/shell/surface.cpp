--- conflicted
+++ resolved
@@ -181,8 +181,11 @@
 {
     if (auto const& s = surface.lock())
     {
-<<<<<<< HEAD
-        s->advance_client_buffer();
+        return s->advance_client_buffer();
+    }
+    else
+    {
+        BOOST_THROW_EXCEPTION(std::runtime_error("Invalid surface"));
     }
 }
 
@@ -194,21 +197,6 @@
     }
 }
  
-std::shared_ptr<mc::Buffer> msh::Surface::client_buffer() const
-{
-    if (auto const& s = surface.lock())
-    {
-        return s->client_buffer();
-=======
-        return s->advance_client_buffer();
->>>>>>> d91b28c7
-    }
-    else
-    {
-        BOOST_THROW_EXCEPTION(std::runtime_error("Invalid surface"));
-    }
-}
-
 void msh::Surface::with_most_recent_buffer_do(
     std::function<void(mc::Buffer&)> const& exec)
 {
