/*
 * Copyright © 2013 Canonical Ltd.
 *
 * This program is free software: you can redistribute it and/or modify it
 * under the terms of the GNU General Public License version 3,
 * as published by the Free Software Foundation.
 *
 * This program is distributed in the hope that it will be useful,
 * but WITHOUT ANY WARRANTY; without even the implied warranty of
 * MERCHANTABILITY or FITNESS FOR A PARTICULAR PURPOSE.  See the
 * GNU General Public License for more details.
 *
 * You should have received a copy of the GNU General Public License
 * along with this program.  If not, see <http://www.gnu.org/licenses/>.
 *
 * Authored by: Alan Griffiths <alan@octopull.co.uk>
 */

#include "mir/shell/surface.h"
#include "mir/shell/surface_builder.h"
#include "mir/shell/surface_controller.h"
#include "mir/shell/input_targeter.h"
#include "mir/input/input_channel.h"
#include "mir/frontend/event_sink.h"

#include "mir_toolkit/event.h"

#include <boost/throw_exception.hpp>

#include <stdexcept>
#include <cstring>

namespace msh = mir::shell;
namespace mc = mir::compositor;
namespace mg = mir::graphics;
namespace mi = mir::input;
namespace ms = mir::surfaces;
namespace geom = mir::geometry;
namespace mf = mir::frontend;

msh::Surface::Surface(
    std::shared_ptr<SurfaceBuilder> const& builder,
    std::shared_ptr<SurfaceController> const& controller,
    shell::SurfaceCreationParameters const& params,
    frontend::SurfaceId id,
    std::shared_ptr<mf::EventSink> const& event_sink)
  : builder(builder),
    controller(controller),
    surface(builder->create_surface(params)),
    id(id),
<<<<<<< HEAD
    event_sink(sink),
    type_value(mir_surface_type_normal),
    state_value(mir_surface_state_restored)
{
}

msh::Surface::Surface(
    std::shared_ptr<SurfaceBuilder> const& builder,
    std::shared_ptr<SurfaceController> const& controller,
    shell::SurfaceCreationParameters const& params)
  : builder(builder),
    controller(controller),
    surface(builder->create_surface(params)),
    id(),
    event_sink(),
=======
    event_sink(event_sink),
>>>>>>> e3354ffb
    type_value(mir_surface_type_normal),
    state_value(mir_surface_state_restored)
{
}

msh::Surface::~Surface() noexcept
{
    if (surface.lock())
    {
        destroy();
    }
}

void msh::Surface::hide()
{
    if (auto const& s = surface.lock())
    {
        s->set_hidden(true);
    }
    else
    {
        BOOST_THROW_EXCEPTION(std::runtime_error("Invalid surface"));
    }
}

void msh::Surface::show()
{
    if (auto const& s = surface.lock())
    {
        s->set_hidden(false);
    }
    else
    {
        BOOST_THROW_EXCEPTION(std::runtime_error("Invalid surface"));
    }
}

void msh::Surface::destroy()
{
    builder->destroy_surface(surface);
}

void msh::Surface::force_requests_to_complete()
{
    if (auto const& s = surface.lock())
    {
        s->force_requests_to_complete();
    }
}

mir::geometry::Size msh::Surface::size() const
{
    if (auto const& s = surface.lock())
    {
        return s->size();
    }
    else
    {
        BOOST_THROW_EXCEPTION(std::runtime_error("Invalid surface"));
    }
}

void msh::Surface::move_to(geometry::Point const& p)
{
    if (auto const& s = surface.lock())
    {
        s->move_to(p);
    }
    else
    {
        BOOST_THROW_EXCEPTION(std::runtime_error("Invalid surface"));
    }
}

mir::geometry::Point msh::Surface::top_left() const
{
    if (auto const& s = surface.lock())
    {
        return s->top_left();
    }
    else
    {
        BOOST_THROW_EXCEPTION(std::runtime_error("Invalid surface"));
    }
}

std::string msh::Surface::name() const
{
    if (auto const& s = surface.lock())
    {
        return s->name();
    }
    else
    {
        BOOST_THROW_EXCEPTION(std::runtime_error("Invalid surface"));
    }
}

mir::geometry::PixelFormat msh::Surface::pixel_format() const
{
    if (auto const& s = surface.lock())
    {
        return s->pixel_format();
    }
    else
    {
        BOOST_THROW_EXCEPTION(std::runtime_error("Invalid surface"));
    }
}

std::shared_ptr<mg::Buffer> msh::Surface::advance_client_buffer()
{
    if (auto const& s = surface.lock())
    {
        return s->advance_client_buffer();
    }
    else
    {
        BOOST_THROW_EXCEPTION(std::runtime_error("Invalid surface"));
    }
}

void msh::Surface::allow_framedropping(bool allow)
{
    if (auto const& s = surface.lock())
    {
        s->allow_framedropping(allow);
    }
}
 
void msh::Surface::with_most_recent_buffer_do(
    std::function<void(mg::Buffer&)> const& exec)
{
    if (auto const& s = surface.lock())
    {
        auto buf = s->snapshot_buffer();
        exec(*buf);
    }
    else
    {
        BOOST_THROW_EXCEPTION(std::runtime_error("Invalid surface"));
    }
}

bool msh::Surface::supports_input() const
{
    if (auto const& s = surface.lock())
    {
        return s->supports_input();
    }
    else
    {
        BOOST_THROW_EXCEPTION(std::runtime_error("Invalid surface"));
    }
}

int msh::Surface::client_input_fd() const
{
    if (auto const& s = surface.lock())
    {
        return s->client_input_fd();
    }
    else
    {
        BOOST_THROW_EXCEPTION(std::runtime_error("Invalid surface"));
    }
}

int msh::Surface::configure(MirSurfaceAttrib attrib, int value)
{
    int result = 0;
    bool allow_dropping = false;
    /*
     * TODO: In future, query the shell implementation for the subset of
     *       attributes/types it implements.
     */
    switch (attrib)
    {
    case mir_surface_attrib_type:
        if (!set_type(static_cast<MirSurfaceType>(value)))
            BOOST_THROW_EXCEPTION(std::logic_error("Invalid surface "
                                                   "type."));
        result = type();
        break;
    case mir_surface_attrib_state:
        if (value != mir_surface_state_unknown &&
            !set_state(static_cast<MirSurfaceState>(value)))
            BOOST_THROW_EXCEPTION(std::logic_error("Invalid surface state."));
        result = state();
        break;
    case mir_surface_attrib_swapinterval:
        allow_dropping = (value == 0);
        allow_framedropping(allow_dropping);
        result = value;
        break;
    default:
        BOOST_THROW_EXCEPTION(std::logic_error("Invalid surface "
                                               "attribute."));
        break;
    }

    return result;
}

MirSurfaceType msh::Surface::type() const
{
    return type_value;
}

bool msh::Surface::set_type(MirSurfaceType t)
{
    bool valid = false;

    if (t >= 0 && t < mir_surface_type_arraysize_)
    {
        type_value = t;
        valid = true;
    }

    return valid;
}

MirSurfaceState msh::Surface::state() const
{
    return state_value;
}

bool msh::Surface::set_state(MirSurfaceState s)
{
    bool valid = false;

    if (s > mir_surface_state_unknown &&
        s < mir_surface_state_arraysize_)
    {
        state_value = s;
        valid = true;

        notify_change(mir_surface_attrib_state, s);
    }

    return valid;
}

void msh::Surface::notify_change(MirSurfaceAttrib attrib, int value)
{
    MirEvent e;

    // This memset is not really required. However it does avoid some
    // harmless uninitialized memory reads that valgrind will complain
    // about, due to gaps in MirEvent.
    memset(&e, 0, sizeof e);

    e.type = mir_event_type_surface;
    e.surface.id = id.as_value();
    e.surface.attrib = attrib;
    e.surface.value = value;

    event_sink->handle_event(e);
}

void msh::Surface::take_input_focus(std::shared_ptr<msh::InputTargeter> const& targeter)
{
    auto s = surface.lock();
    if (s)
        targeter->focus_changed(s->input_channel());
    else
        BOOST_THROW_EXCEPTION(std::runtime_error("Invalid surface"));
}

void msh::Surface::set_input_region(std::vector<geom::Rectangle> const& region)
{
    if (auto const& s = surface.lock())
    {
        s->set_input_region(region);
    }
    else
    {
        BOOST_THROW_EXCEPTION(std::runtime_error("Invalid surface"));
    }
}

void msh::Surface::raise()
{
    controller->raise(surface);
}<|MERGE_RESOLUTION|>--- conflicted
+++ resolved
@@ -40,33 +40,13 @@
 
 msh::Surface::Surface(
     std::shared_ptr<SurfaceBuilder> const& builder,
-    std::shared_ptr<SurfaceController> const& controller,
     shell::SurfaceCreationParameters const& params,
     frontend::SurfaceId id,
     std::shared_ptr<mf::EventSink> const& event_sink)
   : builder(builder),
-    controller(controller),
     surface(builder->create_surface(params)),
     id(id),
-<<<<<<< HEAD
-    event_sink(sink),
-    type_value(mir_surface_type_normal),
-    state_value(mir_surface_state_restored)
-{
-}
-
-msh::Surface::Surface(
-    std::shared_ptr<SurfaceBuilder> const& builder,
-    std::shared_ptr<SurfaceController> const& controller,
-    shell::SurfaceCreationParameters const& params)
-  : builder(builder),
-    controller(controller),
-    surface(builder->create_surface(params)),
-    id(),
-    event_sink(),
-=======
     event_sink(event_sink),
->>>>>>> e3354ffb
     type_value(mir_surface_type_normal),
     state_value(mir_surface_state_restored)
 {
@@ -348,7 +328,14 @@
     }
 }
 
-void msh::Surface::raise()
-{
-    controller->raise(surface);
+void msh::Surface::raise(std::shared_ptr<msh::SurfaceController> const& controller)
+{
+    if (auto const& s = surface.lock())
+    {
+        controller->raise(s);
+    }
+    else
+    {
+        BOOST_THROW_EXCEPTION(std::runtime_error("Invalid surface"));
+    }
 }