/*
 * Copyright © 2012 Canonical Ltd.
 *
 * This program is free software: you can redistribute it and/or modify it
 * under the terms of the GNU General Public License version 3,
 * as published by the Free Software Foundation.
 *
 * This program is distributed in the hope that it will be useful,
 * but WITHOUT ANY WARRANTY; without even the implied warranty of
 * MERCHANTABILITY or FITNESS FOR A PARTICULAR PURPOSE.  See the
 * GNU General Public License for more details.
 *
 * You should have received a copy of the GNU General Public License
 * along with this program.  If not, see <http://www.gnu.org/licenses/>.
 *
 * Authored by: Thomas Voss <thomas.voss@canonical.com>
 */

#include "mir/shell/session_manager.h"
#include "mir/shell/application_session.h"
#include "mir/shell/session_container.h"
#include "mir/shell/surface_factory.h"
#include "mir/shell/focus_sequence.h"
#include "mir/shell/focus_setter.h"
#include "mir/shell/session.h"
#include "mir/shell/surface.h"
#include "mir/shell/session_listener.h"

#include <memory>
#include <cassert>
#include <algorithm>

namespace mf = mir::frontend;
namespace msh = mir::shell;

msh::SessionManager::SessionManager(std::shared_ptr<msh::SurfaceFactory> const& surface_factory,
    std::shared_ptr<msh::SessionContainer> const& container,
    std::shared_ptr<msh::FocusSequence> const& sequence,
    std::shared_ptr<msh::FocusSetter> const& focus_setter,
    std::shared_ptr<msh::SnapshotStrategy> const& snapshot_strategy,
    std::shared_ptr<msh::SurfaceConfigurator> const& surface_configurator,
    std::shared_ptr<msh::SessionListener> const& session_listener) :
    surface_factory(surface_factory),
    app_container(container),
    focus_sequence(sequence),
    focus_setter(focus_setter),
    snapshot_strategy(snapshot_strategy),
    surface_configurator(surface_configurator),
    session_listener(session_listener)
{
    assert(surface_factory);
    assert(sequence);
    assert(container);
    assert(focus_setter);
    assert(session_listener);
}

msh::SessionManager::~SessionManager()
{
    /*
     * Close all open sessions. We need to do this manually here
     * to break the cyclic dependency between msh::Session
     * and mi::*, since our implementations
     * of these interfaces keep strong references to each other.
     * TODO: Investigate other solutions (e.g. weak_ptr)
     */
    std::vector<std::shared_ptr<msh::Session>> sessions;

    app_container->for_each([&](std::shared_ptr<Session> const& session)
    {
        sessions.push_back(session);
    });

    for (auto& session : sessions)
        close_session(session);
}

std::shared_ptr<mf::Session> msh::SessionManager::open_session(std::string const& name,
                                                std::shared_ptr<mf::EventSink> const& sender)
{
    std::shared_ptr<msh::Session> new_session =
        std::make_shared<msh::ApplicationSession>(
<<<<<<< HEAD
            surface_factory, name, snapshot_strategy, surface_configurator, session_listener, sink);
=======
            surface_factory, name, snapshot_strategy, session_listener, sender);
>>>>>>> e3354ffb

    app_container->insert_session(new_session);
    
    session_listener->starting(new_session);

    set_focus_to(new_session);

    return new_session;
}

inline void msh::SessionManager::set_focus_to_locked(std::unique_lock<std::mutex> const&, std::shared_ptr<Session> const& shell_session)
{
    auto old_focus = focus_application.lock();

    focus_application = shell_session;

    focus_setter->set_focus_to(shell_session);
    if (shell_session)
    {
        session_listener->focused(shell_session);
    }
    else
    {
        session_listener->unfocused();
    }
}

void msh::SessionManager::set_focus_to(std::shared_ptr<Session> const& shell_session)
{
    std::unique_lock<std::mutex> lg(mutex);
    set_focus_to_locked(lg, shell_session);
}

void msh::SessionManager::close_session(std::shared_ptr<mf::Session> const& session)
{
    auto shell_session = std::dynamic_pointer_cast<Session>(session);

    session_listener->stopping(shell_session);

    app_container->remove_session(shell_session);

    std::unique_lock<std::mutex> lock(mutex);
    set_focus_to_locked(lock, focus_sequence->default_focus());
}

void msh::SessionManager::focus_next()
{
    std::unique_lock<std::mutex> lock(mutex);
    auto focus = focus_application.lock();
    if (!focus)
    {
        focus = focus_sequence->default_focus();
    }
    else
    {
        focus = focus_sequence->successor_of(focus);
    }
    set_focus_to_locked(lock, focus);
}

std::weak_ptr<msh::Session> msh::SessionManager::focussed_application() const
{
    return focus_application;
}

mf::SurfaceId msh::SessionManager::create_surface_for(std::shared_ptr<mf::Session> const& session,
    msh::SurfaceCreationParameters const& params)
{
    auto shell_session = std::dynamic_pointer_cast<Session>(session);
    auto id = shell_session->create_surface(params);

    set_focus_to(shell_session);

    return id;
}<|MERGE_RESOLUTION|>--- conflicted
+++ resolved
@@ -80,11 +80,7 @@
 {
     std::shared_ptr<msh::Session> new_session =
         std::make_shared<msh::ApplicationSession>(
-<<<<<<< HEAD
-            surface_factory, name, snapshot_strategy, surface_configurator, session_listener, sink);
-=======
-            surface_factory, name, snapshot_strategy, session_listener, sender);
->>>>>>> e3354ffb
+            surface_factory, name, snapshot_strategy, surface_configurator, session_listener, sender);
 
     app_container->insert_session(new_session);
     
