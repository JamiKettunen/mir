set(
  MIR_COMPOSITOR_SRCS

  default_display_buffer_compositor.cpp
  default_display_buffer_compositor_factory.cpp
  temporary_buffers.cpp
  buffer_stream_factory.cpp
  buffer_stream_surfaces.cpp
  gl_renderer.cpp
  gl_renderer_factory.cpp
  multi_threaded_compositor.cpp
  bypass.cpp
  occlusion.cpp
  default_configuration.cpp
  screencast_display_buffer.cpp
  compositing_screencast.cpp
  buffer_queue.cpp
<<<<<<< HEAD
  recently_bound_cache.cpp
=======
  recently_used_cache.cpp
>>>>>>> 0a7544a6
)

ADD_LIBRARY(
  mircompositor STATIC

  ${MIR_COMPOSITOR_SRCS}
)

target_link_libraries(mircompositor
  ${Boost_LIBRARIES}
)
<|MERGE_RESOLUTION|>--- conflicted
+++ resolved
@@ -15,11 +15,7 @@
   screencast_display_buffer.cpp
   compositing_screencast.cpp
   buffer_queue.cpp
-<<<<<<< HEAD
-  recently_bound_cache.cpp
-=======
   recently_used_cache.cpp
->>>>>>> 0a7544a6
 )
 
 ADD_LIBRARY(
