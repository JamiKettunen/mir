--- conflicted
+++ resolved
@@ -14,12 +14,8 @@
   bypass.cpp
   occlusion.cpp
   default_configuration.cpp
-<<<<<<< HEAD
-=======
-  null_compositor_report.cpp
   screencast_display_buffer.cpp
   compositing_screencast.cpp
->>>>>>> 24affc68
 )
 
 ADD_LIBRARY(
