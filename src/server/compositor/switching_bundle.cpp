/*
 * Copyright © 2013 Canonical Ltd.
 *
 * This program is free software: you can redistribute it and/or modify it
 * under the terms of the GNU General Public License version 3,
 * as published by the Free Software Foundation.
 *
 * This program is distributed in the hope that it will be useful,
 * but WITHOUT ANY WARRANTY; without even the implied warranty of
 * MERCHANTABILITY or FITNESS FOR A PARTICULAR PURPOSE.  See the
 * GNU General Public License for more details.
 *
 * You should have received a copy of the GNU General Public License
 * along with this program.  If not, see <http://www.gnu.org/licenses/>.
 *
 * Authored by:
 * Kevin DuBois <kevin.dubois@canonical.com>
 */

#include "mir/compositor/graphic_buffer_allocator.h"
#include "switching_bundle.h"
#include <cassert>

namespace mc=mir::compositor;
namespace mg = mir::graphics;

mc::SwitchingBundle::SwitchingBundle(
    std::shared_ptr<GraphicBufferAllocator> &gralloc, BufferProperties const& property_request)
    : bundle_properties{property_request},
      gralloc{gralloc},
      nbuffers{3},
      first_compositor{0}, ncompositors{0},
      first_ready{0}, nready{0},
      first_client{0}, nclients{0},
      framedropping{true}
{
    assert(nbuffers > 0 && nbuffers <= MAX_BUFFERS);
    for (int i = 0; i < MAX_BUFFERS; i++)
        ring[i] = gralloc->alloc_buffer(bundle_properties);
}

int mc::SwitchingBundle::steal(int n)
{
    int stolen = -1;

    if (n > nready)
        n = nready;

    if (n > 0)
    {
        first_client = (first_ready + nready - n) % nbuffers;
        nready--;
        nclients++;
        auto tmp = ring[first_client];
        stolen = (first_client + nclients - n) % nbuffers;

        for (int i = first_client; i != stolen; i = (i + 1) % nbuffers)
            ring[i] = ring[(i + n) % nbuffers];

        ring[stolen] = tmp;
    }

    return stolen;
}

std::shared_ptr<mg::Buffer> mc::SwitchingBundle::client_acquire()
{
    std::unique_lock<std::mutex> lock(guard);
    int client;

<<<<<<< HEAD
    if (framedropping)
=======
    std::shared_ptr<mg::Buffer> buffer = nullptr;
    while (!buffer) 
>>>>>>> ce95ecf5
    {
        if (ncompositors + nready + nclients >= nbuffers)
        {
            while (nready == 0)
                cond.wait(lock);

            client = steal(1);
        }
        else
        {
            client = (first_client + nclients) % nbuffers;
            nclients++;
        }
    }
    else
    {
        while (ncompositors + nready + nclients >= nbuffers)
            cond.wait(lock);

        client = (first_client + nclients) % nbuffers;
        nclients++;
    }

    return ring[client];
}

void mc::SwitchingBundle::client_release(std::shared_ptr<mg::Buffer> const& released_buffer)
{
    std::unique_lock<std::mutex> lock(guard);
    assert(ring[first_client] == released_buffer);
    first_client = (first_client + 1) % nbuffers;
    nclients--;
    nready++;
    cond.notify_all();
}

std::shared_ptr<mg::Buffer> mc::SwitchingBundle::compositor_acquire()
{
    std::unique_lock<std::mutex> lock(guard);
    int compositor;

    while (nready <= 0)
        cond.wait(lock);

    compositor = first_ready;
    first_ready = (first_ready + 1) % nbuffers;
    nready--;
    ncompositors++;

    return ring[compositor];
}

void mc::SwitchingBundle::compositor_release(std::shared_ptr<mg::Buffer> const& released_buffer)
{
    std::unique_lock<std::mutex> lock(guard);
    assert(ring[first_compositor] == released_buffer);
    first_compositor = (first_compositor + 1) % nbuffers;
    ncompositors--;
    cond.notify_all();
}

void mc::SwitchingBundle::force_requests_to_complete()
{
    std::unique_lock<std::mutex> lock(guard);
    steal(nready);
    cond.notify_all();
}

void mc::SwitchingBundle::allow_framedropping(bool allow_dropping)
{
<<<<<<< HEAD
    framedropping = allow_dropping;
=======
    {
        std::unique_lock<mc::ReadLock> lk(rw_lock);
        swapper->force_client_abort();
    }

    std::unique_lock<mc::WriteLock> lk(rw_lock);
    std::vector<std::shared_ptr<mg::Buffer>> list{};
    size_t size = 0;
    swapper->end_responsibility(list, size);

    if (allow_dropping)
        swapper = swapper_factory->create_swapper_reuse_buffers(bundle_properties, list, size, mc::SwapperType::framedropping);
    else
        swapper = swapper_factory->create_swapper_reuse_buffers(bundle_properties, list, size, mc::SwapperType::synchronous);

    cv.notify_all();
>>>>>>> ce95ecf5
}

mc::BufferProperties mc::SwitchingBundle::properties() const
{
    return bundle_properties;
}<|MERGE_RESOLUTION|>--- conflicted
+++ resolved
@@ -68,12 +68,7 @@
     std::unique_lock<std::mutex> lock(guard);
     int client;
 
-<<<<<<< HEAD
     if (framedropping)
-=======
-    std::shared_ptr<mg::Buffer> buffer = nullptr;
-    while (!buffer) 
->>>>>>> ce95ecf5
     {
         if (ncompositors + nready + nclients >= nbuffers)
         {
@@ -144,26 +139,7 @@
 
 void mc::SwitchingBundle::allow_framedropping(bool allow_dropping)
 {
-<<<<<<< HEAD
     framedropping = allow_dropping;
-=======
-    {
-        std::unique_lock<mc::ReadLock> lk(rw_lock);
-        swapper->force_client_abort();
-    }
-
-    std::unique_lock<mc::WriteLock> lk(rw_lock);
-    std::vector<std::shared_ptr<mg::Buffer>> list{};
-    size_t size = 0;
-    swapper->end_responsibility(list, size);
-
-    if (allow_dropping)
-        swapper = swapper_factory->create_swapper_reuse_buffers(bundle_properties, list, size, mc::SwapperType::framedropping);
-    else
-        swapper = swapper_factory->create_swapper_reuse_buffers(bundle_properties, list, size, mc::SwapperType::synchronous);
-
-    cv.notify_all();
->>>>>>> ce95ecf5
 }
 
 mc::BufferProperties mc::SwitchingBundle::properties() const
