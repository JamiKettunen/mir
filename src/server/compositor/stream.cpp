--- conflicted
+++ resolved
@@ -99,11 +99,7 @@
         std::lock_guard<decltype(mutex)> lk(mutex); 
         first_frame_posted = true;
         buffers->receive_buffer(buffer->id());
-<<<<<<< HEAD
-        schedule->schedule_nonblocking((*buffers)[buffer->id()], dropped);
-=======
-        schedule->schedule(buffers->get(buffer->id()));
->>>>>>> fce40cdc
+        schedule->schedule_nonblocking(buffers->get(buffer->id()), dropped);
         if (!associated_buffers.empty() && (client_owned_buffer_count(lk) == 0))
             drop_policy->swap_now_blocking();
     }
