/*
 * Copyright © 2015 Canonical Ltd.
 *
 * This program is free software: you can redistribute it and/or modify it
 * under the terms of the GNU General Public License version 2 or 3,
 * as published by the Free Software Foundation.
 *
 * This program is distributed in the hope that it will be useful,
 * but WITHOUT ANY WARRANTY; without even the implied warranty of
 * MERCHANTABILITY or FITNESS FOR A PARTICULAR PURPOSE.  See the
 * GNU General Public License for more details.
 *
 * You should have received a copy of the GNU General Public License
 * along with this program.  If not, see <http://www.gnu.org/licenses/>.
 */

#include "seat_input_device_tracker.h"
#include "mir/input/device.h"
#include "mir/input/cursor_listener.h"
#include "mir/input/input_dispatcher.h"
#include "mir/input/key_mapper.h"
#include "mir/input/seat_observer.h"
#include "mir/geometry/displacement.h"
#include "mir/events/event_builders.h"
#include "mir/events/pointer_event.h"
#include "mir/time/clock.h"

#include "input_modifier_utils.h"

#include <boost/throw_exception.hpp>
#include <linux/input.h>

#include <stdexcept>
#include <algorithm>
#include <tuple>
#include <numeric>

namespace mi = mir::input;
namespace mev = mir::events;
namespace geom = mir::geometry;

mi::SeatInputDeviceTracker::SeatInputDeviceTracker(std::shared_ptr<InputDispatcher> const& dispatcher,
                                                   std::shared_ptr<TouchVisualizer> const& touch_visualizer,
                                                   std::shared_ptr<CursorListener> const& cursor_listener,
                                                   std::shared_ptr<KeyMapper> const& key_mapper,
                                                   std::shared_ptr<time::Clock> const& clock,
                                                   std::shared_ptr<SeatObserver> const& observer)
    : dispatcher{dispatcher}, touch_visualizer{touch_visualizer}, cursor_listener{cursor_listener},
      key_mapper{key_mapper}, clock{clock}, observer{observer}, buttons{0}
{
}

void mi::SeatInputDeviceTracker::add_device(MirInputDeviceId id)
{
    {
        std::lock_guard lock(device_state_mutex);
        device_data[id];
    }
    observer->seat_add_device(id);
}

void mi::SeatInputDeviceTracker::remove_device(MirInputDeviceId id)
{
    {
        std::lock_guard lock(device_state_mutex);
        auto stored_data = device_data.find(id);

        if (stored_data == end(device_data))
            BOOST_THROW_EXCEPTION(std::logic_error("Modifier for unknown device changed"));

        bool state_update_needed = stored_data->second.buttons != 0;
        bool spot_update_needed = !stored_data->second.spots.empty();

        device_data.erase(stored_data);
        key_mapper->clear_keymap_for_device(id);

        if (state_update_needed)
            update_states();
        if (spot_update_needed)
            update_spots();
    }

    observer->seat_remove_device(id);
}

void mi::SeatInputDeviceTracker::dispatch(std::shared_ptr<MirEvent> const& event)
{
    if (mir_event_get_type(event.get()) == mir_event_type_input)
    {
        std::lock_guard lock(device_state_mutex);

        auto input_event = mir_event_get_input_event(event.get());

        if (filter_input_event(input_event))
            return;

        update_seat_properties(input_event);

        key_mapper->map_event(*event);

        if (mir_input_event_type_pointer == mir_input_event_get_type(input_event))
        {
            mev::set_cursor_position(*event, cursor_x, cursor_y);
            mev::set_button_state(*event, buttons);
        }
    }

    dispatcher->dispatch(event);
    observer->seat_dispatch_event(event);
}

bool mi::SeatInputDeviceTracker::filter_input_event(MirInputEvent const* event)
{
    auto device_id = mir_input_event_get_device_id(event);
    auto type = mir_input_event_get_type(event);
    if (type == mir_input_event_type_key)
    {
        auto stored_data = device_data.find(device_id);

        if (stored_data == end(device_data))
            return true;

        return !stored_data->second.allowed_scan_code_action(mir_input_event_get_keyboard_event(event));;
    }
    return false;
}

void mi::SeatInputDeviceTracker::update_seat_properties(MirInputEvent const* event)
{
    auto id = mir_input_event_get_device_id(event);

    auto stored_data = device_data.find(id);

    if (stored_data == end(device_data))
        BOOST_THROW_EXCEPTION(std::logic_error("Event of unknown device received"));

    switch(mir_input_event_get_type(event))
    {
    case mir_input_event_type_key:
        stored_data->second.update_scan_codes(mir_input_event_get_keyboard_event(event));
        break;
    case mir_input_event_type_touch:
        if (stored_data->second.update_spots(mir_input_event_get_touch_event(event)))
            update_spots();
        break;
    case mir_input_event_type_pointer:
        {
            auto const* pointer = mir_input_event_get_pointer_event(event);
            update_cursor(pointer);
            if(stored_data->second.update_button_state(mir_pointer_event_buttons(pointer)))
                update_states();
            break;
        }
    default:
        break;
    }
}

bool mi::SeatInputDeviceTracker::DeviceData::update_button_state(MirPointerButtons button_state)
{
    if (buttons == button_state)
        return false;
    buttons = button_state;

    return true;
}

bool mi::SeatInputDeviceTracker::DeviceData::update_spots(MirTouchEvent const* event)
{
    auto count = mir_touch_event_point_count(event);
    spots.clear();
    for (decltype(count) i = 0; i != count; ++i)
    {
        if (mir_touch_event_action(event, i) == mir_touch_action_up)
            continue;
        spots.push_back({{mir_touch_event_axis_value(event, i, mir_touch_axis_x),
                          mir_touch_event_axis_value(event, i, mir_touch_axis_y)},
                         mir_touch_event_axis_value(event, i, mir_touch_axis_pressure)});
    }
    return true;
}

void mi::SeatInputDeviceTracker::update_spots()
{
    spots.clear();
    for (auto const& dev : device_data)
        spots.insert(end(spots), begin(dev.second.spots), end(dev.second.spots));

    touch_visualizer->visualize_touches(spots);
}

void mi::SeatInputDeviceTracker::update_states()
{
    buttons = std::accumulate(begin(device_data),
                              end(device_data),
                              MirPointerButtons{0},
                              [](auto const& acc, auto const& item) { return acc | item.second.buttons; });
}

MirPointerButtons mi::SeatInputDeviceTracker::button_state() const
{
    std::lock_guard lock(device_state_mutex);
    return buttons;
}

void mi::SeatInputDeviceTracker::set_confinement_regions(geometry::Rectangles const& regions)
{
    {
        std::lock_guard lg(region_mutex);
        confined_region = regions;
    }
    observer->seat_set_confinement_region_called(regions);
}

void mi::SeatInputDeviceTracker::reset_confinement_regions()
{
    {
        std::lock_guard lg(region_mutex);
        confined_region.clear();
    }
    observer->seat_reset_confinement_regions();
}

void mi::SeatInputDeviceTracker::update_outputs(geom::Rectangles const& output_regions)
{
    std::lock_guard lg(output_mutex);
    input_region = output_regions;
}

void mi::SeatInputDeviceTracker::confine_function(mir::geometry::Point& p) const
{
    std::lock_guard lg(region_mutex);
    input_region.confine(p);
    confined_region.confine(p);
}

void mi::SeatInputDeviceTracker::confine_pointer()
{
    mir::geometry::Point const old{cursor_x, cursor_y};
    auto confined = old;
    confine_function(confined);
    if (confined.x != old.x) cursor_x = confined.x.as_int();
    if (confined.y != old.y) cursor_y = confined.y.as_int();
}

void mi::SeatInputDeviceTracker::update_cursor(MirPointerEvent const* event)
{
<<<<<<< HEAD
    if (event->has_absolute_position())
    {
        cursor_x = mir_pointer_event_axis_value(event, mir_pointer_axis_x);
        cursor_y = mir_pointer_event_axis_value(event, mir_pointer_axis_y);
    }
    else
    {
        cursor_x += mir_pointer_event_axis_value(event, mir_pointer_axis_relative_x);
        cursor_y += mir_pointer_event_axis_value(event, mir_pointer_axis_relative_y);
=======
    if (auto const position = event->position())
    {
        cursor_x = position.value().x.as_value();
        cursor_y = position.value().y.as_value();
    }
    else
    {
        cursor_x += event->motion().dx.as_value();
        cursor_y += event->motion().dy.as_value();
>>>>>>> 2ab2aa6f
    }

    confine_pointer();

    cursor_listener->cursor_moved_to(cursor_x, cursor_y);
}

mir::EventUPtr mi::SeatInputDeviceTracker::create_device_state() const
{
    std::lock_guard lock(device_state_mutex);
    std::vector<mev::InputDeviceState> devices;
    devices.reserve(device_data.size());
    for (auto const& item : device_data)
    {
        devices.push_back({item.first, item.second.scan_codes, item.second.buttons});
        auto lock_state = key_mapper->device_modifiers(item.first);

        bool caps_lock_active = (lock_state & mir_input_event_modifier_caps_lock);
        bool scroll_lock_active = (lock_state & mir_input_event_modifier_scroll_lock);
        bool num_lock_active = (lock_state & mir_input_event_modifier_num_lock);

        bool contains_caps_lock_pressed = false;
        bool contains_scroll_lock_pressed = false;
        bool contains_num_lock_pressed = false;

        for (uint32_t scan_code : item.second.scan_codes)
        {
            if (scan_code == KEY_CAPSLOCK)
                contains_caps_lock_pressed = true;
            else if (scan_code == KEY_SCROLLLOCK)
                contains_scroll_lock_pressed = true;
            else if (scan_code == KEY_NUMLOCK)
                contains_num_lock_pressed = true;
        }

        if (caps_lock_active && !contains_caps_lock_pressed)
        {
            devices.back().pressed_keys.push_back(KEY_CAPSLOCK);
            devices.back().pressed_keys.push_back(KEY_CAPSLOCK);
        }
        if (num_lock_active && !contains_num_lock_pressed)
        {
            devices.back().pressed_keys.push_back(KEY_NUMLOCK);
            devices.back().pressed_keys.push_back(KEY_NUMLOCK);
        }
        if (scroll_lock_active && !contains_scroll_lock_pressed)
        {
            devices.back().pressed_keys.push_back(KEY_SCROLLLOCK);
            devices.back().pressed_keys.push_back(KEY_SCROLLLOCK);
        }
    }
    auto out_ev = mev::make_input_configure_event(
        clock->now().time_since_epoch(),
        buttons,
        key_mapper->modifiers(),
        cursor_x,
        cursor_y,
        std::move(devices));

    return out_ev;
}

void mi::SeatInputDeviceTracker::DeviceData::update_scan_codes(MirKeyboardEvent const* event)
{
    auto const action = mir_keyboard_event_action(event);
    auto const scan_code = mir_keyboard_event_scan_code(event);
    if (action == mir_keyboard_action_down)
        scan_codes.push_back(scan_code);
    else if (action == mir_keyboard_action_up)
        scan_codes.erase(remove(begin(scan_codes), end(scan_codes), scan_code), end(scan_codes));
}

void mi::SeatInputDeviceTracker::set_key_state(MirInputDeviceId id, std::vector<uint32_t> const& scan_codes)
{
    {
        std::lock_guard lock(device_state_mutex);
        key_mapper->set_key_state(id, scan_codes);

        auto device = device_data.find(id);

        if (device != end(device_data))
            device->second.scan_codes = scan_codes;
    }

    observer->seat_set_key_state(id, scan_codes);
}

void mi::SeatInputDeviceTracker::set_pointer_state(MirInputDeviceId id, MirPointerButtons buttons)
{
    {
        std::lock_guard lock(device_state_mutex);
        auto device = device_data.find(id);

        if (device != end(device_data))
            device->second.update_button_state(buttons);
    }

    observer->seat_set_pointer_state(id, buttons);
}

void mi::SeatInputDeviceTracker::set_cursor_position(float x, float y)
{
    {
        std::lock_guard lock(device_state_mutex);
        cursor_x = x;
        cursor_y = y;
    }

    observer->seat_set_cursor_position(x, y);
}

void mir::input::SeatInputDeviceTracker::add_pointing_device()
{
    if (!num_pointing_devices++)
    {
        cursor_listener->pointer_usable();
    }
}

void mir::input::SeatInputDeviceTracker::remove_pointing_device()
{
    if (!--num_pointing_devices)
    {
        cursor_listener->pointer_unusable();
    }
}

bool mi::SeatInputDeviceTracker::DeviceData::allowed_scan_code_action(MirKeyboardEvent const* event) const
{
    auto const action = mir_keyboard_event_action(event);
    auto const scan_code = mir_keyboard_event_scan_code(event);
    bool found = find(begin(scan_codes), end(scan_codes), scan_code) != end(scan_codes);

    return (action == mir_keyboard_action_down && !found)
        || (action != mir_keyboard_action_down && found);
}<|MERGE_RESOLUTION|>--- conflicted
+++ resolved
@@ -245,17 +245,6 @@
 
 void mi::SeatInputDeviceTracker::update_cursor(MirPointerEvent const* event)
 {
-<<<<<<< HEAD
-    if (event->has_absolute_position())
-    {
-        cursor_x = mir_pointer_event_axis_value(event, mir_pointer_axis_x);
-        cursor_y = mir_pointer_event_axis_value(event, mir_pointer_axis_y);
-    }
-    else
-    {
-        cursor_x += mir_pointer_event_axis_value(event, mir_pointer_axis_relative_x);
-        cursor_y += mir_pointer_event_axis_value(event, mir_pointer_axis_relative_y);
-=======
     if (auto const position = event->position())
     {
         cursor_x = position.value().x.as_value();
@@ -265,7 +254,6 @@
     {
         cursor_x += event->motion().dx.as_value();
         cursor_y += event->motion().dy.as_value();
->>>>>>> 2ab2aa6f
     }
 
     confine_pointer();
