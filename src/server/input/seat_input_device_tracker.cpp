--- conflicted
+++ resolved
@@ -46,13 +46,8 @@
                                                    std::shared_ptr<InputRegion> const& input_region,
                                                    std::shared_ptr<KeyMapper> const& key_mapper)
     : dispatcher{dispatcher}, touch_visualizer{touch_visualizer}, cursor_listener{cursor_listener},
-<<<<<<< HEAD
-      input_region{input_region}, key_mapper{key_mapper}, buttons{0}
-=======
-      input_region{input_region}, modifier{0}, buttons{0},
+      input_region{input_region}, key_mapper{key_mapper}, buttons{0},
       confine_function{[input_region](mir::geometry::Point& pos) { input_region->confine(pos); }}
-
->>>>>>> 58be8eee
 {
 }
 
