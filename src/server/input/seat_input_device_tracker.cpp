/*
 * Copyright © 2015 Canonical Ltd.
 *
 * This program is free software: you can redistribute it and/or modify it
 * under the terms of the GNU General Public License version 3,
 * as published by the Free Software Foundation.
 *
 * This program is distributed in the hope that it will be useful,
 * but WITHOUT ANY WARRANTY; without even the implied warranty of
 * MERCHANTABILITY or FITNESS FOR A PARTICULAR PURPOSE.  See the
 * GNU General Public License for more details.
 *
 * You should have received a copy of the GNU General Public License
 * along with this program.  If not, see <http://www.gnu.org/licenses/>.
 *
 * Authored by:
 *   Andreas Pokorny <andreas.pokorny@canonical.com>
 */

#include "seat_input_device_tracker.h"
#include "mir/input/device.h"
#include "mir/input/cursor_listener.h"
#include "mir/input/input_region.h"
#include "mir/input/input_dispatcher.h"
#include "mir/geometry/displacement.h"
#include "mir/events/event_builders.h"

#include "input_modifier_utils.h"

#include <boost/throw_exception.hpp>

#include <stdexcept>
#include <algorithm>
#include <tuple>
#include <numeric>

namespace mi = mir::input;
namespace mev = mir::events;

mi::SeatInputDeviceTracker::SeatInputDeviceTracker(std::shared_ptr<InputDispatcher> const& dispatcher,
                                                   std::shared_ptr<TouchVisualizer> const& touch_visualizer,
                                                   std::shared_ptr<CursorListener> const& cursor_listener,
                                                   std::shared_ptr<InputRegion> const& input_region)
    : dispatcher{dispatcher}, touch_visualizer{touch_visualizer}, cursor_listener{cursor_listener},
      input_region{input_region}, modifier{0}, buttons{0}
{
}

void mi::SeatInputDeviceTracker::add_device(MirInputDeviceId id)
{
    device_data[id];
}

void mi::SeatInputDeviceTracker::remove_device(MirInputDeviceId id)
{
    auto stored_data = device_data.find(id);

    if (stored_data == end(device_data))
        BOOST_THROW_EXCEPTION(std::logic_error("Modifier for unknown device changed"));

    bool state_update_needed = stored_data->second.mod != mir_input_event_modifier_none ||
        stored_data->second.buttons != 0;
    bool spot_update_needed = !stored_data->second.spots.empty();

    device_data.erase(stored_data);

    if (state_update_needed)
        update_states();
    if (spot_update_needed)
        update_spots();
}

void mi::SeatInputDeviceTracker::dispatch(MirEvent &event)
{
    auto input_event = mir_event_get_input_event(&event);
    update_seat_properties(input_event);

    if (mir_input_event_type_key  == mir_input_event_get_type(input_event))
        mev::set_modifier(event, event_modifier(mir_input_event_get_device_id(input_event)));
    else
        mev::set_modifier(event, event_modifier());

    if (mir_input_event_type_pointer == mir_input_event_get_type(input_event))
    {
        mev::set_cursor_position(event, cursor_position());
        mev::set_button_state(event, button_state());
    }

    dispatcher->dispatch(event);
}

MirInputEventModifiers mi::SeatInputDeviceTracker::event_modifier() const
{
    return expand_modifiers(modifier);
}

MirInputEventModifiers mi::SeatInputDeviceTracker::event_modifier(MirInputDeviceId id) const
{
    auto stored_data = device_data.find(id);
    if (stored_data == end(device_data))
        BOOST_THROW_EXCEPTION(std::logic_error("Modifier for unknown device requested"));
    return expand_modifiers(stored_data->second.mod);
}

void mi::SeatInputDeviceTracker::update_seat_properties(MirInputEvent const* event)
{
    auto id = mir_input_event_get_device_id(event);

    auto stored_data = device_data.find(id);

    if (stored_data == end(device_data))
        BOOST_THROW_EXCEPTION(std::logic_error("Event of unknown device received"));

    switch(mir_input_event_get_type(event))
    {
    case mir_input_event_type_key:
        {
            auto const* key = mir_input_event_get_keyboard_event(event);
            if (stored_data->second.update_modifier(mir_keyboard_event_action(key),
                                                    mir_keyboard_event_scan_code(key)))
                update_states();
            break;
        }
    case mir_input_event_type_touch:
        if (stored_data->second.update_spots(mir_input_event_get_touch_event(event)))
            update_spots();
        break;
    case mir_input_event_type_pointer:
        {
            auto const* pointer = mir_input_event_get_pointer_event(event);
            update_cursor(pointer);
            if(stored_data->second.update_button_state(mir_pointer_event_buttons(pointer)))
                update_states();
            break;
        }
    default:
        break;
    }
}

bool mi::SeatInputDeviceTracker::DeviceData::update_modifier(MirKeyboardAction key_action, int scan_code)
{
    auto mod_change = to_modifiers(scan_code);

    if (mod_change == 0 || key_action == mir_keyboard_action_repeat)
        return false;

    if (key_action == mir_keyboard_action_down)
        mod |= mod_change;
    else if (key_action == mir_keyboard_action_up)
        mod &= ~mod_change;

    return true;
}

bool mi::SeatInputDeviceTracker::DeviceData::update_button_state(MirPointerButtons button_state)
{
    if (buttons == button_state)
        return false;
    buttons = button_state;

    return true;
}

bool mi::SeatInputDeviceTracker::DeviceData::update_spots(MirTouchEvent const* event)
{
    auto count = mir_touch_event_point_count(event);
    spots.clear();
    for (decltype(count) i = 0; i != count; ++i)
    {
        if (mir_touch_event_action(event, i) == mir_touch_action_up)
            continue;
        spots.push_back({{mir_touch_event_axis_value(event, i, mir_touch_axis_x),
                          mir_touch_event_axis_value(event, i, mir_touch_axis_y)},
                         mir_touch_event_axis_value(event, i, mir_touch_axis_pressure)});
    }
    return true;
}

void mi::SeatInputDeviceTracker::update_spots()
{
    spots.clear();
    for (auto const& dev : device_data)
        spots.insert(end(spots), begin(dev.second.spots), end(dev.second.spots));

    touch_visualizer->visualize_touches(spots);
}

void mi::SeatInputDeviceTracker::update_states()
{
    std::tie(modifier, buttons) =
        std::accumulate(begin(device_data),
                        end(device_data),
                        std::make_pair(MirInputEventModifiers{0}, MirPointerButtons{0}),
                        [](auto const& acc, auto const& item)
                        {
                            return std::make_pair(acc.first | item.second.mod, acc.second | item.second.buttons);
                        });
}

mir::geometry::Point mi::SeatInputDeviceTracker::cursor_position() const
{
    return {cursor_x, cursor_y};
}

MirPointerButtons mi::SeatInputDeviceTracker::button_state() const
{
    return buttons;
}

void mi::SeatInputDeviceTracker::update_cursor(MirPointerEvent const* event)
{
<<<<<<< HEAD
    mir::geometry::Displacement movement{
        mir_pointer_event_axis_value(event, mir_pointer_axis_relative_x),
        mir_pointer_event_axis_value(event, mir_pointer_axis_relative_y),
    };
    cursor_pos = cursor_pos + movement;
    input_region->confine(cursor_pos);

    cursor_listener->cursor_moved_to(cursor_pos.x.as_int(), cursor_pos.y.as_int());
=======
    cursor_x += mir_pointer_event_axis_value(event, mir_pointer_axis_relative_x);
    cursor_y += mir_pointer_event_axis_value(event, mir_pointer_axis_relative_y);

    mir::geometry::Point const old{cursor_x, cursor_y};
    auto confined = old;
    input_region->confine(confined);
    if (confined.x != old.x) cursor_x = confined.x.as_int();
    if (confined.y != old.y) cursor_y = confined.y.as_int();

    cursor_listener->cursor_moved_to(cursor_x, cursor_y);
>>>>>>> 517e334d
}<|MERGE_RESOLUTION|>--- conflicted
+++ resolved
@@ -210,16 +210,6 @@
 
 void mi::SeatInputDeviceTracker::update_cursor(MirPointerEvent const* event)
 {
-<<<<<<< HEAD
-    mir::geometry::Displacement movement{
-        mir_pointer_event_axis_value(event, mir_pointer_axis_relative_x),
-        mir_pointer_event_axis_value(event, mir_pointer_axis_relative_y),
-    };
-    cursor_pos = cursor_pos + movement;
-    input_region->confine(cursor_pos);
-
-    cursor_listener->cursor_moved_to(cursor_pos.x.as_int(), cursor_pos.y.as_int());
-=======
     cursor_x += mir_pointer_event_axis_value(event, mir_pointer_axis_relative_x);
     cursor_y += mir_pointer_event_axis_value(event, mir_pointer_axis_relative_y);
 
@@ -230,5 +220,4 @@
     if (confined.y != old.y) cursor_y = confined.y.as_int();
 
     cursor_listener->cursor_moved_to(cursor_x, cursor_y);
->>>>>>> 517e334d
 }