/*
 * Copyright © 2013-2014 Canonical Ltd.
 *
 * This program is free software: you can redistribute it and/or modify it
 * under the terms of the GNU General Public License version 3,
 * as published by the Free Software Foundation.
 *
 * This program is distributed in the hope that it will be useful,
 * but WITHOUT ANY WARRANTY; without even the implied warranty of
 * MERCHANTABILITY or FITNESS FOR A PARTICULAR PURPOSE.  See the
 * GNU General Public License for more details.
 *
 * You should have received a copy of the GNU General Public License
 * along with this program.  If not, see <http://www.gnu.org/licenses/>.
 *
 * Authored by: Alan Griffiths <alan@octopull.co.uk>
 */

#include "mir/default_server_configuration.h"

#include "android/android_input_dispatcher.h"
#include "android/android_input_targeter.h"
#include "android/common_input_thread.h"
#include "android/android_input_registrar.h"
#include "android/android_input_target_enumerator.h"
#include "android/event_filter_dispatcher_policy.h"
#include "android/input_sender.h"
#include "android/input_channel_factory.h"
#include "display_input_region.h"
#include "event_filter_chain.h"
#include "null_input_configuration.h"
#include "cursor_controller.h"
#include "touchspot_controller.h"
#include "null_input_dispatcher.h"
#include "null_input_targeter.h"
#include "xcursor_loader.h"
#include "builtin_cursor_images.h"
#include "null_input_send_observer.h"
#include "null_input_channel_factory.h"

#include "mir/input/android/default_android_input_configuration.h"
#include "mir/input/touch_visualizer.h"
#include "mir/options/configuration.h"
#include "mir/options/option.h"
#include "mir/compositor/scene.h"
#include "mir/compositor/compositor.h"
#include "mir/report/legacy_input_report.h"
#include "mir/main_loop.h"

#include "mir/graphics/cursor.h"
#include "mir/input/cursor_listener.h"

#include <InputDispatcher.h>

namespace mc = mir::compositor;
namespace mi = mir::input;
namespace mia = mi::android;
namespace mr = mir::report;
namespace ms = mir::scene;
namespace mg = mir::graphics;
namespace msh = mir::shell;

std::shared_ptr<mi::InputRegion> mir::DefaultServerConfiguration::the_input_region()
{
    return input_region(
        [this]()
        {
            return std::make_shared<mi::DisplayInputRegion>(the_display());
        });
}

std::shared_ptr<mi::CompositeEventFilter>
mir::DefaultServerConfiguration::the_composite_event_filter()
{
    return composite_event_filter(
        [this]() -> std::shared_ptr<mi::CompositeEventFilter>
        {
            std::initializer_list<std::shared_ptr<mi::EventFilter> const> filter_list {default_filter};
            return std::make_shared<mi::EventFilterChain>(filter_list);
        });
}

std::shared_ptr<mi::InputConfiguration>
mir::DefaultServerConfiguration::the_input_configuration()
{
    return input_configuration(
    [this]() -> std::shared_ptr<mi::InputConfiguration>
    {
        auto const options = the_options();
        bool input_reading_required =
            options->get<bool>(options::enable_input_opt) &&
            !options->is_set(options::host_socket_opt);

        if (input_reading_required)
        {
            // fallback to standalone if host socket is unset
            return std::make_shared<mia::DefaultInputConfiguration>(
                the_input_dispatcher(),
                the_input_region(),
                the_cursor_listener(),
                the_touch_visualizer(),
                the_input_report()
                );
        }
        else
        {
            return std::make_shared<mi::NullInputConfiguration>();
        }
    });
}

std::shared_ptr<droidinput::InputDispatcherInterface>
mir::DefaultServerConfiguration::the_android_input_dispatcher()
{
    return android_input_dispatcher(
        [this]()
        {
            auto registrar = the_input_registrar();
            auto dispatcher = std::make_shared<droidinput::InputDispatcher>(
                the_dispatcher_policy(),
                the_input_report(),
                std::make_shared<mia::InputTargetEnumerator>(the_input_scene(), registrar));
            registrar->set_dispatcher(dispatcher);
            return dispatcher;
        });
}

std::shared_ptr<mia::InputRegistrar>
mir::DefaultServerConfiguration::the_input_registrar()
{
    return input_registrar(
        [this]()
        {
            return std::make_shared<mia::InputRegistrar>(the_scene());
        });
}

std::shared_ptr<mi::InputSender>
mir::DefaultServerConfiguration::the_input_sender()
{
    return input_sender(
        [this]()
        {
            return std::make_shared<mia::InputSender>(the_scene(), the_main_loop(), the_input_send_observer(), the_input_report());
        });
}

std::shared_ptr<mi::InputSendObserver>
mir::DefaultServerConfiguration::the_input_send_observer()
{
    return input_send_observer(
        [this]()
        {
            return std::make_shared<mi::NullInputSendObserver>();
        });
}


std::shared_ptr<msh::InputTargeter>
mir::DefaultServerConfiguration::the_input_targeter()
{
    return input_targeter(
        [this]() -> std::shared_ptr<msh::InputTargeter>
        {
            auto const options = the_options();
            if (!options->get<bool>(options::enable_input_opt))
                return std::make_shared<mi::NullInputTargeter>();
            else
                return std::make_shared<mia::InputTargeter>(the_android_input_dispatcher(), the_input_registrar());
        });
}

std::shared_ptr<mia::InputThread>
mir::DefaultServerConfiguration::the_dispatcher_thread()
{
    return dispatcher_thread(
        [this]()
        {
            return std::make_shared<mia::CommonInputThread>("Mir/InputDisp",
                                                       new droidinput::InputDispatcherThread(the_android_input_dispatcher()));
        });
}

std::shared_ptr<droidinput::InputDispatcherPolicyInterface>
mir::DefaultServerConfiguration::the_dispatcher_policy()
{
    return android_dispatcher_policy(
        [this]()
        {
            return std::make_shared<mia::EventFilterDispatcherPolicy>(the_composite_event_filter(), is_key_repeat_enabled());
        });
}

bool mir::DefaultServerConfiguration::is_key_repeat_enabled() const
{
    return true;
}

std::shared_ptr<mi::InputDispatcher>
mir::DefaultServerConfiguration::the_input_dispatcher()
{
    return input_dispatcher(
        [this]() -> std::shared_ptr<mi::InputDispatcher>
        {
            auto const options = the_options();
            if (!options->get<bool>(options::enable_input_opt))
                return std::make_shared<mi::NullInputDispatcher>();
            else
            {
                return std::make_shared<mia::AndroidInputDispatcher>(the_android_input_dispatcher(), the_dispatcher_thread());
            }
        });
}

std::shared_ptr<mi::InputManager>
mir::DefaultServerConfiguration::the_input_manager()
{
    return input_manager(
        [&, this]() -> std::shared_ptr<mi::InputManager>
        {
            if (the_options()->get<std::string>(options::legacy_input_report_opt) == options::log_opt_value)
                    mr::legacy_input::initialize(the_logger());
            return the_input_configuration()->the_input_manager();
        });
}

std::shared_ptr<mi::InputChannelFactory> mir::DefaultServerConfiguration::the_input_channel_factory()
{
    auto const options = the_options();
    if (!options->get<bool>(options::enable_input_opt))
        return std::make_shared<mi::NullInputChannelFactory>();
    else
        return std::make_shared<mia::InputChannelFactory>();
}

std::shared_ptr<mi::CursorListener>
mir::DefaultServerConfiguration::the_cursor_listener()
{
    struct DefaultCursorListener : mi::CursorListener
    {
        DefaultCursorListener(std::shared_ptr<mi::CursorController> ctl,
                              CachedPtr<mc::Compositor> const& compositor)
            : ctl(ctl), compositor(compositor)
        {
        }

        void cursor_moved_to(float abs_x, float abs_y)
        {
            ctl->cursor_moved_to(abs_x, abs_y);

            auto comp = *compositor;
            if (comp)
            {
                auto sw_cursor = comp->cursor();
                if (auto c = sw_cursor.lock())
                    c->move_to({abs_x, abs_y});
            }
        }

        std::shared_ptr<mi::CursorController> ctl;

        // We use the cached ptr because a shared_ptr would force early
        // construction resulting in a constructor cycle, and crash.
        CachedPtr<mc::Compositor> const& compositor;
    };

    auto ctl = std::make_shared<mi::CursorController>(the_input_targets(), 
                   the_cursor(), the_default_cursor_image());
    return cursor_listener(
        [this, ctl]() -> std::shared_ptr<mi::CursorListener>
        {
<<<<<<< HEAD
            return std::make_shared<DefaultCursorListener>(ctl, compositor);
=======
            return std::make_shared<mi::CursorController>(the_input_scene(), 
                the_cursor(), the_default_cursor_image());
>>>>>>> d58e2cb7
        });

}

std::shared_ptr<mi::TouchVisualizer>
mir::DefaultServerConfiguration::the_touch_visualizer()
{
    return touch_visualizer(
        [this]() -> std::shared_ptr<mi::TouchVisualizer>
        {
            auto visualizer = std::make_shared<mi::TouchspotController>(the_buffer_allocator(), the_buffer_writer(),
                the_input_scene());

            // The visualizer is disabled by default and can be enabled statically via
            // the MIR_SERVER_ENABLE_TOUCHSPOTS option. In the USC/unity8/autopilot case
            // it will be toggled at runtime via com.canonical.Unity.Screen DBus interface
            if (the_options()->is_set(options::touchspots_opt))
            {
                visualizer->enable();
            }
            
            return visualizer;
        });
}

std::shared_ptr<mg::CursorImage>
mir::DefaultServerConfiguration::the_default_cursor_image()
{
    return default_cursor_image(
        [this]()
        {
            return the_cursor_images()->image(mir_default_cursor_name, mi::default_cursor_size);
        });
}

namespace
{
bool has_default_cursor(mi::CursorImages& images)
{
    if (images.image(mir_default_cursor_name, mi::default_cursor_size))
        return true;
    return false;
}
}

std::shared_ptr<mi::CursorImages>
mir::DefaultServerConfiguration::the_cursor_images()
{
    return cursor_images(
        [this]() -> std::shared_ptr<mi::CursorImages>
        {
            auto xcursor_loader = std::make_shared<mi::XCursorLoader>();
            if (has_default_cursor(*xcursor_loader))
                return xcursor_loader;
            else
                return std::make_shared<mi::BuiltinCursorImages>();
        });
}<|MERGE_RESOLUTION|>--- conflicted
+++ resolved
@@ -264,17 +264,12 @@
         CachedPtr<mc::Compositor> const& compositor;
     };
 
-    auto ctl = std::make_shared<mi::CursorController>(the_input_targets(), 
+    auto ctl = std::make_shared<mi::CursorController>(the_input_scene(), 
                    the_cursor(), the_default_cursor_image());
     return cursor_listener(
         [this, ctl]() -> std::shared_ptr<mi::CursorListener>
         {
-<<<<<<< HEAD
             return std::make_shared<DefaultCursorListener>(ctl, compositor);
-=======
-            return std::make_shared<mi::CursorController>(the_input_scene(), 
-                the_cursor(), the_default_cursor_image());
->>>>>>> d58e2cb7
         });
 
 }
