--- conflicted
+++ resolved
@@ -61,40 +61,6 @@
     return native_platform->create_internal_client();
 }
 
-<<<<<<< HEAD
-=======
-namespace
-{
-class BufferPacker : public mg::PlatformIpcOperations
-{
-public:
-    BufferPacker(std::shared_ptr<mg::NativePlatform> const& native_platform) :
-        native_platform{native_platform}
-    {}
-    void pack_buffer(
-        mg::BufferIpcMessage& message, mg::Buffer const& buffer, mg::BufferIpcMsgType msg_type) const override
-    {
-        native_platform->fill_buffer_package(&message, &buffer, msg_type);
-    }
-
-    void unpack_buffer(mg::BufferIpcMessage&, mg::Buffer const&) const override {}
-
-    std::shared_ptr<mg::PlatformIPCPackage> connection_ipc_package() override
-    {
-        return native_platform->connection_ipc_package();
-    }
-
-    mg::PlatformIPCPackage platform_operation(unsigned int const, mg::PlatformIPCPackage const&) override
-    {
-        return mg::PlatformIPCPackage();
-    }
-
-private:
-    std::shared_ptr<mg::NativePlatform> const native_platform;
-};
-}
-
->>>>>>> 6c05d219
 std::shared_ptr<mg::PlatformIpcOperations> mgn::NestedPlatform::make_ipc_operations() const
 {
     return native_platform->make_ipc_operations();
