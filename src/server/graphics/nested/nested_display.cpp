--- conflicted
+++ resolved
@@ -144,10 +144,6 @@
     area{output.top_left, output.modes[output.current_mode_index].size},
     egl_surface{EGL_NO_SURFACE}
 {
-<<<<<<< HEAD
-    make_current(); // This duplicates what Eleni's original code did - but is it needed?
-=======
->>>>>>> 081b6463
 }
 
 geom::Rectangle mgn::detail::NestedOutput::view_area() const
