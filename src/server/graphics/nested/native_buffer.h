/*
 * Copyright © 2016 Canonical Ltd.
 *
 * This program is free software: you can redistribute it and/or modify it
<<<<<<< TREE
 * under the terms of the GNU Lesser General Public License version 3,
=======
 * under the terms of the GNU General Public License version 3,
>>>>>>> MERGE-SOURCE
 * as published by the Free Software Foundation.
 *
 * This program is distributed in the hope that it will be useful,
 * but WITHOUT ANY WARRANTY; without even the implied warranty of
 * MERCHANTABILITY or FITNESS FOR A PARTICULAR PURPOSE.  See the
<<<<<<< TREE
 * GNU Lesser General Public License for more details.
=======
 * GNU General Public License for more details.
>>>>>>> MERGE-SOURCE
 *
<<<<<<< TREE
 * You should have received a copy of the GNU Lesser General Public License
=======
 * You should have received a copy of the GNU General Public License
>>>>>>> MERGE-SOURCE
 * along with this program.  If not, see <http://www.gnu.org/licenses/>.
 *
 * Authored by: Kevin DuBois <kevin.dubois@canonical.com>
 */

#ifndef MIR_GRAPHICS_NESTED_NATIVE_BUFFER_H_
#define MIR_GRAPHICS_NESTED_NATIVE_BUFFER_H_

#include "mir/geometry/size.h"
#include "mir/graphics/native_buffer.h"
#include "mir_toolkit/client_types_nbs.h"
#include "mir_toolkit/client_types.h"
#include "mir_toolkit/mir_native_buffer.h"
#include <chrono>
#include <functional>

namespace mir
{
namespace graphics
{
namespace nested
{
class NativeBuffer : public graphics::NativeBuffer
{
public:
    virtual ~NativeBuffer() = default;
    virtual void sync(MirBufferAccess, std::chrono::nanoseconds) = 0;
    virtual MirBuffer* client_handle() const = 0;
    virtual MirNativeBuffer* get_native_handle() = 0;
    virtual MirGraphicsRegion get_graphics_region() = 0;
    virtual geometry::Size size() const = 0;
    virtual MirPixelFormat format() const = 0;
<<<<<<< HEAD
    virtual void tag_submitted() = 0;
    virtual void when_back(std::function<void()> const& fn) = 0;
=======
    virtual void on_ownership_notification(std::function<void()> const& fn) = 0;
>>>>>>> 0b42fd50
protected:
    NativeBuffer() = default;
    NativeBuffer(NativeBuffer const&) = delete;
    NativeBuffer& operator=(NativeBuffer const&) = delete;
};
}
}
}

#endif /* MIR_GRAPHICS_NESTED_NATIVE_BUFFER_H_ */<|MERGE_RESOLUTION|>--- conflicted
+++ resolved
@@ -2,27 +2,12 @@
  * Copyright © 2016 Canonical Ltd.
  *
  * This program is free software: you can redistribute it and/or modify it
-<<<<<<< TREE
- * under the terms of the GNU Lesser General Public License version 3,
-=======
  * under the terms of the GNU General Public License version 3,
->>>>>>> MERGE-SOURCE
  * as published by the Free Software Foundation.
  *
  * This program is distributed in the hope that it will be useful,
  * but WITHOUT ANY WARRANTY; without even the implied warranty of
  * MERCHANTABILITY or FITNESS FOR A PARTICULAR PURPOSE.  See the
-<<<<<<< TREE
- * GNU Lesser General Public License for more details.
-=======
- * GNU General Public License for more details.
->>>>>>> MERGE-SOURCE
- *
-<<<<<<< TREE
- * You should have received a copy of the GNU Lesser General Public License
-=======
- * You should have received a copy of the GNU General Public License
->>>>>>> MERGE-SOURCE
  * along with this program.  If not, see <http://www.gnu.org/licenses/>.
  *
  * Authored by: Kevin DuBois <kevin.dubois@canonical.com>
@@ -55,12 +40,7 @@
     virtual MirGraphicsRegion get_graphics_region() = 0;
     virtual geometry::Size size() const = 0;
     virtual MirPixelFormat format() const = 0;
-<<<<<<< HEAD
-    virtual void tag_submitted() = 0;
-    virtual void when_back(std::function<void()> const& fn) = 0;
-=======
     virtual void on_ownership_notification(std::function<void()> const& fn) = 0;
->>>>>>> 0b42fd50
 protected:
     NativeBuffer() = default;
     NativeBuffer(NativeBuffer const&) = delete;
