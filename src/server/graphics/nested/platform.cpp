--- conflicted
+++ resolved
@@ -75,14 +75,7 @@
 
     std::shared_ptr<mg::Buffer> alloc_buffer(mg::BufferProperties const& properties) override
     {
-<<<<<<< HEAD
         return guest_allocator->alloc_buffer(properties);
-=======
-        if (passthrough_candidate(properties.size, properties.usage))
-            return std::make_shared<mgn::Buffer>(connection, properties);
-        else
-            return guest_allocator->alloc_buffer(properties);
->>>>>>> f99de082
     }
 
     std::shared_ptr<mg::Buffer> alloc_buffer(
