/*
 * Copyright © 2012 Canonical Ltd.
 *
 * This program is free software: you can redistribute it and/or modify it
 * under the terms of the GNU General Public License version 3,
 * as published by the Free Software Foundation.
 *
 * This program is distributed in the hope that it will be useful,
 * but WITHOUT ANY WARRANTY; without even the implied warranty of
 * MERCHANTABILITY or FITNESS FOR A PARTICULAR PURPOSE.  See the
 * GNU General Public License for more details.
 *
 * You should have received a copy of the GNU General Public License
 * along with this program.  If not, see <http://www.gnu.org/licenses/>.
 *
 * Authored by: Alexandros Frantzis <alexandros.frantzis@canonical.com>
 */

#ifndef MIR_GRAPHICS_ANDROID_ANDROID_PLATFORM_H_
#define MIR_GRAPHICS_ANDROID_ANDROID_PLATFORM_H_

#include "mir/graphics/platform.h"
#include "mir/graphics/native_platform.h"

namespace mir
{
namespace graphics
{
class DisplayReport;
namespace android
{
class GraphicBufferAllocator;
class FramebufferFactory;
class AndroidDisplayBufferFactory;

class AndroidPlatform : public Platform, public NativePlatform
{
public:
    AndroidPlatform(
        std::shared_ptr<AndroidDisplayBufferFactory> const& display_buffer_factory,
        std::shared_ptr<DisplayReport> const& display_report);

    /* From Platform */
    std::shared_ptr<graphics::GraphicBufferAllocator> create_buffer_allocator(
            std::shared_ptr<BufferInitializer> const& buffer_initializer);
    std::shared_ptr<Display> create_display(
        std::shared_ptr<graphics::DisplayConfigurationPolicy> const&);
    std::shared_ptr<PlatformIPCPackage> get_ipc_package();
    std::shared_ptr<InternalClient> create_internal_client();
<<<<<<< HEAD
    void fill_ipc_package(BufferIPCPacker* packer, graphics::Buffer const* buffer) const;
=======
    void fill_ipc_package(std::shared_ptr<BufferIPCPacker> const& packer,
                          std::shared_ptr<graphics::Buffer> const& buffer) const;
    EGLNativeDisplayType egl_native_display() const;
>>>>>>> f2c608c3

private:
    std::shared_ptr<Display> create_fb_backup_display();

    void initialize(std::shared_ptr<NestedContext> const& nested_context) override;

    // TODO a design that has this and create_buffer_allocator is missing simplicity
    virtual std::shared_ptr<GraphicBufferAllocator> create_mga_buffer_allocator(
        const std::shared_ptr<BufferInitializer>& buffer_initializer);

    std::shared_ptr<AndroidDisplayBufferFactory> const display_buffer_factory;
    std::shared_ptr<DisplayReport> const display_report;
};

}
}
}
#endif /* MIR_GRAPHICS_ANDROID_ANDROID_PLATFORM_H_ */<|MERGE_RESOLUTION|>--- conflicted
+++ resolved
@@ -47,13 +47,8 @@
         std::shared_ptr<graphics::DisplayConfigurationPolicy> const&);
     std::shared_ptr<PlatformIPCPackage> get_ipc_package();
     std::shared_ptr<InternalClient> create_internal_client();
-<<<<<<< HEAD
     void fill_ipc_package(BufferIPCPacker* packer, graphics::Buffer const* buffer) const;
-=======
-    void fill_ipc_package(std::shared_ptr<BufferIPCPacker> const& packer,
-                          std::shared_ptr<graphics::Buffer> const& buffer) const;
     EGLNativeDisplayType egl_native_display() const;
->>>>>>> f2c608c3
 
 private:
     std::shared_ptr<Display> create_fb_backup_display();
