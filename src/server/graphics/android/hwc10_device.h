--- conflicted
+++ resolved
@@ -30,23 +30,12 @@
 {
 namespace android
 {
-<<<<<<< HEAD
-class FBDevice;
-class DisplayDevice;
-=======
-class FramebufferBundle;
->>>>>>> a687829f
 
 class HWC10Device : public HWCCommonDevice
 {
 public:
     HWC10Device(std::shared_ptr<hwc_composer_device_1> const& hwc_device,
-<<<<<<< HEAD
-                std::shared_ptr<FBDevice> const& fb_device,
-=======
                 std::shared_ptr<framebuffer_device_t> const& fb_device,
-                std::shared_ptr<FramebufferBundle> const& fb_bundle,
->>>>>>> a687829f
                 std::shared_ptr<HWCVsyncCoordinator> const& coordinator);
 
     void prepare_composition();
@@ -54,16 +43,8 @@
     void post(Buffer const& buffer);
 
 private:
-<<<<<<< HEAD
+    std::shared_ptr<framebuffer_device_t> const fb_device;
     LayerList layer_list;
-    std::shared_ptr<FBDevice> const fb_device;
-=======
-    std::shared_ptr<framebuffer_device_t> const fb_device;
-    std::shared_ptr<FramebufferBundle> const fb_bundle;
-    LayerList layer_list;
-
-    bool wait_for_vsync;
->>>>>>> a687829f
 };
 
 }
