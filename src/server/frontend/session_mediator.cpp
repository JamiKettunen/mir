/*
 * Copyright © 2012-2014 Canonical Ltd.
 *
 * This program is free software: you can redistribute it and/or modify it
 * under the terms of the GNU General Public License version 3,
 * as published by the Free Software Foundation.
 *
 * This program is distributed in the hope that it will be useful,
 * but WITHOUT ANY WARRANTY; without even the implied warranty of
 * MERCHANTABILITY or FITNESS FOR A PARTICULAR PURPOSE.  See the
 * GNU General Public License for more details.
 *
 * You should have received a copy of the GNU General Public License
 * along with this program.  If not, see <http://www.gnu.org/licenses/>.
 *
 * Authored by: Alan Griffiths <alan@octopull.co.uk>
 */

#include "session_mediator.h"

#include "mir/frontend/session_mediator_report.h"
#include "mir/frontend/shell.h"
#include "mir/frontend/session.h"
#include "mir/frontend/surface.h"
#include "mir/shell/surface_specification.h"
#include "mir/scene/surface_creation_parameters.h"
#include "mir/scene/coordinate_translator.h"
#include "mir/frontend/display_changer.h"
#include "resource_cache.h"
#include "mir_toolkit/common.h"
#include "mir/graphics/buffer_id.h"
#include "mir/graphics/buffer.h"
#include "mir/input/cursor_images.h"
#include "mir/compositor/buffer_stream.h"
#include "mir/geometry/dimensions.h"
#include "mir/graphics/display_configuration.h"
#include "mir/graphics/pixel_format_utils.h"
#include "mir/graphics/platform_ipc_operations.h"
#include "mir/graphics/platform_ipc_package.h"
#include "mir/graphics/platform_operation_message.h"
#include "mir/frontend/client_constants.h"
#include "mir/frontend/event_sink.h"
#include "mir/frontend/screencast.h"
#include "mir/frontend/prompt_session.h"
#include "mir/frontend/buffer_stream.h"
#include "mir/scene/prompt_session_creation_parameters.h"
#include "mir/fd.h"

// Temporary include to ease client transition from mir_connection_drm* APIs
// to mir_connection_platform_operation().
// TODO: Remove when transition is complete
#include "../../src/platforms/mesa/include/mir_toolkit/mesa/platform_operation.h"

#include "mir/geometry/rectangles.h"
#include "buffer_stream_tracker.h"
#include "client_buffer_tracker.h"
#include "protobuf_buffer_packer.h"

#include "mir_toolkit/client_types.h"

#include <boost/exception/get_error_info.hpp>
#include <boost/exception/errinfo_errno.hpp>
#include <boost/throw_exception.hpp>

#include <mutex>
#include <thread>
#include <functional>
#include <cstring>

namespace ms = mir::scene;
namespace msh = mir::shell;
namespace mf = mir::frontend;
namespace mfd=mir::frontend::detail;
namespace mg = mir::graphics;
namespace mi = mir::input;
namespace geom = mir::geometry;

mf::SessionMediator::SessionMediator(
    std::shared_ptr<mf::Shell> const& shell,
    std::shared_ptr<mg::PlatformIpcOperations> const& ipc_operations,
    std::shared_ptr<mf::DisplayChanger> const& display_changer,
    std::vector<MirPixelFormat> const& surface_pixel_formats,
    std::shared_ptr<SessionMediatorReport> const& report,
    std::shared_ptr<EventSink> const& sender,
    std::shared_ptr<MessageResourceCache> const& resource_cache,
    std::shared_ptr<Screencast> const& screencast,
    ConnectionContext const& connection_context,
    std::shared_ptr<mi::CursorImages> const& cursor_images,
    std::shared_ptr<scene::CoordinateTranslator> const& translator) :
    client_pid_(0),
    shell(shell),
    ipc_operations(ipc_operations),
    surface_pixel_formats(surface_pixel_formats),
    display_changer(display_changer),
    report(report),
    event_sink(sender),
    resource_cache(resource_cache),
    screencast(screencast),
    connection_context(connection_context),
    cursor_images(cursor_images),
    translator{translator},
    buffer_stream_tracker{static_cast<size_t>(client_buffer_cache_size)}
{
}

mf::SessionMediator::~SessionMediator() noexcept
{
    if (auto session = weak_session.lock())
    {
        report->session_error(session->name(), __PRETTY_FUNCTION__, "connection dropped without disconnect");
        shell->close_session(session);
    }
}

void mf::SessionMediator::client_pid(int pid)
{
    client_pid_ = pid;
}

void mf::SessionMediator::connect(
    ::google::protobuf::RpcController*,
    const ::mir::protobuf::ConnectParameters* request,
    ::mir::protobuf::Connection* response,
    ::google::protobuf::Closure* done)
{
    report->session_connect_called(request->application_name());

    auto const session = shell->open_session(client_pid_, request->application_name(), event_sink);
    weak_session = session;
    connection_context.handle_client_connect(session);

    auto ipc_package = ipc_operations->connection_ipc_package();
    auto platform = response->mutable_platform();

    for (auto& data : ipc_package->ipc_data)
        platform->add_data(data);

    for (auto& ipc_fds : ipc_package->ipc_fds)
        platform->add_fd(ipc_fds);

    auto display_config = display_changer->active_configuration();
    auto protobuf_config = response->mutable_display_configuration();
    mfd::pack_protobuf_display_configuration(*protobuf_config, *display_config);

    for (auto pf : surface_pixel_formats)
        response->add_surface_pixel_format(static_cast<::google::protobuf::uint32>(pf));

    resource_cache->save_resource(response, ipc_package);

    done->Run();
}

void mf::SessionMediator::advance_buffer(
    BufferStreamId stream_id,
    BufferStream& stream,
    graphics::Buffer* old_buffer,
    std::function<void(graphics::Buffer*, graphics::BufferIpcMsgType)> complete)
{
<<<<<<< HEAD
=======
    auto const tid = std::make_shared<std::thread::id>(std::this_thread::get_id());
    auto const weak_tid = std::weak_ptr<std::thread::id>{tid};

>>>>>>> 838e5656
    stream.swap_buffers(
        old_buffer,
        // Note: We assume that the lambda will be executed within swap_buffers
        // (in which case the lock reference is valid) or in a different thread
        // altogether (in which case the dangling reference is not accessed)
<<<<<<< HEAD
        [this, stream_id, complete](mg::Buffer* new_buffer)
        {
=======
        [this, weak_tid, &lock, stream_id, complete](mg::Buffer* new_buffer)
        {
            if (auto const tid = weak_tid.lock())
            {
                if (*tid == std::this_thread::get_id())
                    lock.unlock();
            }

>>>>>>> 838e5656
            if (buffer_stream_tracker.track_buffer(stream_id, new_buffer))
                complete(new_buffer, mg::BufferIpcMsgType::update_msg);
            else
                complete(new_buffer, mg::BufferIpcMsgType::full_msg);
        });
}

void mf::SessionMediator::create_surface(
    google::protobuf::RpcController* /*controller*/,
    const mir::protobuf::SurfaceParameters* request,
    mir::protobuf::Surface* response,
    google::protobuf::Closure* done)
{
    auto const session = weak_session.lock();

    if (session.get() == nullptr)
        BOOST_THROW_EXCEPTION(std::logic_error("Invalid application session"));

    report->session_create_surface_called(session->name());

    auto params = ms::SurfaceCreationParameters()
        .of_size(request->width(), request->height())
        .of_buffer_usage(static_cast<graphics::BufferUsage>(request->buffer_usage()))
        .of_pixel_format(static_cast<MirPixelFormat>(request->pixel_format()));

    if (request->has_surface_name())
        params.of_name(request->surface_name());

    if (request->has_output_id())
        params.with_output_id(graphics::DisplayConfigurationOutputId(request->output_id()));

    if (request->has_type())
        params.of_type(static_cast<MirSurfaceType>(request->type()));

    if (request->has_state())
        params.with_state(static_cast<MirSurfaceState>(request->state()));

    if (request->has_pref_orientation())
        params.with_preferred_orientation(static_cast<MirOrientationMode>(request->pref_orientation()));

    if (request->has_parent_id())
        params.with_parent_id(SurfaceId{request->parent_id()});

    if (request->has_aux_rect())
    {
        params.with_aux_rect(geom::Rectangle{
            {request->aux_rect().left(), request->aux_rect().top()},
            {request->aux_rect().width(), request->aux_rect().height()}
        });
    }

    if (request->has_edge_attachment())
        params.with_edge_attachment(static_cast<MirEdgeAttachment>(request->edge_attachment()));

    #define COPY_IF_SET(field)\
        if (request->has_##field())\
            params.field = decltype(params.field.value())(request->field())

    COPY_IF_SET(min_width);
    COPY_IF_SET(min_height);
    COPY_IF_SET(max_width);
    COPY_IF_SET(max_height);
    COPY_IF_SET(width_inc);
    COPY_IF_SET(height_inc);

    #undef COPY_IF_SET

    if (request->has_min_aspect())
        params.min_aspect = { request->min_aspect().width(), request->min_aspect().height()};

    if (request->has_max_aspect())
        params.max_aspect = { request->max_aspect().width(), request->max_aspect().height()};

    auto const surf_id = shell->create_surface(session, params);

    auto surface = session->get_surface(surf_id);
    auto const& client_size = surface->client_size();
    response->mutable_id()->set_value(surf_id.as_value());
    response->set_width(client_size.width.as_uint32_t());
    response->set_height(client_size.height.as_uint32_t());

    // TODO: Deprecate
    response->set_pixel_format((int)surface->pixel_format());
    response->set_buffer_usage(request->buffer_usage());

    response->mutable_buffer_stream()->set_pixel_format((int)surface->pixel_format());
    response->mutable_buffer_stream()->set_buffer_usage(request->buffer_usage());

    if (surface->supports_input())
        response->add_fd(surface->client_input_fd());
    
    for (unsigned int i = 0; i < mir_surface_attribs; i++)
    {
        auto setting = response->add_attributes();
        
        setting->mutable_surfaceid()->set_value(surf_id.as_value());
        setting->set_attrib(i);
        setting->set_ivalue(shell->get_surface_attribute(session, surf_id, static_cast<MirSurfaceAttrib>(i)));
    }


    auto stream_id = mf::BufferStreamId(surf_id.as_value());
    advance_buffer(stream_id, *surface, buffer_stream_tracker.last_buffer(stream_id),
        [this, surf_id, response, done, session]
        (graphics::Buffer* client_buffer, graphics::BufferIpcMsgType msg_type)
        {
            response->mutable_buffer_stream()->mutable_id()->set_value(
               surf_id.as_value());
            pack_protobuf_buffer(*response->mutable_buffer_stream()->mutable_buffer(),
                         client_buffer,
                         msg_type);

            done->Run();
        });
}

void mf::SessionMediator::next_buffer(
    ::google::protobuf::RpcController* /*controller*/,
    ::mir::protobuf::SurfaceId const* request,
    ::mir::protobuf::Buffer* response,
    ::google::protobuf::Closure* done)
{
    SurfaceId const surf_id{request->value()};

    auto const session = weak_session.lock();

    if (session.get() == nullptr)
        BOOST_THROW_EXCEPTION(std::logic_error("Invalid application session"));

    report->session_next_buffer_called(session->name());

    auto surface = session->get_surface(surf_id);
    auto stream_id = mf::BufferStreamId{surf_id.as_value()};

    advance_buffer(stream_id, *surface, buffer_stream_tracker.last_buffer(stream_id),
        [this, response, done]
        (graphics::Buffer* client_buffer, graphics::BufferIpcMsgType msg_type)
        {
            pack_protobuf_buffer(*response, client_buffer, msg_type);
            done->Run();
        });
}

void mf::SessionMediator::exchange_buffer(
    google::protobuf::RpcController*,
    mir::protobuf::BufferRequest const* request,
    mir::protobuf::Buffer* response,
    google::protobuf::Closure* done)
{
    mf::BufferStreamId const stream_id{request->id().value()};

    mg::BufferID const buffer_id{static_cast<uint32_t>(request->buffer().buffer_id())};

    mfd::ProtobufBufferPacker request_msg{const_cast<mir::protobuf::Buffer*>(&request->buffer())};
    ipc_operations->unpack_buffer(request_msg, *buffer_stream_tracker.last_buffer(stream_id));

    auto const session = weak_session.lock();
    if (!session)
        BOOST_THROW_EXCEPTION(std::logic_error("Invalid application session"));

    report->session_exchange_buffer_called(session->name());

    auto const& surface = session->get_buffer_stream(stream_id);
    advance_buffer(stream_id, *surface, buffer_stream_tracker.buffer_from(buffer_id),
        [this, response, done]
        (graphics::Buffer* new_buffer, graphics::BufferIpcMsgType msg_type)
        {
            pack_protobuf_buffer(*response, new_buffer, msg_type);
            done->Run();
        });
}

void mf::SessionMediator::release_surface(
    google::protobuf::RpcController* /*controller*/,
    const mir::protobuf::SurfaceId* request,
    mir::protobuf::Void*,
    google::protobuf::Closure* done)
{
    {
        auto session = weak_session.lock();

        if (session.get() == nullptr)
            BOOST_THROW_EXCEPTION(std::logic_error("Invalid application session"));

        report->session_release_surface_called(session->name());

        auto const id = SurfaceId(request->value());

        shell->destroy_surface(session, id);
        buffer_stream_tracker.remove_buffer_stream(BufferStreamId(request->value()));
    }

    // TODO: We rely on this sending responses synchronously.
    done->Run();
}

void mf::SessionMediator::disconnect(
    google::protobuf::RpcController* /*controller*/,
    const mir::protobuf::Void* /*request*/,
    mir::protobuf::Void* /*response*/,
    google::protobuf::Closure* done)
{
    {
        auto session = weak_session.lock();

        if (session.get() == nullptr)
            BOOST_THROW_EXCEPTION(std::logic_error("Invalid application session"));

        report->session_disconnect_called(session->name());

        shell->close_session(session);
        weak_session.reset();
    }

    done->Run();
}

void mf::SessionMediator::configure_surface(
    google::protobuf::RpcController*, // controller,
    const mir::protobuf::SurfaceSetting* request,
    mir::protobuf::SurfaceSetting* response,
    google::protobuf::Closure* done)
{
    MirSurfaceAttrib attrib = static_cast<MirSurfaceAttrib>(request->attrib());

    // Required response fields:
    response->mutable_surfaceid()->CopyFrom(request->surfaceid());
    response->set_attrib(attrib);

    {
        auto session = weak_session.lock();

        if (session.get() == nullptr)
            BOOST_THROW_EXCEPTION(std::logic_error("Invalid application session"));

        report->session_configure_surface_called(session->name());

        auto const id = mf::SurfaceId(request->surfaceid().value());
        int value = request->ivalue();
        int newvalue = shell->set_surface_attribute(session, id, attrib, value);

        response->set_ivalue(newvalue);
    }

    done->Run();
}

void mf::SessionMediator::modify_surface(
    google::protobuf::RpcController*, // controller,
    const mir::protobuf::SurfaceModifications* request,
    mir::protobuf::Void* /*response*/,
    google::protobuf::Closure* done)
{
    auto const& surface_specification = request->surface_specification();

    {
        auto const session = weak_session.lock();
        if (!session)
            BOOST_THROW_EXCEPTION(std::logic_error("Invalid application session"));

        msh::SurfaceSpecification mods;

        #define COPY_IF_SET(name)\
            if (surface_specification.has_##name())\
                mods.name = decltype(mods.name.value())(surface_specification.name())

        COPY_IF_SET(width);
        COPY_IF_SET(height);
        COPY_IF_SET(pixel_format);
        COPY_IF_SET(buffer_usage);
        COPY_IF_SET(name);
        COPY_IF_SET(output_id);
        COPY_IF_SET(type);
        COPY_IF_SET(state);
        COPY_IF_SET(preferred_orientation);
        COPY_IF_SET(parent_id);
        // aux_rect is a special case (below)
        COPY_IF_SET(edge_attachment);
        COPY_IF_SET(min_width);
        COPY_IF_SET(min_height);
        COPY_IF_SET(max_width);
        COPY_IF_SET(max_height);
        COPY_IF_SET(width_inc);
        COPY_IF_SET(height_inc);
        // min_aspect is a special case (below)
        // max_aspect is a special case (below)

        #undef COPY_IF_SET

        if (surface_specification.has_aux_rect())
        {
            auto const& rect = surface_specification.aux_rect();
            mods.aux_rect = {{rect.left(), rect.top()}, {rect.width(), rect.height()}};
        }

        if (surface_specification.has_min_aspect())
            mods.min_aspect =
                {
                    surface_specification.min_aspect().width(),
                    surface_specification.min_aspect().height()
                };

        if (surface_specification.has_max_aspect())
            mods.max_aspect =
                {
                    surface_specification.max_aspect().width(),
                    surface_specification.max_aspect().height()
                };

        auto const id = mf::SurfaceId(request->surface_id().value());

        shell->modify_surface(session, id, mods);
    }

    done->Run();
}

void mf::SessionMediator::configure_display(
    ::google::protobuf::RpcController*,
    const ::mir::protobuf::DisplayConfiguration* request,
    ::mir::protobuf::DisplayConfiguration* response,
    ::google::protobuf::Closure* done)
{
    {
        auto session = weak_session.lock();

        if (session.get() == nullptr)
            BOOST_THROW_EXCEPTION(std::logic_error("Invalid application session"));

        report->session_configure_display_called(session->name());

        auto config = display_changer->active_configuration();

        config->for_each_output([&](mg::UserDisplayConfigurationOutput& dest){
            unsigned id = dest.id.as_value();
            int n = 0;
            for (; n < request->display_output_size(); ++n)
            {
                if (request->display_output(n).output_id() == id)
                    break;
            }
            if (n >= request->display_output_size())
                return;

            auto& src = request->display_output(n);
            dest.used = src.used();
            dest.top_left = geom::Point{src.position_x(),
                                        src.position_y()};
            dest.current_mode_index = src.current_mode();
            dest.current_format =
                static_cast<MirPixelFormat>(src.current_format());
            dest.power_mode = static_cast<MirPowerMode>(src.power_mode());
            dest.orientation = static_cast<MirOrientation>(src.orientation());
        });

        display_changer->configure(session, config);
        auto display_config = display_changer->active_configuration();
        mfd::pack_protobuf_display_configuration(*response, *display_config);
    }
    done->Run();
}

void mf::SessionMediator::create_screencast(
    google::protobuf::RpcController*,
    const mir::protobuf::ScreencastParameters* parameters,
    mir::protobuf::Screencast* protobuf_screencast,
    google::protobuf::Closure* done)
{
    static auto const msg_type = mg::BufferIpcMsgType::full_msg;

    geom::Rectangle const region{
        {parameters->region().left(), parameters->region().top()},
        {parameters->region().width(), parameters->region().height()}
    };
    geom::Size const size{parameters->width(), parameters->height()};
    MirPixelFormat const pixel_format = static_cast<MirPixelFormat>(parameters->pixel_format());

    auto screencast_session_id = screencast->create_session(region, size, pixel_format);
    auto buffer = screencast->capture(screencast_session_id);

    protobuf_screencast->mutable_screencast_id()->set_value(
        screencast_session_id.as_value());

    protobuf_screencast->mutable_buffer_stream()->mutable_id()->set_value(
        screencast_session_id.as_value());
    pack_protobuf_buffer(*protobuf_screencast->mutable_buffer_stream()->mutable_buffer(),
                         buffer.get(),
                         msg_type);

    done->Run();
}

void mf::SessionMediator::release_screencast(
    google::protobuf::RpcController*,
    const mir::protobuf::ScreencastId* protobuf_screencast_id,
    mir::protobuf::Void*,
    google::protobuf::Closure* done)
{
    ScreencastSessionId const screencast_session_id{
        protobuf_screencast_id->value()};
    screencast->destroy_session(screencast_session_id);
    done->Run();
}

void mf::SessionMediator::screencast_buffer(
    google::protobuf::RpcController*,
    const mir::protobuf::ScreencastId* protobuf_screencast_id,
    mir::protobuf::Buffer* protobuf_buffer,
    google::protobuf::Closure* done)
{
    static auto const msg_type = mg::BufferIpcMsgType::update_msg;
    ScreencastSessionId const screencast_session_id{
        protobuf_screencast_id->value()};

    auto buffer = screencast->capture(screencast_session_id);

    pack_protobuf_buffer(*protobuf_buffer,
                         buffer.get(),
                         msg_type);

    done->Run();
}

void mf::SessionMediator::create_buffer_stream(google::protobuf::RpcController*,
    mir::protobuf::BufferStreamParameters const* request,
    mir::protobuf::BufferStream* response,
    google::protobuf::Closure* done)
{
    auto const session = weak_session.lock();

    if (session.get() == nullptr)
        BOOST_THROW_EXCEPTION(std::logic_error("Invalid application session"));

    report->session_create_surface_called(session->name());
    
    auto const usage = (request->buffer_usage() == mir_buffer_usage_hardware) ?
        mg::BufferUsage::hardware : mg::BufferUsage::software;

    auto stream_size = geom::Size{geom::Width{request->width()}, geom::Height{request->height()}};
    mg::BufferProperties props(stream_size,
        static_cast<MirPixelFormat>(request->pixel_format()),
        usage);
    
    auto const buffer_stream_id = session->create_buffer_stream(props);
    auto stream = session->get_buffer_stream(buffer_stream_id);
    
    response->mutable_id()->set_value(buffer_stream_id.as_value());
    response->set_pixel_format(stream->pixel_format());

    // TODO: Is it guaranteed we get the buffer usage we want?
    response->set_buffer_usage(request->buffer_usage());

    advance_buffer(buffer_stream_id, *stream, buffer_stream_tracker.last_buffer(buffer_stream_id),
        [this, response, done, session]
        (graphics::Buffer* client_buffer, graphics::BufferIpcMsgType msg_type)
        {
            auto buffer = response->mutable_buffer();
            pack_protobuf_buffer(*buffer, client_buffer, msg_type);

            done->Run();
        });
}

void mf::SessionMediator::release_buffer_stream(google::protobuf::RpcController*,
    const mir::protobuf::BufferStreamId* request,
    mir::protobuf::Void*,
    google::protobuf::Closure* done)
{
    {
        auto session = weak_session.lock();

        if (session.get() == nullptr)
            BOOST_THROW_EXCEPTION(std::logic_error("Invalid application session"));

        report->session_create_surface_called(session->name());

        auto const id = BufferStreamId(request->value());

        session->destroy_buffer_stream(id);
        buffer_stream_tracker.remove_buffer_stream(id);
    }

    done->Run();
}


std::function<void(std::shared_ptr<mf::Session> const&)> mf::SessionMediator::prompt_session_connect_handler() const
{
    return [this](std::shared_ptr<mf::Session> const& session)
    {
        auto prompt_session = weak_prompt_session.lock();
        if (prompt_session.get() == nullptr)
            BOOST_THROW_EXCEPTION(std::logic_error("Invalid prompt session"));

        shell->add_prompt_provider_for(prompt_session, session);
    };
}

namespace
{
void throw_if_unsuitable_for_cursor(mf::BufferStream& stream)
{
    if (stream.pixel_format() != mir_pixel_format_argb_8888)
        BOOST_THROW_EXCEPTION(std::logic_error("Only argb8888 buffer streams may currently be attached to the cursor"));
}
}

void mf::SessionMediator::configure_cursor(
    google::protobuf::RpcController*,
    mir::protobuf::CursorSetting const* cursor_request,
    mir::protobuf::Void* /* void_response */,
    google::protobuf::Closure* done)
{
    {
        auto session = weak_session.lock();

        if (session.get() == nullptr)
            BOOST_THROW_EXCEPTION(std::logic_error("Invalid application session"));

        report->session_configure_surface_cursor_called(session->name());

        auto const id = mf::SurfaceId(cursor_request->surfaceid().value());
        auto const surface = session->get_surface(id);

        if (cursor_request->has_name())
        {
            auto const& image = cursor_images->image(cursor_request->name(), mi::default_cursor_size);
            surface->set_cursor_image(image);
        } 
        else if (cursor_request->has_buffer_stream())
        {
            auto const& stream_id = mf::BufferStreamId(cursor_request->buffer_stream().value());
            auto hotspot = geom::Displacement{cursor_request->hotspot_x(), cursor_request->hotspot_y()};
            auto stream = session->get_buffer_stream(stream_id);

            throw_if_unsuitable_for_cursor(*stream);

            surface->set_cursor_stream(stream, hotspot);
        } 
        else
        {
            surface->set_cursor_image({});
        }
    }
    done->Run();
}

void mf::SessionMediator::new_fds_for_prompt_providers(
    ::google::protobuf::RpcController* ,
    ::mir::protobuf::SocketFDRequest const* parameters,
    ::mir::protobuf::SocketFD* response,
    ::google::protobuf::Closure* done)
{
    {
        auto session = weak_session.lock();

        if (session.get() == nullptr)
            BOOST_THROW_EXCEPTION(std::logic_error("Invalid application session"));

        auto const connect_handler = prompt_session_connect_handler();

        auto const fds_requested = parameters->number();

        // < 1 is illogical, > 42 is unreasonable
        if (fds_requested < 1 || fds_requested > 42)
            BOOST_THROW_EXCEPTION(std::runtime_error("number of fds requested out of range"));

        for (auto i  = 0; i != fds_requested; ++i)
        {
            auto const fd = connection_context.fd_for_new_client(connect_handler);
            response->add_fd(fd);
            resource_cache->save_fd(response, mir::Fd{fd});
        }
    }

    done->Run();
}

void mf::SessionMediator::translate_surface_to_screen(
    ::google::protobuf::RpcController* ,
    ::mir::protobuf::CoordinateTranslationRequest const* request,
    ::mir::protobuf::CoordinateTranslationResponse* response,
    ::google::protobuf::Closure *done)
{
    {
        auto session = weak_session.lock();

        if (session.get() == nullptr)
            BOOST_THROW_EXCEPTION(std::logic_error("Invalid application session"));

        auto const id = mf::SurfaceId(request->surfaceid().value());

        auto const coords = translator->surface_to_screen(session->get_surface(id),
                                                          request->x(),
                                                          request->y());

        response->set_x(coords.x.as_uint32_t());
        response->set_y(coords.y.as_uint32_t());
    }
    done->Run();
}

void mf::SessionMediator::drm_auth_magic(
    google::protobuf::RpcController* /*controller*/,
    const mir::protobuf::DRMMagic* request,
    mir::protobuf::DRMAuthMagicStatus* response,
    google::protobuf::Closure* done)
{
    {
        auto session = weak_session.lock();

        if (session.get() == nullptr)
            BOOST_THROW_EXCEPTION(std::logic_error("Invalid application session"));

        report->session_drm_auth_magic_called(session->name());
    }

    auto const magic = request->magic();

    MirMesaAuthMagicRequest const auth_magic_request{magic};
    mg::PlatformOperationMessage platform_request;
    platform_request.data.resize(sizeof(auth_magic_request));
    std::memcpy(platform_request.data.data(), &auth_magic_request, sizeof(auth_magic_request));

    auto const platform_response = ipc_operations->platform_operation(
        MirMesaPlatformOperation::auth_magic, platform_request);

    MirMesaAuthMagicResponse auth_magic_response{-1};
    std::memcpy(&auth_magic_response, platform_response.data.data(),
                platform_response.data.size());
    response->set_status_code(auth_magic_response.status);

    done->Run();
}

void mf::SessionMediator::platform_operation(
    google::protobuf::RpcController* /*controller*/,
    mir::protobuf::PlatformOperationMessage const* request,
    mir::protobuf::PlatformOperationMessage* response,
    google::protobuf::Closure* done)
{
    {
        auto session = weak_session.lock();

        if (session.get() == nullptr)
            BOOST_THROW_EXCEPTION(std::logic_error("Invalid application session"));
    }

    mg::PlatformOperationMessage platform_request;
    unsigned int const opcode = request->opcode();
    platform_request.data.assign(request->data().begin(),
                                 request->data().end());
    platform_request.fds.assign(request->fd().begin(),
                                request->fd().end());

    auto const& platform_response = ipc_operations->platform_operation(opcode, platform_request);

    response->set_opcode(opcode);
    response->set_data(platform_response.data.data(),
                       platform_response.data.size());
    for (auto fd : platform_response.fds)
    {
        response->add_fd(fd);
        resource_cache->save_fd(response, mir::Fd{fd});
    }

    done->Run();
}

void mf::SessionMediator::start_prompt_session(
    ::google::protobuf::RpcController*,
    const ::mir::protobuf::PromptSessionParameters* request,
    ::mir::protobuf::Void* /*response*/,
    ::google::protobuf::Closure* done)
{
    {
        auto const session = weak_session.lock();

        if (!session)
            BOOST_THROW_EXCEPTION(std::logic_error("Invalid application session"));

        if (weak_prompt_session.lock())
            BOOST_THROW_EXCEPTION(std::runtime_error("Cannot start another prompt session"));

        ms::PromptSessionCreationParameters parameters;
        parameters.application_pid = request->application_pid();

        report->session_start_prompt_session_called(session->name(), parameters.application_pid);

        weak_prompt_session = shell->start_prompt_session_for(session, parameters);
    }
    done->Run();
}

void mf::SessionMediator::stop_prompt_session(
    ::google::protobuf::RpcController*,
    const ::mir::protobuf::Void*,
    ::mir::protobuf::Void*,
    ::google::protobuf::Closure* done)
{
    {
        auto const session = weak_session.lock();

        if (!session)
            BOOST_THROW_EXCEPTION(std::logic_error("Invalid application session"));

        auto const prompt_session = weak_prompt_session.lock();

        if (!prompt_session)
            BOOST_THROW_EXCEPTION(std::logic_error("Invalid prompt session"));

        weak_prompt_session.reset();

        report->session_stop_prompt_session_called(session->name());

        shell->stop_prompt_session(prompt_session);
    }
    done->Run();
}

void mf::SessionMediator::pack_protobuf_buffer(
    protobuf::Buffer& protobuf_buffer,
    graphics::Buffer* graphics_buffer,
    mg::BufferIpcMsgType buffer_msg_type)
{
    protobuf_buffer.set_buffer_id(graphics_buffer->id().as_value());

    mfd::ProtobufBufferPacker packer{&protobuf_buffer};
    ipc_operations->pack_buffer(packer, *graphics_buffer, buffer_msg_type);

    for(auto const& fd : packer.fds())
        resource_cache->save_fd(&protobuf_buffer, fd);
}<|MERGE_RESOLUTION|>--- conflicted
+++ resolved
@@ -156,30 +156,10 @@
     graphics::Buffer* old_buffer,
     std::function<void(graphics::Buffer*, graphics::BufferIpcMsgType)> complete)
 {
-<<<<<<< HEAD
-=======
-    auto const tid = std::make_shared<std::thread::id>(std::this_thread::get_id());
-    auto const weak_tid = std::weak_ptr<std::thread::id>{tid};
-
->>>>>>> 838e5656
     stream.swap_buffers(
         old_buffer,
-        // Note: We assume that the lambda will be executed within swap_buffers
-        // (in which case the lock reference is valid) or in a different thread
-        // altogether (in which case the dangling reference is not accessed)
-<<<<<<< HEAD
         [this, stream_id, complete](mg::Buffer* new_buffer)
         {
-=======
-        [this, weak_tid, &lock, stream_id, complete](mg::Buffer* new_buffer)
-        {
-            if (auto const tid = weak_tid.lock())
-            {
-                if (*tid == std::this_thread::get_id())
-                    lock.unlock();
-            }
-
->>>>>>> 838e5656
             if (buffer_stream_tracker.track_buffer(stream_id, new_buffer))
                 complete(new_buffer, mg::BufferIpcMsgType::update_msg);
             else
