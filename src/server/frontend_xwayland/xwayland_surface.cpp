--- conflicted
+++ resolved
@@ -1234,7 +1234,6 @@
     }
 }
 
-<<<<<<< HEAD
 void mf::XWaylandSurface::wm_size_hints(std::vector<int32_t> const& hints)
 {
     // See ICCCM 4.1.2.3 (https://tronche.com/gui/x/icccm/sec-4.html#s-4.1.2.3)
@@ -1271,7 +1270,9 @@
                 hints[WmSizeHintsIndices::MAX_WIDTH],
                 hints[WmSizeHintsIndices::MAX_HEIGHT]);
         }
-=======
+    }
+}
+
 void mf::XWaylandSurface::motif_wm_hints(std::vector<uint32_t> const& hints)
 {
     std::lock_guard<std::mutex> lock{mutex};
@@ -1284,6 +1285,5 @@
     {
         // Disable decorations only if all flags are off
         cached.motif_decorations_disabled = (hints[MotifWmHintsIndices::DECORATIONS] == 0);
->>>>>>> 54dc3e49
     }
 }