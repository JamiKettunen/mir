--- conflicted
+++ resolved
@@ -182,24 +182,12 @@
         }
     }
 
-<<<<<<< HEAD
-    bool is_owned_by(void const* possible_owner) const
-    {
-        return owner == possible_owner;
-    }
-
-    static void async_wait(std::shared_ptr<FDHandler> const& fd_handler, ServerActionQueue& queue)
-    {
-        for (auto const& s : fd_handler->stream_descriptors)
-            read_some(s.get(), fd_handler, queue);
-=======
     ~FDHandler()
     {
         for (auto & desc : stream_descriptors)
         {
             desc->release(); // release native handle which is not owned by main loop
         }
->>>>>>> 1ffec9a7
     }
 
     bool is_owned_by(void const* possible_owner) const
