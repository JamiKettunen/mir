/*
 * Copyright © 2012 Canonical Ltd.
 *
 * This program is free software: you can redistribute it and/or modify it
 * under the terms of the GNU General Public License version 3,
 * as published by the Free Software Foundation.
 *
 * This program is distributed in the hope that it will be useful,
 * but WITHOUT ANY WARRANTY; without even the implied warranty of
 * MERCHANTABILITY or FITNESS FOR A PARTICULAR PURPOSE.  See the
 * GNU General Public License for more details.
 *
 * You should have received a copy of the GNU General Public License
 * along with this program.  If not, see <http://www.gnu.org/licenses/>.
 *
 * Authored by: Alan Griffiths <alan@octopull.co.uk>
 */

#include "mir/default_server_configuration.h"
#include "mir/abnormal_exit.h"
#include "mir/asio_main_loop.h"
#include "mir/default_server_status_listener.h"

#include "mir/options/program_option.h"
#include "mir/frontend/protobuf_ipc_factory.h"
#include "mir/frontend/session_mediator_report.h"
#include "mir/frontend/null_message_processor_report.h"
#include "mir/frontend/session_mediator.h"
#include "mir/frontend/session_authorizer.h"
#include "mir/frontend/global_event_sender.h"
#include "mir/frontend/resource_cache.h"
#include "mir/shell/session_manager.h"
#include "mir/shell/unauthorized_display_changer.h"
#include "mir/shell/registration_order_focus_sequence.h"
#include "mir/shell/default_focus_mechanism.h"
#include "mir/shell/default_session_container.h"
#include "mir/shell/consuming_placement_strategy.h"
#include "mir/shell/organising_surface_factory.h"
#include "mir/shell/threaded_snapshot_strategy.h"
#include "mir/shell/graphics_display_layout.h"
#include "mir/shell/surface_configurator.h"
#include "mir/shell/broadcasting_session_event_sink.h"
#include "mir/graphics/cursor.h"
#include "mir/shell/null_session_listener.h"
#include "mir/graphics/display.h"
#include "mir/shell/gl_pixel_buffer.h"
#include "mir/graphics/gl_context.h"


#include "mir/graphics/null_display_report.h"

#include "mir/input/cursor_listener.h"
#include "mir/input/nested_input_configuration.h"
#include "mir/input/null_input_configuration.h"
#include "mir/input/null_input_report.h"
#include "mir/input/display_input_region.h"
#include "mir/input/event_filter_chain.h"
#include "mir/input/nested_input_relay.h"
#include "mir/input/vt_filter.h"
#include "mir/input/android/default_android_input_configuration.h"
#include "mir/input/input_manager.h"
#include "mir/logging/connector_report.h"
#include "mir/logging/logger.h"
#include "mir/logging/input_report.h"
#include "mir/logging/dumb_console_logger.h"
#include "mir/logging/glog_logger.h"
#include "mir/logging/session_mediator_report.h"
#include "mir/logging/message_processor_report.h"
#include "mir/logging/display_report.h"
#include "mir/lttng/message_processor_report.h"
#include "mir/lttng/input_report.h"
#include "mir/shell/surface_source.h"
#include "mir/shell/mediating_display_changer.h"
#include "mir/time/high_resolution_clock.h"
#include "mir/geometry/rectangles.h"
#include "mir/default_configuration.h"

#include <map>

namespace mc = mir::compositor;
namespace geom = mir::geometry;
namespace mf = mir::frontend;
namespace mg = mir::graphics;
namespace ml = mir::logging;
namespace ms = mir::surfaces;
namespace msh = mir::shell;
namespace mi = mir::input;
namespace mia = mi::android;

namespace
{
class DefaultIpcFactory : public mf::ProtobufIpcFactory
{
public:
    explicit DefaultIpcFactory(
        std::shared_ptr<mf::Shell> const& shell,
        std::shared_ptr<mf::SessionMediatorReport> const& sm_report,
        std::shared_ptr<mf::MessageProcessorReport> const& mr_report,
        std::shared_ptr<mg::Platform> const& graphics_platform,
        std::shared_ptr<mf::DisplayChanger> const& display_changer,
        std::shared_ptr<mg::GraphicBufferAllocator> const& buffer_allocator) :
        shell(shell),
        sm_report(sm_report),
        mp_report(mr_report),
        cache(std::make_shared<mf::ResourceCache>()),
        graphics_platform(graphics_platform),
        display_changer(display_changer),
        buffer_allocator(buffer_allocator)
    {
    }

private:
    std::shared_ptr<mf::Shell> shell;
    std::shared_ptr<mf::SessionMediatorReport> const sm_report;
    std::shared_ptr<mf::MessageProcessorReport> const mp_report;
    std::shared_ptr<mf::ResourceCache> const cache;
    std::shared_ptr<mg::Platform> const graphics_platform;
    std::shared_ptr<mf::DisplayChanger> const display_changer;
    std::shared_ptr<mg::GraphicBufferAllocator> const buffer_allocator;

    virtual std::shared_ptr<mir::protobuf::DisplayServer> make_ipc_server(
        std::shared_ptr<mf::EventSink> const& sink, bool authorized_to_resize_display)
    {
        std::shared_ptr<mf::DisplayChanger> changer;
        if(authorized_to_resize_display)
        {
            changer = display_changer; 
        }
        else
        {
            changer = std::make_shared<msh::UnauthorizedDisplayChanger>(display_changer); 
        }

        return std::make_shared<mf::SessionMediator>(
            shell,
            graphics_platform,
            changer,
            buffer_allocator,
            sm_report,
            sink,
            resource_cache());
    }

    virtual std::shared_ptr<mf::ResourceCache> resource_cache()
    {
        return cache;
    }

    virtual std::shared_ptr<mf::MessageProcessorReport> report()
    {
        return mp_report;
    }
};
}

mir::DefaultServerConfiguration::DefaultServerConfiguration(int argc, char const* argv[]) :
    DefaultConfigurationOptions(argc, argv),
    default_filter(std::make_shared<mi::VTFilter>())
{
}


std::string mir::DefaultServerConfiguration::the_socket_file() const
{
    auto socket_file = the_options()->get(server_socket_opt, mir::default_server_socket);

    // Record this for any children that want to know how to connect to us.
    // By both listening to this env var on startup and resetting it here,
    // we make it easier to nest Mir servers.
    setenv("MIR_SOCKET", socket_file.c_str(), 1);

    return socket_file;
}

std::shared_ptr<mg::DisplayReport> mir::DefaultServerConfiguration::the_display_report()
{
    return display_report(
        [this]() -> std::shared_ptr<graphics::DisplayReport>
        {
            if (the_options()->get(display_report_opt, off_opt_value) == log_opt_value)
            {
                return std::make_shared<ml::DisplayReport>(the_logger());
            }
            else
            {
                return std::make_shared<mg::NullDisplayReport>();
            }
        });
}


std::shared_ptr<msh::MediatingDisplayChanger>
mir::DefaultServerConfiguration::the_mediating_display_changer()
{
    return mediating_display_changer(
        [this]()
        {
            return std::make_shared<msh::MediatingDisplayChanger>(
                the_display(),
                the_compositor(),
                the_display_configuration_policy(),
                the_shell_session_container(),
                the_shell_session_event_handler_register());
        });

}

std::shared_ptr<mf::DisplayChanger>
mir::DefaultServerConfiguration::the_frontend_display_changer()
{
    return the_mediating_display_changer();
}

std::shared_ptr<mir::DisplayChanger>
mir::DefaultServerConfiguration::the_display_changer()
{
    return the_mediating_display_changer();
}

std::shared_ptr<msh::SessionContainer>
mir::DefaultServerConfiguration::the_shell_session_container()
{
    return shell_session_container(
        []{ return std::make_shared<msh::DefaultSessionContainer>(); });
}

std::shared_ptr<msh::FocusSetter>
mir::DefaultServerConfiguration::the_shell_focus_setter()
{
    return shell_focus_setter(
        [this]
        {
            return std::make_shared<msh::DefaultFocusMechanism>(
                the_input_targeter(),
                the_shell_surface_controller());
        });
}

std::shared_ptr<msh::FocusSequence>
mir::DefaultServerConfiguration::the_shell_focus_sequence()
{
    return shell_focus_sequence(
        [this]
        {
            return std::make_shared<msh::RegistrationOrderFocusSequence>(
                the_shell_session_container());
        });
}

std::shared_ptr<msh::PlacementStrategy>
mir::DefaultServerConfiguration::the_shell_placement_strategy()
{
    return shell_placement_strategy(
        [this]
        {
            return std::make_shared<msh::ConsumingPlacementStrategy>(
                the_shell_display_layout());
        });
}

std::shared_ptr<msh::SessionListener>
mir::DefaultServerConfiguration::the_shell_session_listener()
{
    return shell_session_listener(
        [this]
        {
            return std::make_shared<msh::NullSessionListener>();
        });
}

std::shared_ptr<msh::SessionManager>
mir::DefaultServerConfiguration::the_session_manager()
{
    return session_manager(
        [this]() -> std::shared_ptr<msh::SessionManager>
        {
            return std::make_shared<msh::SessionManager>(
                the_shell_surface_factory(),
                the_shell_session_container(),
                the_shell_focus_sequence(),
                the_shell_focus_setter(),
                the_shell_snapshot_strategy(),
                the_shell_session_event_sink(),
                the_shell_session_listener());
        });
}

std::shared_ptr<msh::PixelBuffer>
mir::DefaultServerConfiguration::the_shell_pixel_buffer()
{
    return shell_pixel_buffer(
        [this]()
        {
            return std::make_shared<msh::GLPixelBuffer>(
                the_display()->create_gl_context());
        });
}

std::shared_ptr<msh::SnapshotStrategy>
mir::DefaultServerConfiguration::the_shell_snapshot_strategy()
{
    return shell_snapshot_strategy(
        [this]()
        {
            return std::make_shared<msh::ThreadedSnapshotStrategy>(
                the_shell_pixel_buffer());
        });
}

std::shared_ptr<msh::SessionEventSink>
mir::DefaultServerConfiguration::the_shell_session_event_sink()
{
    return the_broadcasting_session_event_sink();
}

std::shared_ptr<msh::SessionEventHandlerRegister>
mir::DefaultServerConfiguration::the_shell_session_event_handler_register()
{
    return the_broadcasting_session_event_sink();
}

std::shared_ptr<mf::Shell>
mir::DefaultServerConfiguration::the_frontend_shell()
{
    return the_session_manager();
}

std::shared_ptr<mf::EventSink>
mir::DefaultServerConfiguration::the_global_event_sink()
{
    return global_event_sink(
        [this]()
        {
            return std::make_shared<mf::GlobalEventSender>(the_shell_session_container());
        }); 
}

std::shared_ptr<msh::FocusController>
mir::DefaultServerConfiguration::the_focus_controller()
{
    return the_session_manager();
}

std::shared_ptr<mi::CompositeEventFilter>
mir::DefaultServerConfiguration::the_composite_event_filter()
{
    return composite_event_filter(
        [this]() -> std::shared_ptr<mi::CompositeEventFilter>
        {
            std::initializer_list<std::shared_ptr<mi::EventFilter> const> filter_list {default_filter};
            return std::make_shared<mi::EventFilterChain>(filter_list);
        });
}

std::shared_ptr<mi::InputReport>
mir::DefaultServerConfiguration::the_input_report()
{
    return input_report(
        [this]() -> std::shared_ptr<mi::InputReport>
        {
            auto opt = the_options()->get(input_report_opt, off_opt_value);
            
            if (opt == log_opt_value)
            {
                return std::make_shared<ml::InputReport>(the_logger());
            }
            else if (opt == lttng_opt_value)
            {
                return std::make_shared<mir::lttng::InputReport>();
            }
            else
            {
                return std::make_shared<mi::NullInputReport>();
            }
        });
}

std::shared_ptr<mi::CursorListener>
mir::DefaultServerConfiguration::the_cursor_listener()
{
    struct DefaultCursorListener : mi::CursorListener
    {
        DefaultCursorListener(std::weak_ptr<mg::Cursor> const& cursor) :
            cursor(cursor)
        {
        }

        void cursor_moved_to(float abs_x, float abs_y)
        {
            if (auto c = cursor.lock())
            {
                c->move_to(geom::Point{abs_x, abs_y});
            }
        }

        std::weak_ptr<mg::Cursor> const cursor;
    };
    return cursor_listener(
        [this]() -> std::shared_ptr<mi::CursorListener>
        {
            return std::make_shared<DefaultCursorListener>(the_display()->the_cursor());
        });
}

std::shared_ptr<mi::InputConfiguration>
mir::DefaultServerConfiguration::the_input_configuration()
{
    return input_configuration(
    [this]() -> std::shared_ptr<mi::InputConfiguration>
    {
        auto const options = the_options();
        if (!options->get("enable-input", enable_input_default))
        {
            return std::make_shared<mi::NullInputConfiguration>();
        }
        // TODO (default-nested): don't fallback to standalone if host socket is unset in 14.04
        else if (options->is_set(standalone_opt) || !options->is_set(host_socket_opt))
        {
            return std::make_shared<mia::DefaultInputConfiguration>(
                the_composite_event_filter(),
                the_input_region(),
                the_cursor_listener(),
                the_input_report());
        }
        else
        {
            return std::make_shared<mi::NestedInputConfiguration>(
                the_nested_input_relay(),
                the_composite_event_filter(),
                the_input_region(),
                the_cursor_listener(),
                the_input_report());
        }
    });
}

std::shared_ptr<mi::InputManager>
mir::DefaultServerConfiguration::the_input_manager()
{
    return input_manager(
        [&, this]() -> std::shared_ptr<mi::InputManager>
        {
            if (the_options()->get(legacy_input_report_opt, off_opt_value) == log_opt_value)
                    ml::legacy_input_report::initialize(the_logger());
            return the_input_configuration()->the_input_manager();
        });
}

std::shared_ptr<mi::InputRegion> mir::DefaultServerConfiguration::the_input_region()
{
    return input_region(
        [this]()
        {
            return std::make_shared<mi::DisplayInputRegion>(the_display());
        });
}

std::shared_ptr<msh::DisplayLayout> mir::DefaultServerConfiguration::the_shell_display_layout()
{
    return shell_display_layout(
        [this]()
        {
            return std::make_shared<msh::GraphicsDisplayLayout>(the_display());
        });
}

std::shared_ptr<msh::SurfaceConfigurator> mir::DefaultServerConfiguration::the_shell_surface_configurator()
{
    struct DefaultSurfaceConfigurator : public msh::SurfaceConfigurator
    {
        int select_attribute_value(msh::Surface const&, MirSurfaceAttrib, int requested_value)
        {
            return requested_value;
        }
        void attribute_set(msh::Surface const&, MirSurfaceAttrib, int)
        {
        }
    };
    return shell_surface_configurator(
        [this]()
        {
            return std::make_shared<DefaultSurfaceConfigurator>();
        });
}

std::shared_ptr<msh::SurfaceFactory>
mir::DefaultServerConfiguration::the_shell_surface_factory()
{
    return shell_surface_factory(
        [this]()
        {
            auto surface_source = std::make_shared<msh::SurfaceSource>(
                the_surface_builder(), the_shell_surface_configurator());

            return std::make_shared<msh::OrganisingSurfaceFactory>(
                surface_source,
                the_shell_placement_strategy());
        });
}


std::shared_ptr<mir::frontend::ProtobufIpcFactory>
mir::DefaultServerConfiguration::the_ipc_factory(
    std::shared_ptr<mf::Shell> const& shell,
    std::shared_ptr<mg::GraphicBufferAllocator> const& allocator)
{
    return ipc_factory(
        [&]()
        {
            return std::make_shared<DefaultIpcFactory>(
                shell,
                the_session_mediator_report(),
                the_message_processor_report(),
                the_graphics_platform(),
                the_frontend_display_changer(), allocator);
        });
}

std::shared_ptr<mf::SessionAuthorizer>
mir::DefaultServerConfiguration::the_session_authorizer()
{
    struct DefaultSessionAuthorizer : public mf::SessionAuthorizer
    {
        bool connection_is_allowed(pid_t /* pid */)
        {
            return true;
        }

        bool configure_display_is_allowed(pid_t /* pid */)
        {
            return true;
        }
    };
    return session_authorizer(
        [&]()
        {
            return std::make_shared<DefaultSessionAuthorizer>();
        });
}

std::shared_ptr<mf::SessionMediatorReport>
mir::DefaultServerConfiguration::the_session_mediator_report()
{
    return session_mediator_report(
        [this]() -> std::shared_ptr<mf::SessionMediatorReport>
        {
            if (the_options()->get(session_mediator_report_opt, off_opt_value) == log_opt_value)
            {
                return std::make_shared<ml::SessionMediatorReport>(the_logger());
            }
            else
            {
                return std::make_shared<mf::NullSessionMediatorReport>();
            }
        });
}

std::shared_ptr<mf::MessageProcessorReport>
mir::DefaultServerConfiguration::the_message_processor_report()
{
    return message_processor_report(
        [this]() -> std::shared_ptr<mf::MessageProcessorReport>
        {
            auto mp_report = the_options()->get(msg_processor_report_opt, off_opt_value);
            if (mp_report == log_opt_value)
            {
                return std::make_shared<ml::MessageProcessorReport>(the_logger(), the_time_source());
            }
            else if (mp_report == lttng_opt_value)
            {
                return std::make_shared<mir::lttng::MessageProcessorReport>();
            }
            else
            {
                return std::make_shared<mf::NullMessageProcessorReport>();
            }
        });
}


std::shared_ptr<ml::Logger> mir::DefaultServerConfiguration::the_logger()
{
    return logger(
        [this]() -> std::shared_ptr<ml::Logger>
        {
            if (the_options()->is_set(glog))
            {
                return std::make_shared<ml::GlogLogger>(
                    "mir",
                    the_options()->get(glog_stderrthreshold, glog_stderrthreshold_default),
                    the_options()->get(glog_minloglevel, glog_minloglevel_default),
                    the_options()->get(glog_log_dir, glog_log_dir_default));
            }
            else
            {
                return std::make_shared<ml::DumbConsoleLogger>();
            }
        });
}

std::shared_ptr<mi::InputChannelFactory> mir::DefaultServerConfiguration::the_input_channel_factory()
{
    return the_input_manager();
}

std::shared_ptr<msh::InputTargeter> mir::DefaultServerConfiguration::the_input_targeter()
{
    return input_targeter(
        [&]() -> std::shared_ptr<msh::InputTargeter>
        {
            return the_input_configuration()->the_input_targeter();
        });
}

std::shared_ptr<ms::InputRegistrar> mir::DefaultServerConfiguration::the_input_registrar()
{
    return input_registrar(
        [&]() -> std::shared_ptr<ms::InputRegistrar>
        {
            return the_input_configuration()->the_input_registrar();
        });
}

std::shared_ptr<mir::time::TimeSource> mir::DefaultServerConfiguration::the_time_source()
{
    return time_source(
        []()
        {
            return std::make_shared<mir::time::HighResolutionClock>();
        });
}

std::shared_ptr<mir::MainLoop> mir::DefaultServerConfiguration::the_main_loop()
{
    return main_loop(
        []()
        {
            return std::make_shared<mir::AsioMainLoop>();
        });
}


std::shared_ptr<mir::ServerStatusListener> mir::DefaultServerConfiguration::the_server_status_listener()
{
    return server_status_listener(
        []()
        {
            return std::make_shared<mir::DefaultServerStatusListener>();
        });
}

<<<<<<< HEAD
std::shared_ptr<mg::DisplayConfigurationPolicy>
mir::DefaultServerConfiguration::the_display_configuration_policy()
{
    return display_configuration_policy(
        []
        {
            return std::make_shared<mg::DefaultDisplayConfigurationPolicy>();
        });
}

auto mir::DefaultServerConfiguration::the_host_connection()
-> std::shared_ptr<graphics::nested::HostConnection>
{
    return host_connection(
        [this]() -> std::shared_ptr<graphics::nested::HostConnection>
        {
            auto const options = the_options();

            if (!options->is_set(standalone_opt))
            {
                if (!options->is_set(host_socket_opt))
                    BOOST_THROW_EXCEPTION(mir::AbnormalExit("Exiting Mir! Specify either $MIR_SOCKET or --standalone"));

                auto host_socket = options->get(host_socket_opt, "");
                auto server_socket = the_socket_file();

                if (server_socket == host_socket)
                    BOOST_THROW_EXCEPTION(mir::AbnormalExit("Exiting Mir! Reason: Nested Mir and Host Mir cannot use the same socket file to accept connections!"));

                return std::make_shared<graphics::nested::HostConnection>(
                    host_socket,
                    options->get(name_opt, ("nested-mir@:" + server_socket).c_str()));
            }
            else
            {
                BOOST_THROW_EXCEPTION(std::logic_error("can only use host connection in nested mode"));
            }
        });
}

=======
>>>>>>> 2507f489
auto mir::DefaultServerConfiguration::the_nested_input_relay()
-> std::shared_ptr<mi::NestedInputRelay>
{
    return nested_input_relay([]{ return std::make_shared<mi::NestedInputRelay>(); });
}


std::shared_ptr<msh::BroadcastingSessionEventSink>
mir::DefaultServerConfiguration::the_broadcasting_session_event_sink()
{
    return broadcasting_session_event_sink(
        []
        {
            return std::make_shared<msh::BroadcastingSessionEventSink>();
        });
}

auto mir::DefaultServerConfiguration::the_connector_report()
    -> std::shared_ptr<mf::ConnectorReport>
{
    return connector_report([this]
        () -> std::shared_ptr<mf::ConnectorReport>
        {
            auto opt = the_options()->get(connector_report_opt, off_opt_value);

            if (opt == log_opt_value)
            {
                return std::make_shared<ml::ConnectorReport>(the_logger());
            }
            else if (opt == off_opt_value)
            {
                return std::make_shared<mf::NullConnectorReport>();
            }
            else
            {
                throw AbnormalExit(std::string("Invalid ") + connector_report_opt + " option: " + opt +
                    " (valid options are: \"" + off_opt_value + "\" and \"" + log_opt_value + "\")");
            }
        });
}<|MERGE_RESOLUTION|>--- conflicted
+++ resolved
@@ -649,49 +649,6 @@
         });
 }
 
-<<<<<<< HEAD
-std::shared_ptr<mg::DisplayConfigurationPolicy>
-mir::DefaultServerConfiguration::the_display_configuration_policy()
-{
-    return display_configuration_policy(
-        []
-        {
-            return std::make_shared<mg::DefaultDisplayConfigurationPolicy>();
-        });
-}
-
-auto mir::DefaultServerConfiguration::the_host_connection()
--> std::shared_ptr<graphics::nested::HostConnection>
-{
-    return host_connection(
-        [this]() -> std::shared_ptr<graphics::nested::HostConnection>
-        {
-            auto const options = the_options();
-
-            if (!options->is_set(standalone_opt))
-            {
-                if (!options->is_set(host_socket_opt))
-                    BOOST_THROW_EXCEPTION(mir::AbnormalExit("Exiting Mir! Specify either $MIR_SOCKET or --standalone"));
-
-                auto host_socket = options->get(host_socket_opt, "");
-                auto server_socket = the_socket_file();
-
-                if (server_socket == host_socket)
-                    BOOST_THROW_EXCEPTION(mir::AbnormalExit("Exiting Mir! Reason: Nested Mir and Host Mir cannot use the same socket file to accept connections!"));
-
-                return std::make_shared<graphics::nested::HostConnection>(
-                    host_socket,
-                    options->get(name_opt, ("nested-mir@:" + server_socket).c_str()));
-            }
-            else
-            {
-                BOOST_THROW_EXCEPTION(std::logic_error("can only use host connection in nested mode"));
-            }
-        });
-}
-
-=======
->>>>>>> 2507f489
 auto mir::DefaultServerConfiguration::the_nested_input_relay()
 -> std::shared_ptr<mi::NestedInputRelay>
 {
