/*
 * Copyright © 2012-2014 Canonical Ltd.
 *
 * This program is free software: you can redistribute it and/or modify it
 * under the terms of the GNU General Public License version 3,
 * as published by the Free Software Foundation.
 *
 * This program is distributed in the hope that it will be useful,
 * but WITHOUT ANY WARRANTY; without even the implied warranty of
 * MERCHANTABILITY or FITNESS FOR A PARTICULAR PURPOSE. See the
 * GNU General Public License for more details.
 *
 * You should have received a copy of the GNU General Public License
 * along with this program. If not, see <http://www.gnu.org/licenses/>.
 *
 * Authored by:
 *   Alan Griffiths <alan@octopull.co.uk>
 *   Thomas Voss <thomas.voss@canonical.com>
 */

#include "basic_surface.h"
#include "mir/compositor/buffer_stream.h"
#include "mir/frontend/event_sink.h"
#include "mir/input/input_channel.h"
#include "mir/shell/input_targeter.h"
#include "mir/graphics/buffer.h"

#include "mir/scene/scene_report.h"
#include "mir/scene/surface_configurator.h"

#include <boost/throw_exception.hpp>

#include <stdexcept>
#include <algorithm>

namespace mc = mir::compositor;
namespace ms = mir::scene;
namespace msh = mir::shell;
namespace mg = mir::graphics;
namespace mi = mir::input;
namespace geom = mir::geometry;

void ms::SurfaceObservers::attrib_changed(MirSurfaceAttrib attrib, int value)
{
    std::unique_lock<decltype(mutex)> lock(mutex);
    // TBD Maybe we should copy observers so we can release the lock?
    for (auto const& p : observers)
        p->attrib_changed(attrib, value);
}

void ms::SurfaceObservers::resized_to(geometry::Size const& size)
{
    std::unique_lock<decltype(mutex)> lock(mutex);
    // TBD Maybe we should copy observers so we can release the lock?
    for (auto const& p : observers)
        p->resized_to(size);
}

void ms::SurfaceObservers::moved_to(geometry::Point const& top_left)
{
    std::unique_lock<decltype(mutex)> lock(mutex);
    // TBD Maybe we should copy observers so we can release the lock?
    for (auto const& p : observers)
        p->moved_to(top_left);
}

void ms::SurfaceObservers::hidden_set_to(bool hide)
{
    std::unique_lock<decltype(mutex)> lock(mutex);
    // TBD Maybe we should copy observers so we can release the lock?
    for (auto const& p : observers)
        p->hidden_set_to(hide);
}

void ms::SurfaceObservers::frame_posted(int frames_available)
{
    std::unique_lock<decltype(mutex)> lock(mutex);
    // TBD Maybe we should copy observers so we can release the lock?
    for (auto const& p : observers)
        p->frame_posted(frames_available);
}

void ms::SurfaceObservers::alpha_set_to(float alpha)
{
    std::unique_lock<decltype(mutex)> lock(mutex);
    // TBD Maybe we should copy observers so we can release the lock?
    for (auto const& p : observers)
        p->alpha_set_to(alpha);
}

void ms::SurfaceObservers::transformation_set_to(glm::mat4 const& t)
{
    std::unique_lock<decltype(mutex)> lock(mutex);
    // TBD Maybe we should copy observers so we can release the lock?
    for (auto const& p : observers)
        p->transformation_set_to(t);
}

void ms::SurfaceObservers::cursor_image_set_to(mg::CursorImage const& image)
{
    std::unique_lock<decltype(mutex)> lock(mutex);
    // TBD Maybe we should copy observers so we can release the lock?
    for (auto const& p : observers)
        p->cursor_image_set_to(image);
}

void ms::SurfaceObservers::reception_mode_set_to(mi::InputReceptionMode mode)
{
    std::unique_lock<decltype(mutex)> lock(mutex);
    // TBD Maybe we should copy observers so we can release the lock?
    for (auto const& p : observers)
        p->reception_mode_set_to(mode);
}

void ms::SurfaceObservers::add(std::shared_ptr<SurfaceObserver> const& observer)
{
    if (observer)
    {
        std::unique_lock<decltype(mutex)> lock(mutex);
        observers.push_back(observer);
    }
}

void ms::SurfaceObservers::remove(std::shared_ptr<SurfaceObserver> const& observer)
{
    std::unique_lock<decltype(mutex)> lock(mutex);
    observers.erase(std::remove(observers.begin(),observers.end(), observer), observers.end());
}

ms::BasicSurface::BasicSurface(
    std::string const& name,
    geometry::Rectangle rect,
    bool nonrectangular,
    std::shared_ptr<mc::BufferStream> const& buffer_stream,
    std::shared_ptr<mi::InputChannel> const& input_channel,
    std::shared_ptr<SurfaceConfigurator> const& configurator,
    std::shared_ptr<mg::CursorImage> const& cursor_image,
    std::shared_ptr<SceneReport> const& report) :
    surface_name(name),
    surface_rect(rect),
    surface_alpha(1.0f),
    first_frame_posted(false),
    hidden(false),
    input_mode(mi::InputReceptionMode::normal),
    nonrectangular(nonrectangular),
    input_rectangles{geom::Rectangle{geom::Point{0, 0}, surface_rect.size}},
    surface_buffer_stream(buffer_stream),
    server_input_channel(input_channel),
    configurator(configurator),
    cursor_image_(cursor_image),
    report(report),
    type_value(mir_surface_type_normal),
    state_value(mir_surface_state_restored),
    dpi_value(0)
{
    report->surface_created(this, surface_name);
}

void ms::BasicSurface::force_requests_to_complete()
{
    surface_buffer_stream->force_requests_to_complete();
}

ms::BasicSurface::~BasicSurface() noexcept
{
    report->surface_deleted(this, surface_name);
}

std::shared_ptr<mc::BufferStream> ms::BasicSurface::buffer_stream() const
{
    return surface_buffer_stream;
}

std::string ms::BasicSurface::name() const
{
    return surface_name;
}

void ms::BasicSurface::move_to(geometry::Point const& top_left)
{
    {
        std::unique_lock<std::mutex> lk(guard);
        surface_rect.top_left = top_left;
    }
    observers.moved_to(top_left);
}

float ms::BasicSurface::alpha() const
{
    std::unique_lock<std::mutex> lk(guard);
    return surface_alpha;
}

void ms::BasicSurface::set_hidden(bool hide)
{
    {
        std::unique_lock<std::mutex> lk(guard);
        hidden = hide;
    }
    observers.hidden_set_to(hide);
}

mir::geometry::Size ms::BasicSurface::size() const
{
    std::unique_lock<std::mutex> lk(guard);
    return surface_rect.size;
}

mir::geometry::Size ms::BasicSurface::client_size() const
{
    // TODO: In future when decorated, client_size() would be smaller than size
    return size();
}

MirPixelFormat ms::BasicSurface::pixel_format() const
{
    return surface_buffer_stream->get_stream_pixel_format();
}

void ms::BasicSurface::swap_buffers(mg::Buffer* old_buffer, std::function<void(mg::Buffer* new_buffer)> complete)
{
    if (old_buffer)
    {
        surface_buffer_stream->release_client_buffer(old_buffer);
        {
            std::unique_lock<std::mutex> lk(guard);
            first_frame_posted = true;
        }

        observers.frame_posted(1);
    }

    surface_buffer_stream->acquire_client_buffer(complete);
}

void ms::BasicSurface::allow_framedropping(bool allow)
{
    surface_buffer_stream->allow_framedropping(allow);
}

std::shared_ptr<mg::Buffer> ms::BasicSurface::snapshot_buffer() const
{
    return surface_buffer_stream->lock_snapshot_buffer();
}

bool ms::BasicSurface::supports_input() const
{
    if (server_input_channel)
        return true;
    return false;
}

int ms::BasicSurface::client_input_fd() const
{
    if (!supports_input())
        BOOST_THROW_EXCEPTION(std::logic_error("Surface does not support input"));
    return server_input_channel->client_fd();
}

std::shared_ptr<mi::InputChannel> ms::BasicSurface::input_channel() const
{
    return server_input_channel;
}

void ms::BasicSurface::set_input_region(std::vector<geom::Rectangle> const& input_rectangles)
{
    std::unique_lock<std::mutex> lock(guard);
    this->input_rectangles = input_rectangles;
}

void ms::BasicSurface::resize(geom::Size const& desired_size)
{
    geom::Size new_size = desired_size;
    if (new_size.width <= geom::Width{0})   new_size.width = geom::Width{1};
    if (new_size.height <= geom::Height{0}) new_size.height = geom::Height{1};

    if (new_size == size())
        return;

    /*
     * Other combinations may still be invalid (like dimensions too big or
     * insufficient resources), but those are runtime and platform-specific, so
     * not predictable here. Such critical exceptions would arise from
     * the platform buffer allocator as a runtime_error via:
     */
    surface_buffer_stream->resize(new_size);

    // Now the buffer stream has successfully resized, update the state second;
    {
        std::unique_lock<std::mutex> lock(guard);
        surface_rect.size = new_size;
    }
    observers.resized_to(new_size);
}

geom::Point ms::BasicSurface::top_left() const
{
    std::unique_lock<std::mutex> lk(guard);
    return surface_rect.top_left;
}

geom::Rectangle ms::BasicSurface::input_bounds() const
{
    std::unique_lock<std::mutex> lk(guard);

    return surface_rect;
}

bool ms::BasicSurface::input_area_contains(geom::Point const& point) const
{
    std::unique_lock<std::mutex> lock(guard);

    if (hidden)
        return false;
    
    // Restrict to bounding rectangle
    if (!surface_rect.contains(point))
        return false;

    // TODO: Perhaps creates some issues with transformation.
    auto local_point = geom::Point{geom::X{point.x.as_uint32_t()-surface_rect.top_left.x.as_uint32_t()},
                                   geom::Y{point.y.as_uint32_t()-surface_rect.top_left.y.as_uint32_t()}};

    for (auto const& rectangle : input_rectangles)
    {
        if (rectangle.contains(local_point))
        {
            return true;
        }
    }
    return false;
}

void ms::BasicSurface::set_alpha(float alpha)
{
    {
        std::unique_lock<std::mutex> lk(guard);
        surface_alpha = alpha;
    }
    observers.alpha_set_to(alpha);
}


void ms::BasicSurface::set_transformation(glm::mat4 const& t)
{
    {
        std::unique_lock<std::mutex> lk(guard);
        transformation_matrix = t;
    }
    observers.transformation_set_to(t);
}

bool ms::BasicSurface::visible() const
{
    std::unique_lock<std::mutex> lk(guard);
    return visible(lk); 
}

bool ms::BasicSurface::visible(std::unique_lock<std::mutex>&) const
{
    return !hidden && first_frame_posted;
}

mi::InputReceptionMode ms::BasicSurface::reception_mode() const
{
    return input_mode;
}

void ms::BasicSurface::set_reception_mode(mi::InputReceptionMode mode)
{
    {
        std::lock_guard<std::mutex> lk(guard);
        input_mode = mode;
    }
    observers.reception_mode_set_to(mode);
}

void ms::BasicSurface::with_most_recent_buffer_do(
    std::function<void(mg::Buffer&)> const& exec)
{
    auto buf = snapshot_buffer();
    exec(*buf);
}


MirSurfaceType ms::BasicSurface::type() const
{
    return type_value;
}

bool ms::BasicSurface::set_type(MirSurfaceType t)
{
    bool valid = false;

    if (t >= 0 && t < mir_surface_types)
    {
        type_value = t;
        valid = true;
    }

    return valid;
}

MirSurfaceState ms::BasicSurface::state() const
{
    return state_value;
}

bool ms::BasicSurface::set_state(MirSurfaceState s)
{
    bool valid = false;

    if (s > mir_surface_state_unknown &&
        s < mir_surface_states)
    {
        state_value = s;
        valid = true;

        observers.attrib_changed(mir_surface_attrib_state, s);
    }

    return valid;
}

void ms::BasicSurface::take_input_focus(std::shared_ptr<msh::InputTargeter> const& targeter)
{
    targeter->focus_changed(input_channel());
}

int ms::BasicSurface::configure(MirSurfaceAttrib attrib, int value)
{
    int result = 0;
    bool allow_dropping = false;
    /*
     * TODO: In future, query the shell implementation for the subset of
     *       attributes/types it implements.
     */
    value = configurator->select_attribute_value(*this, attrib, value);
    switch (attrib)
    {
    case mir_surface_attrib_type:
        if (!set_type(static_cast<MirSurfaceType>(value)))
            BOOST_THROW_EXCEPTION(std::logic_error("Invalid surface "
                                                   "type."));
        result = type();
        break;
    case mir_surface_attrib_state:
        if (value != mir_surface_state_unknown &&
            !set_state(static_cast<MirSurfaceState>(value)))
            BOOST_THROW_EXCEPTION(std::logic_error("Invalid surface state."));
        result = state();
        break;
    case mir_surface_attrib_focus:
        observers.attrib_changed(attrib, value);
        break;
    case mir_surface_attrib_swapinterval:
        allow_dropping = (value == 0);
        allow_framedropping(allow_dropping);
        result = value;
        break;
    case mir_surface_attrib_dpi:
        if (value >= 0 && !set_dpi(value))  // Negative means query only
            BOOST_THROW_EXCEPTION(std::logic_error("Invalid DPI value"));
        result = dpi();
        break;
    default:
        BOOST_THROW_EXCEPTION(std::logic_error("Invalid surface "
                                               "attribute."));
        break;
    }

    configurator->attribute_set(*this, attrib, result);

    return result;
}

void ms::BasicSurface::hide()
{
    set_hidden(true);
}

void ms::BasicSurface::show()
{
    set_hidden(false);
}

void ms::BasicSurface::set_cursor_image(std::shared_ptr<mg::CursorImage> const& image)
{
<<<<<<< HEAD
    {
        std::unique_lock<std::mutex> lock(guard);
        cursor_image_ = image;
    }
    
    observers.cursor_image_set_to(*image);
}

std::shared_ptr<mg::CursorImage> ms::BasicSurface::cursor_image() const
=======
        std::unique_lock<std::mutex> lock(guard);
        cursor_image_ = image;

        observers.cursor_image_set_to(*image);
}
    
std::shared_ptr<mg::CursorImage> ms::BasicSurface::cursor_image()
>>>>>>> 75ce3e27
{
    std::unique_lock<std::mutex> lock(guard);
    return cursor_image_;
}

<<<<<<< HEAD
=======

int ms::BasicSurface::dpi() const
{
    return dpi_value;
}

bool ms::BasicSurface::set_dpi(int new_dpi)
{
    bool valid = false;

    if (new_dpi >= 0)
    {
        dpi_value = new_dpi;
        valid = true;
        observers.attrib_changed(mir_surface_attrib_dpi, dpi_value);
    }
    
    return valid;
}
>>>>>>> 75ce3e27

void ms::BasicSurface::add_observer(std::shared_ptr<SurfaceObserver> const& observer)
{
    observers.add(observer);
}

void ms::BasicSurface::remove_observer(std::weak_ptr<SurfaceObserver> const& observer)
{
    auto o = observer.lock();
    if (!o)
        BOOST_THROW_EXCEPTION(std::runtime_error("Invalid observer (previously destroyed)"));
    observers.remove(o);
}

namespace
{
//This class avoids locking for long periods of time by copying (or lazy-copying)
class SurfaceSnapshot : public mg::Renderable
{
public:
    SurfaceSnapshot(
        std::shared_ptr<mc::BufferStream> const& stream,
        void const* compositor_id,
        geom::Rectangle const& position,
        glm::mat4 const& transform,
        bool visible,
        bool alpha_enabled,
        float alpha,
        bool shaped,
        mg::Renderable::ID id)
    : underlying_buffer_stream{stream},
      compositor_buffer{nullptr},
      compositor_id{compositor_id},
      alpha_enabled_{alpha_enabled},
      alpha_{alpha},
      shaped_{shaped},
      visible_{visible},
      screen_position_(position),
      transformation_(transform),
      id_(id)
    {
    }

    ~SurfaceSnapshot()
    {
    }
 
    int buffers_ready_for_compositor() const override
    { return underlying_buffer_stream->buffers_ready_for_compositor(); }

    std::shared_ptr<mg::Buffer> buffer() const override
    {
        if (!compositor_buffer)
            compositor_buffer = underlying_buffer_stream->lock_compositor_buffer(compositor_id);
        return compositor_buffer;
    }

    bool visible() const override
    { return visible_; }

    bool alpha_enabled() const override
    { return alpha_enabled_; }

    geom::Rectangle screen_position() const override
    { return screen_position_; }

    float alpha() const override
    { return alpha_; }

    glm::mat4 transformation() const override
    { return transformation_; }

    bool shaped() const override
    { return shaped_; }
 
    mg::Renderable::ID id() const override
    { return id_; }

private:
    std::shared_ptr<mc::BufferStream> const underlying_buffer_stream;
    std::shared_ptr<mg::Buffer> mutable compositor_buffer;
    void const*const compositor_id;
    bool const alpha_enabled_;
    float const alpha_;
    bool const shaped_;
    bool const visible_;
    geom::Rectangle const screen_position_;
    glm::mat4 const transformation_;
    mg::Renderable::ID const id_; 
};
}

std::unique_ptr<mg::Renderable> ms::BasicSurface::compositor_snapshot(void const* compositor_id) const
{
    std::unique_lock<std::mutex> lk(guard);

    auto const shaped = nonrectangular || (surface_alpha < 1.0f);
    return std::unique_ptr<mg::Renderable>(
        new SurfaceSnapshot(
            surface_buffer_stream,
            compositor_id,
            surface_rect,
            transformation_matrix,
            visible(lk),
            shaped,
            surface_alpha,
            nonrectangular, 
            this));
}<|MERGE_RESOLUTION|>--- conflicted
+++ resolved
@@ -486,32 +486,19 @@
 
 void ms::BasicSurface::set_cursor_image(std::shared_ptr<mg::CursorImage> const& image)
 {
-<<<<<<< HEAD
-    {
         std::unique_lock<std::mutex> lock(guard);
         cursor_image_ = image;
-    }
+
+        observers.cursor_image_set_to(*image);
+}
     
-    observers.cursor_image_set_to(*image);
-}
 
 std::shared_ptr<mg::CursorImage> ms::BasicSurface::cursor_image() const
-=======
-        std::unique_lock<std::mutex> lock(guard);
-        cursor_image_ = image;
-
-        observers.cursor_image_set_to(*image);
-}
-    
-std::shared_ptr<mg::CursorImage> ms::BasicSurface::cursor_image()
->>>>>>> 75ce3e27
 {
     std::unique_lock<std::mutex> lock(guard);
     return cursor_image_;
 }
 
-<<<<<<< HEAD
-=======
 
 int ms::BasicSurface::dpi() const
 {
@@ -531,7 +518,6 @@
     
     return valid;
 }
->>>>>>> 75ce3e27
 
 void ms::BasicSurface::add_observer(std::shared_ptr<SurfaceObserver> const& observer)
 {
