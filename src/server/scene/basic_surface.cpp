--- conflicted
+++ resolved
@@ -148,11 +148,7 @@
     cursor_image_(cursor_image),
     report(report),
     parent_(parent),
-<<<<<<< HEAD
-    streams({StreamInfo{buffer_stream, {0,0}}})
-=======
     layers({StreamInfo{buffer_stream, {0,0}}})
->>>>>>> b7ff4e15
 {
     report->surface_created(this, surface_name);
 }
@@ -350,11 +346,7 @@
 bool ms::BasicSurface::visible(std::unique_lock<std::mutex>&) const
 {
     bool visible{false};
-<<<<<<< HEAD
-    for(auto info : streams)
-=======
     for (auto const& info : layers)
->>>>>>> b7ff4e15
         visible |= info.stream->has_submitted_buffer();
     return !hidden && visible;
 }
@@ -436,11 +428,7 @@
     {
         swapinterval_ = interval;
         bool allow_dropping = (interval == 0);
-<<<<<<< HEAD
-        for(auto& info : streams) 
-=======
         for (auto& info : layers) 
->>>>>>> b7ff4e15
             info.stream->allow_framedropping(allow_dropping);
 
         lg.unlock();
@@ -732,11 +720,7 @@
         lg.unlock();
         if (new_visibility == mir_surface_visibility_exposed)
         {
-<<<<<<< HEAD
-            for(auto& info : streams)
-=======
             for (auto& info : layers)
->>>>>>> b7ff4e15
                 info.stream->drop_old_buffers();
         }
         observers.attrib_changed(mir_surface_attrib_visibility, visibility_);
@@ -748,11 +732,7 @@
 void ms::BasicSurface::add_observer(std::shared_ptr<SurfaceObserver> const& observer)
 {
     observers.add(observer);
-<<<<<<< HEAD
-    for(auto& info : streams) 
-=======
     for (auto& info : layers) 
->>>>>>> b7ff4e15
         info.stream->add_observer(observer);
 }
 
@@ -762,11 +742,7 @@
     if (!o)
         BOOST_THROW_EXCEPTION(std::runtime_error("Invalid observer (previously destroyed)"));
     observers.remove(o);
-<<<<<<< HEAD
-    for(auto& info : streams) 
-=======
     for (auto& info : layers) 
->>>>>>> b7ff4e15
         info.stream->remove_observer(observer);
 }
 
@@ -842,11 +818,7 @@
 {
     std::unique_lock<std::mutex> lk(guard);
     auto max_buf = 0;
-<<<<<<< HEAD
-    for(auto info : streams)
-=======
     for (auto const& info : layers)
->>>>>>> b7ff4e15
         max_buf = std::max(max_buf, info.stream->buffers_ready_for_compositor(id));
     return max_buf;
 }
@@ -874,32 +846,20 @@
 {
     std::unique_lock<std::mutex> lk(guard);
 
-<<<<<<< HEAD
-    if(s.end() == std::find_if(s.begin(), s.end(),
-=======
     if (s.end() == std::find_if(s.begin(), s.end(),
->>>>>>> b7ff4e15
         [this] (ms::StreamInfo const& info) { return info.stream == surface_buffer_stream; }))
     {
         BOOST_THROW_EXCEPTION(std::logic_error("cannot remove the created-with buffer stream yet"));
     }
 
-<<<<<<< HEAD
-    streams = s;
-=======
     layers = s;
->>>>>>> b7ff4e15
 }
 
 mg::RenderableList ms::BasicSurface::generate_renderables(mc::CompositorID id) const
 {
     std::unique_lock<std::mutex> lk(guard);
     mg::RenderableList list;
-<<<<<<< HEAD
-    for(auto const& info : streams)
-=======
     for (auto const& info : layers)
->>>>>>> b7ff4e15
     {
         if (info.stream->has_submitted_buffer())
         {
@@ -909,9 +869,5 @@
                 transformation_matrix, surface_alpha, nonrectangular, info.stream.get()));
         }
     }
-<<<<<<< HEAD
-    return std::move(list);
-=======
     return list;
->>>>>>> b7ff4e15
 }