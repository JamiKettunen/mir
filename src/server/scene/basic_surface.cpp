/*
 * Copyright © 2012-2014 Canonical Ltd.
 *
 * This program is free software: you can redistribute it and/or modify it
 * under the terms of the GNU General Public License version 3,
 * as published by the Free Software Foundation.
 *
 * This program is distributed in the hope that it will be useful,
 * but WITHOUT ANY WARRANTY; without even the implied warranty of
 * MERCHANTABILITY or FITNESS FOR A PARTICULAR PURPOSE. See the
 * GNU General Public License for more details.
 *
 * You should have received a copy of the GNU General Public License
 * along with this program. If not, see <http://www.gnu.org/licenses/>.
 *
 * Authored by:
 *   Alan Griffiths <alan@octopull.co.uk>
 *   Thomas Voss <thomas.voss@canonical.com>
 */

#include "basic_surface.h"
#include "mir/compositor/buffer_stream.h"
#include "mir/frontend/event_sink.h"
#include "mir/input/input_channel.h"
#include "mir/shell/input_targeter.h"
#include "mir/input/input_sender.h"
#include "mir/graphics/buffer.h"

#include "mir/scene/scene_report.h"

#include <boost/throw_exception.hpp>

#include <stdexcept>
#include <algorithm>

namespace mc = mir::compositor;
namespace ms = mir::scene;
namespace msh = mir::shell;
namespace mg = mir::graphics;
namespace mi = mir::input;
namespace geom = mir::geometry;

void ms::SurfaceObservers::attrib_changed(MirSurfaceAttrib attrib, int value)
{
    for_each([&](std::shared_ptr<SurfaceObserver> const& observer)
        { observer->attrib_changed(attrib, value); });
}

void ms::SurfaceObservers::resized_to(geometry::Size const& size)
{
    for_each([&](std::shared_ptr<SurfaceObserver> const& observer)
        { observer->resized_to(size); });
}

void ms::SurfaceObservers::moved_to(geometry::Point const& top_left)
{
    for_each([&](std::shared_ptr<SurfaceObserver> const& observer)
        { observer->moved_to(top_left); });
}

void ms::SurfaceObservers::hidden_set_to(bool hide)
{
    for_each([&](std::shared_ptr<SurfaceObserver> const& observer)
        { observer->hidden_set_to(hide); });
}

void ms::SurfaceObservers::frame_posted(int frames_available)
{
    for_each([&](std::shared_ptr<SurfaceObserver> const& observer)
        { observer->frame_posted(frames_available); });
}

void ms::SurfaceObservers::alpha_set_to(float alpha)
{
    for_each([&](std::shared_ptr<SurfaceObserver> const& observer)
        { observer->alpha_set_to(alpha); });
}

void ms::SurfaceObservers::orientation_set_to(MirOrientation orientation)
{
    for_each([&](std::shared_ptr<SurfaceObserver> const& observer)
        { observer->orientation_set_to(orientation); });
}

void ms::SurfaceObservers::transformation_set_to(glm::mat4 const& t)
{
    for_each([&](std::shared_ptr<SurfaceObserver> const& observer)
        { observer->transformation_set_to(t); });
}

void ms::SurfaceObservers::cursor_image_set_to(mg::CursorImage const& image)
{
    for_each([&](std::shared_ptr<SurfaceObserver> const& observer)
        { observer->cursor_image_set_to(image); });
}

void ms::SurfaceObservers::reception_mode_set_to(mi::InputReceptionMode mode)
{
    for_each([&](std::shared_ptr<SurfaceObserver> const& observer)
        { observer->reception_mode_set_to(mode); });
}

void ms::SurfaceObservers::client_surface_close_requested()
{
    for_each([](std::shared_ptr<SurfaceObserver> const& observer)
        { observer->client_surface_close_requested(); });
}


ms::BasicSurface::BasicSurface(
    std::string const& name,
    geometry::Rectangle rect,
    std::weak_ptr<Surface> const& parent,
    bool nonrectangular,
    std::shared_ptr<mc::BufferStream> const& buffer_stream,
    std::shared_ptr<mi::InputChannel> const& input_channel,
    std::shared_ptr<input::InputSender> const& input_sender,
    std::shared_ptr<mg::CursorImage> const& cursor_image,
    std::shared_ptr<SceneReport> const& report) :
    surface_name(name),
    surface_rect(rect),
    surface_alpha(1.0f),
    first_frame_posted(false),
    hidden(false),
    input_mode(mi::InputReceptionMode::normal),
    nonrectangular(nonrectangular),
    custom_input_rectangles(),
    surface_buffer_stream(buffer_stream),
    server_input_channel(input_channel),
    input_sender(input_sender),
    cursor_image_(cursor_image),
    report(report),
    parent_(parent)
{
    report->surface_created(this, surface_name);
}

ms::BasicSurface::BasicSurface(
    std::string const& name,
    geometry::Rectangle rect,
    bool nonrectangular,
    std::shared_ptr<mc::BufferStream> const& buffer_stream,
    std::shared_ptr<mi::InputChannel> const& input_channel,
    std::shared_ptr<input::InputSender> const& input_sender,
    std::shared_ptr<mg::CursorImage> const& cursor_image,
    std::shared_ptr<SceneReport> const& report) :
    BasicSurface(name, rect, std::shared_ptr<Surface>{nullptr}, nonrectangular,buffer_stream,
                 input_channel, input_sender, cursor_image, report)
{
}

void ms::BasicSurface::force_requests_to_complete()
{
    surface_buffer_stream->force_requests_to_complete();
}

ms::BasicSurface::~BasicSurface() noexcept
{
    report->surface_deleted(this, surface_name);

    if (surface_buffer_stream) // some tests use null for surface_buffer_stream
        surface_buffer_stream->drop_client_requests();
}

std::shared_ptr<mc::BufferStream> ms::BasicSurface::buffer_stream() const
{
    return surface_buffer_stream;
}

std::string ms::BasicSurface::name() const
{
    return surface_name;
}

void ms::BasicSurface::move_to(geometry::Point const& top_left)
{
    {
        std::unique_lock<std::mutex> lk(guard);
        surface_rect.top_left = top_left;
    }
    observers.moved_to(top_left);
}

float ms::BasicSurface::alpha() const
{
    std::unique_lock<std::mutex> lk(guard);
    return surface_alpha;
}

void ms::BasicSurface::set_hidden(bool hide)
{
    {
        std::unique_lock<std::mutex> lk(guard);
        hidden = hide;
    }
    observers.hidden_set_to(hide);
}

mir::geometry::Size ms::BasicSurface::size() const
{
    std::unique_lock<std::mutex> lk(guard);
    return surface_rect.size;
}

mir::geometry::Size ms::BasicSurface::client_size() const
{
    // TODO: In future when decorated, client_size() would be smaller than size
    return size();
}

MirPixelFormat ms::BasicSurface::pixel_format() const
{
    return surface_buffer_stream->get_stream_pixel_format();
}

void ms::BasicSurface::swap_buffers(mg::Buffer* old_buffer, std::function<void(mg::Buffer* new_buffer)> complete)
{
    if (old_buffer)
    {
        surface_buffer_stream->release_client_buffer(old_buffer);
        {
            std::unique_lock<std::mutex> lk(guard);
            first_frame_posted = true;
        }

        /*
         * TODO: In future frame_posted() could be made parameterless.
         *       The new method of catching up on buffer backlogs is to
         *       query buffers_ready_for_compositor() or Scene::frames_pending
         */
        observers.frame_posted(1);
    }

    surface_buffer_stream->acquire_client_buffer(complete);
}

void ms::BasicSurface::allow_framedropping(bool allow)
{
    surface_buffer_stream->allow_framedropping(allow);
}

std::shared_ptr<mg::Buffer> ms::BasicSurface::snapshot_buffer() const
{
    return surface_buffer_stream->lock_snapshot_buffer();
}

bool ms::BasicSurface::supports_input() const
{
    if (server_input_channel)
        return true;
    return false;
}

int ms::BasicSurface::client_input_fd() const
{
    if (!supports_input())
        BOOST_THROW_EXCEPTION(std::logic_error("Surface does not support input"));
    return server_input_channel->client_fd();
}

std::shared_ptr<mi::InputChannel> ms::BasicSurface::input_channel() const
{
    return server_input_channel;
}

void ms::BasicSurface::set_input_region(std::vector<geom::Rectangle> const& input_rectangles)
{
    std::unique_lock<std::mutex> lock(guard);
    custom_input_rectangles = input_rectangles;
}

void ms::BasicSurface::resize(geom::Size const& desired_size)
{
    geom::Size new_size = desired_size;
    if (new_size.width <= geom::Width{0})   new_size.width = geom::Width{1};
    if (new_size.height <= geom::Height{0}) new_size.height = geom::Height{1};

    if (new_size == size())
        return;

    /*
     * Other combinations may still be invalid (like dimensions too big or
     * insufficient resources), but those are runtime and platform-specific, so
     * not predictable here. Such critical exceptions would arise from
     * the platform buffer allocator as a runtime_error via:
     */
    surface_buffer_stream->resize(new_size);

    // Now the buffer stream has successfully resized, update the state second;
    {
        std::unique_lock<std::mutex> lock(guard);
        surface_rect.size = new_size;
    }
    observers.resized_to(new_size);
}

geom::Point ms::BasicSurface::top_left() const
{
    std::unique_lock<std::mutex> lk(guard);
    return surface_rect.top_left;
}

geom::Rectangle ms::BasicSurface::input_bounds() const
{
    std::unique_lock<std::mutex> lk(guard);

    return surface_rect;
}

bool ms::BasicSurface::input_area_contains(geom::Point const& point) const
{
    std::unique_lock<std::mutex> lock(guard);

    if (!visible(lock))
        return false;

    // Restrict to bounding rectangle
    if (!surface_rect.contains(point))
        return false;

    // No custom input region means effective input region is whole surface
    if (custom_input_rectangles.empty())
        return true;

    // TODO: Perhaps creates some issues with transformation.
    auto local_point = geom::Point{geom::X{point.x.as_uint32_t()-surface_rect.top_left.x.as_uint32_t()},
                                   geom::Y{point.y.as_uint32_t()-surface_rect.top_left.y.as_uint32_t()}};

    for (auto const& rectangle : custom_input_rectangles)
    {
        if (rectangle.contains(local_point))
        {
            return true;
        }
    }
    return false;
}

void ms::BasicSurface::set_alpha(float alpha)
{
    {
        std::unique_lock<std::mutex> lk(guard);
        surface_alpha = alpha;
    }
    observers.alpha_set_to(alpha);
}

void ms::BasicSurface::set_orientation(MirOrientation orientation)
{
    observers.orientation_set_to(orientation);
}

void ms::BasicSurface::set_transformation(glm::mat4 const& t)
{
    {
        std::unique_lock<std::mutex> lk(guard);
        transformation_matrix = t;
    }
    observers.transformation_set_to(t);
}

bool ms::BasicSurface::visible() const
{
    std::unique_lock<std::mutex> lk(guard);
    return visible(lk); 
}

bool ms::BasicSurface::visible(std::unique_lock<std::mutex>&) const
{
    return !hidden && first_frame_posted;
}

mi::InputReceptionMode ms::BasicSurface::reception_mode() const
{
    return input_mode;
}

void ms::BasicSurface::set_reception_mode(mi::InputReceptionMode mode)
{
    {
        std::lock_guard<std::mutex> lk(guard);
        input_mode = mode;
    }
    observers.reception_mode_set_to(mode);
}

void ms::BasicSurface::with_most_recent_buffer_do(
    std::function<void(mg::Buffer&)> const& exec)
{
    auto buf = snapshot_buffer();
    exec(*buf);
}


MirSurfaceType ms::BasicSurface::type() const
{    
    std::unique_lock<std::mutex> lg(guard);
    return type_;
}

MirSurfaceType ms::BasicSurface::set_type(MirSurfaceType t)
{
    std::unique_lock<std::mutex> lg(guard);
    
    if (t < 0 || t > mir_surface_types)
    {
        BOOST_THROW_EXCEPTION(std::logic_error("Invalid surface "
            "type."));
    }

    if (type_ != t)
    {
        type_ = t;
        lg.unlock();

        observers.attrib_changed(mir_surface_attrib_type, type_); 
    }

    return t;
}

MirSurfaceState ms::BasicSurface::state() const
{
    std::unique_lock<std::mutex> lg(guard);
    return state_;
}

MirSurfaceState ms::BasicSurface::set_state(MirSurfaceState s)
{
    if (s < mir_surface_state_unknown || s > mir_surface_states)
        BOOST_THROW_EXCEPTION(std::logic_error("Invalid surface state."));

    std::unique_lock<std::mutex> lg(guard);
    if (state_ != s)
    {
        state_ = s;
        lg.unlock();
        set_hidden(s == mir_surface_state_hidden);
        
        observers.attrib_changed(mir_surface_attrib_state, s);
    }

    return s;
}

int ms::BasicSurface::set_swap_interval(int interval)
{
    if (interval < 0)
    {
        BOOST_THROW_EXCEPTION(std::logic_error("Invalid swapinterval"));
    }

    std::unique_lock<std::mutex> lg(guard);
    if (swapinterval_ != interval)
    {
        swapinterval_ = interval;
        bool allow_dropping = (interval == 0);
        allow_framedropping(allow_dropping);

        lg.unlock();
        observers.attrib_changed(mir_surface_attrib_swapinterval, interval);
    }

    return interval;
}

MirSurfaceFocusState ms::BasicSurface::set_focus_state(MirSurfaceFocusState new_state)
{
    if (new_state != mir_surface_focused &&
        new_state != mir_surface_unfocused)
    {
        BOOST_THROW_EXCEPTION(std::logic_error("Invalid focus state."));
    }

    std::unique_lock<std::mutex> lg(guard);
    if (focus_ != new_state)
    {
        focus_ = new_state;

        lg.unlock();
        observers.attrib_changed(mir_surface_attrib_focus, new_state);
    }

    return new_state;
}

MirOrientationMode ms::BasicSurface::set_preferred_orientation(MirOrientationMode new_orientation_mode)
{
    if ((new_orientation_mode & mir_orientation_mode_any) == 0)
    {
        BOOST_THROW_EXCEPTION(std::logic_error("Invalid orientation mode"));
    }

    std::unique_lock<std::mutex> lg(guard);
    if (pref_orientation_mode != new_orientation_mode)
    {
        pref_orientation_mode = new_orientation_mode;
        lg.unlock();

        observers.attrib_changed(mir_surface_attrib_preferred_orientation, new_orientation_mode);
    }

    return new_orientation_mode;
}

void ms::BasicSurface::take_input_focus(std::shared_ptr<msh::InputTargeter> const& targeter)
{
    targeter->focus_changed(input_channel());
}

int ms::BasicSurface::configure(MirSurfaceAttrib attrib, int value)
{
    int result = value;
    switch (attrib)
    {
    case mir_surface_attrib_type:
        result = set_type(static_cast<MirSurfaceType>(result));
        break;
    case mir_surface_attrib_state:
        result = set_state(static_cast<MirSurfaceState>(result));
        break;
    case mir_surface_attrib_focus:
        result = set_focus_state(static_cast<MirSurfaceFocusState>(result));
        break;
    case mir_surface_attrib_swapinterval:
        result = set_swap_interval(result);
        break;
    case mir_surface_attrib_dpi:
        result = set_dpi(result);
        break;
    case mir_surface_attrib_visibility:
        result = set_visibility(static_cast<MirSurfaceVisibility>(result));
        break;
    case mir_surface_attrib_preferred_orientation:
        result = set_preferred_orientation(static_cast<MirOrientationMode>(result));
        break;
    default:
        BOOST_THROW_EXCEPTION(std::logic_error("Invalid surface "
                                               "attribute."));
        break;
    }

    return result;
}

int ms::BasicSurface::query(MirSurfaceAttrib attrib)
{
    std::unique_lock<std::mutex> lg(guard);
    switch (attrib)
    {
        case mir_surface_attrib_type: return type_;
        case mir_surface_attrib_state: return state_;
        case mir_surface_attrib_swapinterval: return swapinterval_;
        case mir_surface_attrib_focus: return focus_;
        case mir_surface_attrib_dpi: return dpi_;
        case mir_surface_attrib_visibility: return visibility_;
        case mir_surface_attrib_preferred_orientation: return pref_orientation_mode;
        default: BOOST_THROW_EXCEPTION(std::logic_error("Invalid surface "
                                                        "attribute."));
    }
}

void ms::BasicSurface::hide()
{
    set_hidden(true);
}

void ms::BasicSurface::show()
{
    set_hidden(false);
}

void ms::BasicSurface::set_cursor_image(std::shared_ptr<mg::CursorImage> const& image)
{
    {
        std::unique_lock<std::mutex> lock(guard);
        cursor_image_ = image;
    }

    observers.cursor_image_set_to(*image);
}
    

std::shared_ptr<mg::CursorImage> ms::BasicSurface::cursor_image() const
{
    std::unique_lock<std::mutex> lock(guard);
    return cursor_image_;
}

void ms::BasicSurface::request_client_surface_close()
{
    observers.client_surface_close_requested();
}

int ms::BasicSurface::dpi() const
{
    std::unique_lock<std::mutex> lock(guard);
    return dpi_;
}

int ms::BasicSurface::set_dpi(int new_dpi)
{
    if (new_dpi < 0)
    {
        BOOST_THROW_EXCEPTION(std::logic_error("Invalid DPI value"));
    }

    std::unique_lock<std::mutex> lg(guard);
    if (dpi_ != new_dpi)
    {
        dpi_ = new_dpi;
        lg.unlock();
        observers.attrib_changed(mir_surface_attrib_dpi, new_dpi);
    }
    
    return new_dpi;
}

MirSurfaceVisibility ms::BasicSurface::set_visibility(MirSurfaceVisibility new_visibility)
{
    if (new_visibility != mir_surface_visibility_occluded &&
        new_visibility != mir_surface_visibility_exposed)
    {
        BOOST_THROW_EXCEPTION(std::logic_error("Invalid visibility value"));
    }

    std::unique_lock<std::mutex> lg(guard);
    if (visibility_ != new_visibility)
    {
        visibility_ = new_visibility;
        lg.unlock();
        if (new_visibility == mir_surface_visibility_exposed)
            surface_buffer_stream->drop_old_buffers();
        observers.attrib_changed(mir_surface_attrib_visibility, visibility_);
    }

    return new_visibility;
}

void ms::BasicSurface::add_observer(std::shared_ptr<SurfaceObserver> const& observer)
{
    observers.add(observer);
}

void ms::BasicSurface::remove_observer(std::weak_ptr<SurfaceObserver> const& observer)
{
    auto o = observer.lock();
    if (!o)
        BOOST_THROW_EXCEPTION(std::runtime_error("Invalid observer (previously destroyed)"));
    observers.remove(o);
}

std::shared_ptr<ms::Surface> ms::BasicSurface::parent() const
{
    std::lock_guard<std::mutex> lg(guard);
    return parent_.lock();
}

namespace
{
//This class avoids locking for long periods of time by copying (or lazy-copying)
class SurfaceSnapshot : public mg::Renderable
{
public:
    SurfaceSnapshot(
        std::shared_ptr<mc::BufferStream> const& stream,
        void const* compositor_id,
        geom::Rectangle const& position,
        glm::mat4 const& transform,
        float alpha,
        bool shaped,
        std::string const& nam,
        mg::Renderable::ID id)
    : underlying_buffer_stream{stream},
      compositor_buffer{nullptr},
      compositor_id{compositor_id},
      alpha_{alpha},
      shaped_{shaped},
      screen_position_(position),
      transformation_(transform),
      name_(nam),
      id_(id)
    {
    }

    ~SurfaceSnapshot()
    {
    }
 
    std::shared_ptr<mg::Buffer> buffer() const override
    {
        if (!compositor_buffer)
            compositor_buffer = underlying_buffer_stream->lock_compositor_buffer(compositor_id);
        return compositor_buffer;
    }

    geom::Rectangle screen_position() const override
    { return screen_position_; }

    float alpha() const override
    { return alpha_; }

    glm::mat4 transformation() const override
    { return transformation_; }

    bool shaped() const override
    { return shaped_; }
 
    mg::Renderable::ID id() const override
    { return id_; }

    std::string name() const override
    { return name_; }

private:
    std::shared_ptr<mc::BufferStream> const underlying_buffer_stream;
    std::shared_ptr<mg::Buffer> mutable compositor_buffer;
    void const*const compositor_id;
    float const alpha_;
    bool const shaped_;
    geom::Rectangle const screen_position_;
    glm::mat4 const transformation_;
    std::string const name_;
    mg::Renderable::ID const id_; 
};
}

std::unique_ptr<mg::Renderable> ms::BasicSurface::compositor_snapshot(void const* compositor_id) const
{
    std::unique_lock<std::mutex> lk(guard);

<<<<<<< HEAD
    return std::unique_ptr<mg::Renderable>(
        new SurfaceSnapshot(
            surface_buffer_stream,
            compositor_id,
            surface_rect,
            transformation_matrix,
            surface_alpha,
            nonrectangular, 
            name(),
            this));
=======
    return std::make_unique<SurfaceSnapshot>(
        surface_buffer_stream,
        compositor_id,
        surface_rect,
        transformation_matrix,
        surface_alpha,
        nonrectangular,
        this);
>>>>>>> 59378520
}

int ms::BasicSurface::buffers_ready_for_compositor(void const* id) const
{
    std::unique_lock<std::mutex> lk(guard);
    return surface_buffer_stream->buffers_ready_for_compositor(id);
}

void ms::BasicSurface::consume(MirEvent const& event)
{
    input_sender->send_event(event, server_input_channel);
}<|MERGE_RESOLUTION|>--- conflicted
+++ resolved
@@ -729,18 +729,6 @@
 {
     std::unique_lock<std::mutex> lk(guard);
 
-<<<<<<< HEAD
-    return std::unique_ptr<mg::Renderable>(
-        new SurfaceSnapshot(
-            surface_buffer_stream,
-            compositor_id,
-            surface_rect,
-            transformation_matrix,
-            surface_alpha,
-            nonrectangular, 
-            name(),
-            this));
-=======
     return std::make_unique<SurfaceSnapshot>(
         surface_buffer_stream,
         compositor_id,
@@ -748,8 +736,8 @@
         transformation_matrix,
         surface_alpha,
         nonrectangular,
+        name(),
         this);
->>>>>>> 59378520
 }
 
 int ms::BasicSurface::buffers_ready_for_compositor(void const* id) const
