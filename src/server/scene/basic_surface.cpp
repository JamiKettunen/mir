/*
 * Copyright © 2012-2014 Canonical Ltd.
 *
 * This program is free software: you can redistribute it and/or modify it
 * under the terms of the GNU General Public License version 3,
 * as published by the Free Software Foundation.
 *
 * This program is distributed in the hope that it will be useful,
 * but WITHOUT ANY WARRANTY; without even the implied warranty of
 * MERCHANTABILITY or FITNESS FOR A PARTICULAR PURPOSE. See the
 * GNU General Public License for more details.
 *
 * You should have received a copy of the GNU General Public License
 * along with this program. If not, see <http://www.gnu.org/licenses/>.
 *
 * Authored by:
 *   Alan Griffiths <alan@octopull.co.uk>
 *   Thomas Voss <thomas.voss@canonical.com>
 */

#include "basic_surface.h"
#include "mir/compositor/buffer_stream.h"
#include "mir/frontend/event_sink.h"
#include "mir/input/input_channel.h"
#include "mir/shell/input_targeter.h"
#include "mir/input/input_sender.h"
#include "mir/graphics/buffer.h"

#include "mir/scene/scene_report.h"
#include "mir/scene/surface_configurator.h"

#include <boost/throw_exception.hpp>

#include <stdexcept>
#include <algorithm>

namespace mc = mir::compositor;
namespace ms = mir::scene;
namespace msh = mir::shell;
namespace mg = mir::graphics;
namespace mi = mir::input;
namespace geom = mir::geometry;

void ms::SurfaceObservers::attrib_changed(MirSurfaceAttrib attrib, int value)
{
    for_each([&](std::shared_ptr<SurfaceObserver> const& observer)
        { observer->attrib_changed(attrib, value); });
}

void ms::SurfaceObservers::resized_to(geometry::Size const& size)
{
    for_each([&](std::shared_ptr<SurfaceObserver> const& observer)
        { observer->resized_to(size); });
}

void ms::SurfaceObservers::moved_to(geometry::Point const& top_left)
{
    for_each([&](std::shared_ptr<SurfaceObserver> const& observer)
        { observer->moved_to(top_left); });
}

void ms::SurfaceObservers::hidden_set_to(bool hide)
{
    for_each([&](std::shared_ptr<SurfaceObserver> const& observer)
        { observer->hidden_set_to(hide); });
}

void ms::SurfaceObservers::frame_posted(int frames_available)
{
    for_each([&](std::shared_ptr<SurfaceObserver> const& observer)
        { observer->frame_posted(frames_available); });
}

void ms::SurfaceObservers::alpha_set_to(float alpha)
{
    for_each([&](std::shared_ptr<SurfaceObserver> const& observer)
        { observer->alpha_set_to(alpha); });
}

void ms::SurfaceObservers::orientation_set_to(MirOrientation orientation)
{
    for_each([&](std::shared_ptr<SurfaceObserver> const& observer)
        { observer->orientation_set_to(orientation); });
}

void ms::SurfaceObservers::transformation_set_to(glm::mat4 const& t)
{
    for_each([&](std::shared_ptr<SurfaceObserver> const& observer)
        { observer->transformation_set_to(t); });
}

void ms::SurfaceObservers::cursor_image_set_to(mg::CursorImage const& image)
{
    for_each([&](std::shared_ptr<SurfaceObserver> const& observer)
        { observer->cursor_image_set_to(image); });
}

void ms::SurfaceObservers::reception_mode_set_to(mi::InputReceptionMode mode)
{
    for_each([&](std::shared_ptr<SurfaceObserver> const& observer)
        { observer->reception_mode_set_to(mode); });
}

void ms::SurfaceObservers::client_surface_close_requested()
{
    for_each([](std::shared_ptr<SurfaceObserver> const& observer)
        { observer->client_surface_close_requested(); });
}


ms::BasicSurface::BasicSurface(
    std::string const& name,
    geometry::Rectangle rect,
    bool nonrectangular,
    std::shared_ptr<mc::BufferStream> const& buffer_stream,
    std::shared_ptr<mi::InputChannel> const& input_channel,
    std::shared_ptr<input::InputSender> const& input_sender,
    std::shared_ptr<SurfaceConfigurator> const& configurator,
    std::shared_ptr<mg::CursorImage> const& cursor_image,
    std::shared_ptr<SceneReport> const& report) :
    surface_name(name),
    surface_rect(rect),
    surface_alpha(1.0f),
    first_frame_posted(false),
    hidden(false),
    input_mode(mi::InputReceptionMode::normal),
    nonrectangular(nonrectangular),
    custom_input_rectangles(),
    surface_buffer_stream(buffer_stream),
    server_input_channel(input_channel),
    input_sender(input_sender),
    configurator(configurator),
    cursor_image_(cursor_image),
    report(report)
{
    report->surface_created(this, surface_name);
}

<<<<<<< HEAD
void ms::BasicSurface::initialize_attributes()
{
    std::lock_guard<std::mutex> lg(guard);

    attrib_values[mir_surface_attrib_type] = mir_surface_type_normal;
    attrib_values[mir_surface_attrib_state] = mir_surface_state_restored;
    attrib_values[mir_surface_attrib_swapinterval] = 1;
    attrib_values[mir_surface_attrib_focus] = mir_surface_unfocused;
    attrib_values[mir_surface_attrib_dpi] = 0;
    attrib_values[mir_surface_attrib_visibility] = mir_surface_visibility_exposed;
    attrib_values[mir_surface_attrib_preferred_orientation] = mir_orientation_mode_any;
}

=======
>>>>>>> d70a92c7
void ms::BasicSurface::force_requests_to_complete()
{
    surface_buffer_stream->force_requests_to_complete();
}

ms::BasicSurface::~BasicSurface() noexcept
{
    report->surface_deleted(this, surface_name);

    if (surface_buffer_stream) // some tests use null for surface_buffer_stream
        surface_buffer_stream->drop_client_requests();
}

std::shared_ptr<mc::BufferStream> ms::BasicSurface::buffer_stream() const
{
    return surface_buffer_stream;
}

std::string ms::BasicSurface::name() const
{
    return surface_name;
}

void ms::BasicSurface::move_to(geometry::Point const& top_left)
{
    {
        std::unique_lock<std::mutex> lk(guard);
        surface_rect.top_left = top_left;
    }
    observers.moved_to(top_left);
}

float ms::BasicSurface::alpha() const
{
    std::unique_lock<std::mutex> lk(guard);
    return surface_alpha;
}

void ms::BasicSurface::set_hidden(bool hide)
{
    {
        std::unique_lock<std::mutex> lk(guard);
        hidden = hide;
    }
    observers.hidden_set_to(hide);
}

mir::geometry::Size ms::BasicSurface::size() const
{
    std::unique_lock<std::mutex> lk(guard);
    return surface_rect.size;
}

mir::geometry::Size ms::BasicSurface::client_size() const
{
    // TODO: In future when decorated, client_size() would be smaller than size
    return size();
}

MirPixelFormat ms::BasicSurface::pixel_format() const
{
    return surface_buffer_stream->get_stream_pixel_format();
}

void ms::BasicSurface::swap_buffers(mg::Buffer* old_buffer, std::function<void(mg::Buffer* new_buffer)> complete)
{
    if (old_buffer)
    {
        surface_buffer_stream->release_client_buffer(old_buffer);
        {
            std::unique_lock<std::mutex> lk(guard);
            first_frame_posted = true;
        }

        observers.frame_posted(surface_buffer_stream->buffers_ready_for_compositor());
    }

    surface_buffer_stream->acquire_client_buffer(complete);
}

void ms::BasicSurface::allow_framedropping(bool allow)
{
    surface_buffer_stream->allow_framedropping(allow);
}

std::shared_ptr<mg::Buffer> ms::BasicSurface::snapshot_buffer() const
{
    return surface_buffer_stream->lock_snapshot_buffer();
}

bool ms::BasicSurface::supports_input() const
{
    if (server_input_channel)
        return true;
    return false;
}

int ms::BasicSurface::client_input_fd() const
{
    if (!supports_input())
        BOOST_THROW_EXCEPTION(std::logic_error("Surface does not support input"));
    return server_input_channel->client_fd();
}

std::shared_ptr<mi::InputChannel> ms::BasicSurface::input_channel() const
{
    return server_input_channel;
}

void ms::BasicSurface::set_input_region(std::vector<geom::Rectangle> const& input_rectangles)
{
    std::unique_lock<std::mutex> lock(guard);
    custom_input_rectangles = input_rectangles;
}

void ms::BasicSurface::resize(geom::Size const& desired_size)
{
    geom::Size new_size = desired_size;
    if (new_size.width <= geom::Width{0})   new_size.width = geom::Width{1};
    if (new_size.height <= geom::Height{0}) new_size.height = geom::Height{1};

    if (new_size == size())
        return;

    /*
     * Other combinations may still be invalid (like dimensions too big or
     * insufficient resources), but those are runtime and platform-specific, so
     * not predictable here. Such critical exceptions would arise from
     * the platform buffer allocator as a runtime_error via:
     */
    surface_buffer_stream->resize(new_size);

    // Now the buffer stream has successfully resized, update the state second;
    {
        std::unique_lock<std::mutex> lock(guard);
        surface_rect.size = new_size;
    }
    observers.resized_to(new_size);
}

geom::Point ms::BasicSurface::top_left() const
{
    std::unique_lock<std::mutex> lk(guard);
    return surface_rect.top_left;
}

geom::Rectangle ms::BasicSurface::input_bounds() const
{
    std::unique_lock<std::mutex> lk(guard);

    return surface_rect;
}

bool ms::BasicSurface::input_area_contains(geom::Point const& point) const
{
    std::unique_lock<std::mutex> lock(guard);

    if (hidden)
        return false;

    // Restrict to bounding rectangle
    if (!surface_rect.contains(point))
        return false;

    // No custom input region means effective input region is whole surface
    if (custom_input_rectangles.empty())
        return true;

    // TODO: Perhaps creates some issues with transformation.
    auto local_point = geom::Point{geom::X{point.x.as_uint32_t()-surface_rect.top_left.x.as_uint32_t()},
                                   geom::Y{point.y.as_uint32_t()-surface_rect.top_left.y.as_uint32_t()}};

    for (auto const& rectangle : custom_input_rectangles)
    {
        if (rectangle.contains(local_point))
        {
            return true;
        }
    }
    return false;
}

void ms::BasicSurface::set_alpha(float alpha)
{
    {
        std::unique_lock<std::mutex> lk(guard);
        surface_alpha = alpha;
    }
    observers.alpha_set_to(alpha);
}

void ms::BasicSurface::set_orientation(MirOrientation orientation)
{
    observers.orientation_set_to(orientation);
}

void ms::BasicSurface::set_transformation(glm::mat4 const& t)
{
    {
        std::unique_lock<std::mutex> lk(guard);
        transformation_matrix = t;
    }
    observers.transformation_set_to(t);
}

bool ms::BasicSurface::visible() const
{
    std::unique_lock<std::mutex> lk(guard);
    return visible(lk); 
}

bool ms::BasicSurface::visible(std::unique_lock<std::mutex>&) const
{
    return !hidden && first_frame_posted;
}

mi::InputReceptionMode ms::BasicSurface::reception_mode() const
{
    return input_mode;
}

void ms::BasicSurface::set_reception_mode(mi::InputReceptionMode mode)
{
    {
        std::lock_guard<std::mutex> lk(guard);
        input_mode = mode;
    }
    observers.reception_mode_set_to(mode);
}

void ms::BasicSurface::with_most_recent_buffer_do(
    std::function<void(mg::Buffer&)> const& exec)
{
    auto buf = snapshot_buffer();
    exec(*buf);
}


MirSurfaceType ms::BasicSurface::type() const
{    
    std::unique_lock<std::mutex> lg(guard);
    return type_;
}

MirSurfaceType ms::BasicSurface::set_type(MirSurfaceType t)
{
    std::unique_lock<std::mutex> lg(guard);
    
    if (t < 0 || t > mir_surface_types)
    {
        BOOST_THROW_EXCEPTION(std::logic_error("Invalid surface "
            "type."));
    }

    if (type_ != t)
    {
        type_ = t;
        lg.unlock();

        observers.attrib_changed(mir_surface_attrib_type, type_); 
    }

    return t;
}

MirSurfaceState ms::BasicSurface::state() const
{
    std::unique_lock<std::mutex> lg(guard);
    return state_;
}

MirSurfaceState ms::BasicSurface::set_state(MirSurfaceState s)
{
    if (s < mir_surface_state_unknown || s > mir_surface_states)
        BOOST_THROW_EXCEPTION(std::logic_error("Invalid surface state."));

    std::unique_lock<std::mutex> lg(guard);
    if (state_ != s)
    {
        state_ = s;
        lg.unlock();
        
        observers.attrib_changed(mir_surface_attrib_state, s);
    }

    return s;
}

int ms::BasicSurface::set_swap_interval(int interval)
{
    if (interval < 0)
    {
        BOOST_THROW_EXCEPTION(std::logic_error("Invalid swapinterval"));
    }

    std::unique_lock<std::mutex> lg(guard);
    if (swapinterval_ != interval)
    {
        swapinterval_ = interval;
        bool allow_dropping = (interval == 0);
        allow_framedropping(allow_dropping);

        lg.unlock();
        observers.attrib_changed(mir_surface_attrib_swapinterval, interval);
    }

    return interval;
}

MirSurfaceFocusState ms::BasicSurface::set_focus_state(MirSurfaceFocusState new_state)
{
    if (new_state != mir_surface_focused &&
        new_state != mir_surface_unfocused)
    {
        BOOST_THROW_EXCEPTION(std::logic_error("Invalid focus state."));
    }

    std::unique_lock<std::mutex> lg(guard);
    if (focus_ != new_state)
    {
        focus_ = new_state;

        lg.unlock();
        observers.attrib_changed(mir_surface_attrib_focus, new_state);
    }

    return new_state;
}

MirOrientationMode ms::BasicSurface::set_preferred_orientation(MirOrientationMode mode)
{
    if ((mode & mir_orientation_mode_any) == 0)
    {
        BOOST_THROW_EXCEPTION(std::logic_error("Invalid orientation mode"));
    }

    std::unique_lock<std::mutex> lg(guard);
    if (attrib_values[mir_surface_attrib_preferred_orientation] != mode)
    {
        attrib_values[mir_surface_attrib_preferred_orientation] = mode;
        lg.unlock();

        observers.attrib_changed(mir_surface_attrib_preferred_orientation, mode);
    }

    return mode;
}

void ms::BasicSurface::take_input_focus(std::shared_ptr<msh::InputTargeter> const& targeter)
{
    targeter->focus_changed(input_channel());
}

int ms::BasicSurface::configure(MirSurfaceAttrib attrib, int value)
{
    int result = configurator->select_attribute_value(*this, attrib, value);
    switch (attrib)
    {
    case mir_surface_attrib_type:
        result = set_type(static_cast<MirSurfaceType>(result));
        break;
    case mir_surface_attrib_state:
        result = set_state(static_cast<MirSurfaceState>(result));
        break;
    case mir_surface_attrib_focus:
        result = set_focus_state(static_cast<MirSurfaceFocusState>(result));
        break;
    case mir_surface_attrib_swapinterval:
        result = set_swap_interval(result);
        break;
    case mir_surface_attrib_dpi:
        result = set_dpi(result);
        break;
    case mir_surface_attrib_visibility:
        result = set_visibility(static_cast<MirSurfaceVisibility>(result));
        break;
    case mir_surface_attrib_preferred_orientation:
        result = set_preferred_orientation(static_cast<MirOrientationMode>(result));
        break;
    default:
        BOOST_THROW_EXCEPTION(std::logic_error("Invalid surface "
                                               "attribute."));
        break;
    }

    configurator->attribute_set(*this, attrib, result);

    return result;
}

int ms::BasicSurface::query(MirSurfaceAttrib attrib)
{
    std::unique_lock<std::mutex> lg(guard);
    switch (attrib)
    {
        case mir_surface_attrib_type: return type_;
        case mir_surface_attrib_state: return state_;
        case mir_surface_attrib_swapinterval: return swapinterval_;
        case mir_surface_attrib_focus: return focus_;
        case mir_surface_attrib_dpi: return dpi_;
        case mir_surface_attrib_visibility: return visibility_;
        default: BOOST_THROW_EXCEPTION(std::logic_error("Invalid surface "
                                                        "attribute."));
    }
}

void ms::BasicSurface::hide()
{
    set_hidden(true);
}

void ms::BasicSurface::show()
{
    set_hidden(false);
}

void ms::BasicSurface::set_cursor_image(std::shared_ptr<mg::CursorImage> const& image)
{
    {
        std::unique_lock<std::mutex> lock(guard);
        cursor_image_ = image;
    }

    observers.cursor_image_set_to(*image);
}
    

std::shared_ptr<mg::CursorImage> ms::BasicSurface::cursor_image() const
{
    std::unique_lock<std::mutex> lock(guard);
    return cursor_image_;
}

void ms::BasicSurface::request_client_surface_close()
{
    observers.client_surface_close_requested();
}

int ms::BasicSurface::dpi() const
{
    std::unique_lock<std::mutex> lock(guard);
    return dpi_;
}

int ms::BasicSurface::set_dpi(int new_dpi)
{
    if (new_dpi < 0)
    {
        BOOST_THROW_EXCEPTION(std::logic_error("Invalid DPI value"));
    }

    std::unique_lock<std::mutex> lg(guard);
    if (dpi_ != new_dpi)
    {
        dpi_ = new_dpi;
        lg.unlock();
        observers.attrib_changed(mir_surface_attrib_dpi, new_dpi);
    }
    
    return new_dpi;
}

MirSurfaceVisibility ms::BasicSurface::set_visibility(MirSurfaceVisibility new_visibility)
{
    if (new_visibility != mir_surface_visibility_occluded &&
        new_visibility != mir_surface_visibility_exposed)
    {
        BOOST_THROW_EXCEPTION(std::logic_error("Invalid visibility value"));
    }

    std::unique_lock<std::mutex> lg(guard);
    if (visibility_ != new_visibility)
    {
        visibility_ = new_visibility;
        lg.unlock();
        if (new_visibility == mir_surface_visibility_exposed)
            surface_buffer_stream->drop_old_buffers();
        observers.attrib_changed(mir_surface_attrib_visibility, visibility_);
    }

    return new_visibility;
}

void ms::BasicSurface::add_observer(std::shared_ptr<SurfaceObserver> const& observer)
{
    observers.add(observer);
}

void ms::BasicSurface::remove_observer(std::weak_ptr<SurfaceObserver> const& observer)
{
    auto o = observer.lock();
    if (!o)
        BOOST_THROW_EXCEPTION(std::runtime_error("Invalid observer (previously destroyed)"));
    observers.remove(o);
}

namespace
{
//This class avoids locking for long periods of time by copying (or lazy-copying)
class SurfaceSnapshot : public mg::Renderable
{
public:
    SurfaceSnapshot(
        std::shared_ptr<mc::BufferStream> const& stream,
        void const* compositor_id,
        geom::Rectangle const& position,
        glm::mat4 const& transform,
        bool visible,
        float alpha,
        bool shaped,
        mg::Renderable::ID id)
    : underlying_buffer_stream{stream},
      compositor_buffer{nullptr},
      compositor_id{compositor_id},
      alpha_{alpha},
      shaped_{shaped},
      visible_{visible},
      screen_position_(position),
      transformation_(transform),
      id_(id)
    {
    }

    ~SurfaceSnapshot()
    {
    }
 
    int buffers_ready_for_compositor() const override
    { return underlying_buffer_stream->buffers_ready_for_compositor(); }

    std::shared_ptr<mg::Buffer> buffer() const override
    {
        if (!compositor_buffer)
            compositor_buffer = underlying_buffer_stream->lock_compositor_buffer(compositor_id);
        return compositor_buffer;
    }

    bool visible() const override
    { return visible_; }

    geom::Rectangle screen_position() const override
    { return screen_position_; }

    float alpha() const override
    { return alpha_; }

    glm::mat4 transformation() const override
    { return transformation_; }

    bool shaped() const override
    { return shaped_; }
 
    mg::Renderable::ID id() const override
    { return id_; }
private:
    std::shared_ptr<mc::BufferStream> const underlying_buffer_stream;
    std::shared_ptr<mg::Buffer> mutable compositor_buffer;
    void const*const compositor_id;
    float const alpha_;
    bool const shaped_;
    bool const visible_;
    geom::Rectangle const screen_position_;
    glm::mat4 const transformation_;
    mg::Renderable::ID const id_; 
};
}

std::unique_ptr<mg::Renderable> ms::BasicSurface::compositor_snapshot(void const* compositor_id) const
{
    std::unique_lock<std::mutex> lk(guard);

    return std::unique_ptr<mg::Renderable>(
        new SurfaceSnapshot(
            surface_buffer_stream,
            compositor_id,
            surface_rect,
            transformation_matrix,
            visible(lk),
            surface_alpha,
            nonrectangular, 
            this));
}

void ms::BasicSurface::consume(MirEvent const& event)
{
    input_sender->send_event(event, server_input_channel);
}<|MERGE_RESOLUTION|>--- conflicted
+++ resolved
@@ -136,22 +136,6 @@
     report->surface_created(this, surface_name);
 }
 
-<<<<<<< HEAD
-void ms::BasicSurface::initialize_attributes()
-{
-    std::lock_guard<std::mutex> lg(guard);
-
-    attrib_values[mir_surface_attrib_type] = mir_surface_type_normal;
-    attrib_values[mir_surface_attrib_state] = mir_surface_state_restored;
-    attrib_values[mir_surface_attrib_swapinterval] = 1;
-    attrib_values[mir_surface_attrib_focus] = mir_surface_unfocused;
-    attrib_values[mir_surface_attrib_dpi] = 0;
-    attrib_values[mir_surface_attrib_visibility] = mir_surface_visibility_exposed;
-    attrib_values[mir_surface_attrib_preferred_orientation] = mir_orientation_mode_any;
-}
-
-=======
->>>>>>> d70a92c7
 void ms::BasicSurface::force_requests_to_complete()
 {
     surface_buffer_stream->force_requests_to_complete();
@@ -481,23 +465,23 @@
     return new_state;
 }
 
-MirOrientationMode ms::BasicSurface::set_preferred_orientation(MirOrientationMode mode)
-{
-    if ((mode & mir_orientation_mode_any) == 0)
+MirOrientationMode ms::BasicSurface::set_preferred_orientation(MirOrientationMode new_orientation_mode)
+{
+    if ((new_orientation_mode & mir_orientation_mode_any) == 0)
     {
         BOOST_THROW_EXCEPTION(std::logic_error("Invalid orientation mode"));
     }
 
     std::unique_lock<std::mutex> lg(guard);
-    if (attrib_values[mir_surface_attrib_preferred_orientation] != mode)
-    {
-        attrib_values[mir_surface_attrib_preferred_orientation] = mode;
+    if (pref_orientation_mode != new_orientation_mode)
+    {
+        pref_orientation_mode = new_orientation_mode;
         lg.unlock();
 
-        observers.attrib_changed(mir_surface_attrib_preferred_orientation, mode);
-    }
-
-    return mode;
+        observers.attrib_changed(mir_surface_attrib_preferred_orientation, new_orientation_mode);
+    }
+
+    return new_orientation_mode;
 }
 
 void ms::BasicSurface::take_input_focus(std::shared_ptr<msh::InputTargeter> const& targeter)
@@ -553,6 +537,7 @@
         case mir_surface_attrib_focus: return focus_;
         case mir_surface_attrib_dpi: return dpi_;
         case mir_surface_attrib_visibility: return visibility_;
+        case mir_surface_attrib_preferred_orientation: return pref_orientation_mode;
         default: BOOST_THROW_EXCEPTION(std::logic_error("Invalid surface "
                                                         "attribute."));
     }
