--- conflicted
+++ resolved
@@ -311,11 +311,7 @@
 bool ms::BasicSurface::visible() const
 {
     std::unique_lock<std::mutex> lk(guard);
-<<<<<<< HEAD
-    return !(hidden || !first_frame_posted);
-=======
     return !hidden && first_frame_posted;
->>>>>>> eb850b8a
 } 
 
 bool ms::BasicSurface::shaped() const
