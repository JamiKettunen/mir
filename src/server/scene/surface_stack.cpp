--- conflicted
+++ resolved
@@ -165,15 +165,8 @@
         if (surface->visible() &&
             surface->query(mir_surface_attrib_visibility) == mir_surface_visibility_exposed)
         {
-<<<<<<< HEAD
             auto const tracker = rendering_trackers.find(surface.get());
             if (tracker != rendering_trackers.end() && tracker->second->is_exposed_in(id))
-=======
-            // TODO: Rename mir_surface_attrib_visibility as it's obviously
-            //       confusing with visible()
-            if (surface->visible() &&
-                surface->query(mir_surface_attrib_visibility) == mir_surface_visibility_exposed)
->>>>>>> b119e2d3
             {
                 auto const tracker = rendering_trackers.find(surface.get());
                 if (tracker != rendering_trackers.end() && tracker->second->is_exposed_in(id))
