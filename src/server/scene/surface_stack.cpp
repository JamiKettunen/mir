--- conflicted
+++ resolved
@@ -298,23 +298,11 @@
     {
         for (auto const& surface : in_reverse(layer.second))
         {
-<<<<<<< HEAD
-            // TODO this implementation is probably simplistic as the client area may,
-            // TODO in principle, have transparency. I don't think we have a mechanism
-            // TODO to track this yet.
-            // TODO Daniel has suggested using "surface->input_area_contains(cursor)"
-            // TODO here but has also (in the code that uses this) pointed out that
-            // TODO "the input area the client has designated is probably irrelevant.
-            // TODO Instead you want to consider the whole surface rectangle..."
-            if (surface->visible() &&
-                geom::Rectangle{surface->top_left(), surface->size()}.contains(cursor))
-=======
             // TODO There's a lack of clarity about how the input area will
             // TODO be maintained and whether this test will detect clicks on
             // TODO decorations (it should) as these may be outside the area
             // TODO known to the client.  But it works for now.
             if (surface->input_area_contains(cursor))
->>>>>>> 4bd97611
                     return surface;
         }
     }
