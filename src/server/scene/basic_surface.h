--- conflicted
+++ resolved
@@ -65,21 +65,6 @@
     void frame_posted() override;
     void alpha_set_to(float alpha) override;
     void transformation_set_to(glm::mat4 const& t) override;
-
-    void add(std::shared_ptr<SurfaceObserver> const& observer);
-    void remove(std::shared_ptr<SurfaceObserver> const& observer);
-
-private:
-    std::mutex mutex;
-    std::vector<std::shared_ptr<SurfaceObserver>> observers;
-};
-
-class SurfaceObservers : public SurfaceObserver
-{
-public:
-
-    void attrib_change(MirSurfaceAttrib attrib, int value) override;
-    void resize(geometry::Size const& size) override;
 
     void add(std::shared_ptr<SurfaceObserver> const& observer);
     void remove(std::shared_ptr<SurfaceObserver> const& observer);
@@ -162,10 +147,6 @@
 
     SurfaceObservers observers;
     std::mutex mutable guard;
-<<<<<<< HEAD
-=======
-    ThreadsafeCallback notify_change;
->>>>>>> 853ddee7
     std::string const surface_name;
     geometry::Rectangle surface_rect;
     glm::mat4 transformation_matrix;
