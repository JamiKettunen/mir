/*
 * Copyright © 2013-2015 Canonical Ltd.
 *
 * This program is free software: you can redistribute it and/or modify it
 * under the terms of the GNU General Public License version 3,
 * as published by the Free Software Foundation.
 *
 * This program is distributed in the hope that it will be useful,
 * but WITHOUT ANY WARRANTY; without even the implied warranty of
 * MERCHANTABILITY or FITNESS FOR A PARTICULAR PURPOSE.  See the
 * GNU General Public License for more details.
 *
 * You should have received a copy of the GNU General Public License
 * along with this program.  If not, see <http://www.gnu.org/licenses/>.
 *
 * Authored by: Alan Griffiths <alan@octopull.co.uk>
 */

#include "surface_controller.h"
#include "surface_stack_model.h"
#include "mir/scene/surface_factory.h"
#include "mir/scene/surface.h"

namespace ms = mir::scene;

ms::SurfaceController::SurfaceController(
    std::shared_ptr<SurfaceFactory> const& surface_factory,
    std::shared_ptr<SurfaceStackModel> const& surface_stack) :
    surface_factory(surface_factory),
    surface_stack(surface_stack)
{
}

std::shared_ptr<ms::Surface> ms::SurfaceController::add_surface(
    SurfaceCreationParameters const& params,
    Session* /*session*/)
{
    auto const surface = surface_factory->create_surface(params);
    surface_stack->add_surface(surface, params.depth, params.input_mode);
    return surface;
}

void ms::SurfaceController::remove_surface(std::weak_ptr<Surface> const& surface)
{
    surface_stack->remove_surface(surface);
}

void ms::SurfaceController::raise(std::weak_ptr<Surface> const& surface)
{
    surface_stack->raise(surface);
}

<<<<<<< HEAD
=======
void ms::SurfaceController::raise(SurfaceSet const& surfaces)
{
    surface_stack->raise(surfaces);
}

>>>>>>> c07e9b5d
auto ms::SurfaceController::surface_at(geometry::Point cursor) const
-> std::shared_ptr<Surface>
{
    return surface_stack->surface_at(cursor);
}<|MERGE_RESOLUTION|>--- conflicted
+++ resolved
@@ -50,14 +50,11 @@
     surface_stack->raise(surface);
 }
 
-<<<<<<< HEAD
-=======
 void ms::SurfaceController::raise(SurfaceSet const& surfaces)
 {
     surface_stack->raise(surfaces);
 }
 
->>>>>>> c07e9b5d
 auto ms::SurfaceController::surface_at(geometry::Point cursor) const
 -> std::shared_ptr<Surface>
 {
