/*
 * Copyright © 2015-2016 Canonical Ltd.
 *
 * This program is free software: you can redistribute it and/or modify it
 * under the terms of the GNU General Public License version 3,
 * as published by the Free Software Foundation.
 *
 * This program is distributed in the hope that it will be useful,
 * but WITHOUT ANY WARRANTY; without even the implied warranty of
 * MERCHANTABILITY or FITNESS FOR A PARTICULAR PURPOSE.  See the
 * GNU General Public License for more details.
 *
 * You should have received a copy of the GNU General Public License
 * along with this program.  If not, see <http://www.gnu.org/licenses/>.
 *
 * Authored by:
 *   Andreas Pokorny <andreas.pokorny@canonical.com>
 */

#ifndef MIR_INPUT_SEAT_H_
#define MIR_INPUT_SEAT_H_

#include "mir/geometry/rectangle.h"
#include "mir/geometry/rectangles.h"
#include "mir_toolkit/event.h"

#include <memory>
#include <vector>

namespace mir
{
using EventUPtr = std::unique_ptr<MirEvent, void(*)(MirEvent*)>;
namespace input
{
class Device;
class Seat
{
public:
    Seat()=default;
    virtual ~Seat() = default;
    virtual void add_device(Device const& device) = 0;
    virtual void remove_device(Device const& device) = 0;
    virtual void dispatch_event(MirEvent& event) = 0;
    virtual geometry::Rectangle get_rectangle_for(Device const& dev) = 0;
<<<<<<< HEAD
    virtual EventUPtr create_device_state() = 0;

    virtual void set_key_state(Device const& dev, std::vector<uint32_t> const& scan_codes) = 0;
    virtual void set_pointer_state(Device const& dev, MirPointerButtons buttons) = 0;
    virtual void set_cursor_position(float cursor_x, float cursor_y) = 0;
=======
    virtual void set_confinement_regions(geometry::Rectangles const& regions) = 0;
    virtual void reset_confinement_regions() = 0;
>>>>>>> 48eab805
private:
    Seat(Seat const&) = delete;
    Seat& operator=(Seat const&) = delete;
};

}
}

#endif<|MERGE_RESOLUTION|>--- conflicted
+++ resolved
@@ -42,16 +42,13 @@
     virtual void remove_device(Device const& device) = 0;
     virtual void dispatch_event(MirEvent& event) = 0;
     virtual geometry::Rectangle get_rectangle_for(Device const& dev) = 0;
-<<<<<<< HEAD
     virtual EventUPtr create_device_state() = 0;
 
     virtual void set_key_state(Device const& dev, std::vector<uint32_t> const& scan_codes) = 0;
     virtual void set_pointer_state(Device const& dev, MirPointerButtons buttons) = 0;
     virtual void set_cursor_position(float cursor_x, float cursor_y) = 0;
-=======
     virtual void set_confinement_regions(geometry::Rectangles const& regions) = 0;
     virtual void reset_confinement_regions() = 0;
->>>>>>> 48eab805
 private:
     Seat(Seat const&) = delete;
     Seat& operator=(Seat const&) = delete;
