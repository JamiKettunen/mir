--- conflicted
+++ resolved
@@ -64,13 +64,9 @@
     virtual SurfaceId create_surface(std::shared_ptr<Session> const& session, scene::SurfaceCreationParameters const& params) = 0;
     virtual void modify_surface(std::shared_ptr<Session> const& session, SurfaceId surface, shell::SurfaceSpecification const& modifications) = 0;
     virtual void destroy_surface(std::shared_ptr<Session> const& session, SurfaceId surface) = 0;
-<<<<<<< HEAD
 
-    virtual std::vector<uint8_t> persistent_id_for(std::shared_ptr<Session> const& session, SurfaceId surface) = 0;
-    virtual std::shared_ptr<scene::Surface> surface_for_id(std::vector<uint8_t> const& serialised_id) = 0;
-=======
     virtual std::string persistent_id_for(std::shared_ptr<Session> const& session, SurfaceId surface) = 0;
->>>>>>> a7910481
+    virtual std::shared_ptr<scene::Surface> surface_for_id(std::string const& serialised_id) = 0;
 
     virtual int set_surface_attribute(
         std::shared_ptr<Session> const& session,
