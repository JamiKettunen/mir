/*
 * Copyright © 2016-2017 Canonical Ltd.
 *
 * This program is free software: you can redistribute it and/or modify it
 * under the terms of the GNU Lesser General Public License version 2 or 3,
 * as published by the Free Software Foundation.
 *
 * This program is distributed in the hope that it will be useful,
 * but WITHOUT ANY WARRANTY; without even the implied warranty of
 * MERCHANTABILITY or FITNESS FOR A PARTICULAR PURPOSE.  See the
 * GNU Lesser General Public License for more details.
 *
 * You should have received a copy of the GNU Lesser General Public License
 * along with this program.  If not, see <http://www.gnu.org/licenses/>.
 */

#ifndef MIR_COMMON_POINTER_EVENT_H_
#define MIR_COMMON_POINTER_EVENT_H_

#include "mir/events/input_event.h"
#include "mir/events/scroll_axis.h"

#include <optional>

typedef struct MirBlob MirBlob;

struct MirPointerEvent : MirInputEvent
{
    MirPointerEvent();
    MirPointerEvent(MirInputDeviceId dev,
                    std::chrono::nanoseconds et,
                    std::vector<uint8_t> const& cookie,
                    MirInputEventModifiers mods,
                    MirPointerAction action,
                    MirPointerButtons buttons,
                    std::optional<mir::geometry::PointF> position,
                    mir::geometry::DisplacementF motion,
                    MirPointerAxisSource axis_source,
                    mir::events::ScrollAxisH h_scroll,
                    mir::events::ScrollAxisV v_scroll);

    auto clone() const -> MirPointerEvent* override;

    auto axis_source() const -> MirPointerAxisSource;
    void set_axis_source(MirPointerAxisSource source);

    auto position() const -> std::optional<mir::geometry::PointF>;
    void set_position(std::optional<mir::geometry::PointF> value);

    auto motion() const -> mir::geometry::DisplacementF;
    void set_motion(mir::geometry::DisplacementF value);

    auto h_scroll() const -> mir::events::ScrollAxisH;
    void set_h_scroll(mir::events::ScrollAxisH value);

<<<<<<< HEAD
    bool vscroll_stop() const;
    void set_vscroll_stop(bool stop);

    bool hscroll_stop() const;
    void set_hscroll_stop(bool stop);

    float vscroll_value120() const;
    void set_vscroll_value120(float v);

    float hscroll_value120() const;
    void set_hscroll_value120(float h);
=======
    auto v_scroll() const -> mir::events::ScrollAxisV;
    void set_v_scroll(mir::events::ScrollAxisV value);
>>>>>>> 5c359bfa

    MirPointerAction action() const;
    void set_action(MirPointerAction action);

    MirPointerButtons buttons() const;
    void set_buttons(MirPointerButtons buttons);

    void set_dnd_handle(std::vector<uint8_t> const& handle);
    MirBlob* dnd_handle() const;

private:
<<<<<<< HEAD
    MirPointerAxisSource axis_source_ = mir_pointer_axis_source_none;
    float x_ = 0.0;
    float y_ = 0.0;
    float dx_ = 0.0;
    float dy_ = 0.0;
    float vscroll_ = 0.0;
    float hscroll_ = 0.0;
    bool hscroll_stop_ = false;
    bool vscroll_stop_ = false;
    float hscroll_value120_ = 0.0;
    float vscroll_value120_ = 0.0;
=======
    std::optional<mir::geometry::PointF> position_;
    mir::geometry::DisplacementF motion_;
    MirPointerAxisSource axis_source_;
    mir::events::ScrollAxisH h_scroll_;
    mir::events::ScrollAxisV v_scroll_;
>>>>>>> 5c359bfa

    MirPointerAction action_ = {};
    MirPointerButtons buttons_ = {};

    std::optional<std::vector<uint8_t>> dnd_handle_;
};

#endif<|MERGE_RESOLUTION|>--- conflicted
+++ resolved
@@ -53,22 +53,8 @@
     auto h_scroll() const -> mir::events::ScrollAxisH;
     void set_h_scroll(mir::events::ScrollAxisH value);
 
-<<<<<<< HEAD
-    bool vscroll_stop() const;
-    void set_vscroll_stop(bool stop);
-
-    bool hscroll_stop() const;
-    void set_hscroll_stop(bool stop);
-
-    float vscroll_value120() const;
-    void set_vscroll_value120(float v);
-
-    float hscroll_value120() const;
-    void set_hscroll_value120(float h);
-=======
     auto v_scroll() const -> mir::events::ScrollAxisV;
     void set_v_scroll(mir::events::ScrollAxisV value);
->>>>>>> 5c359bfa
 
     MirPointerAction action() const;
     void set_action(MirPointerAction action);
@@ -80,25 +66,11 @@
     MirBlob* dnd_handle() const;
 
 private:
-<<<<<<< HEAD
-    MirPointerAxisSource axis_source_ = mir_pointer_axis_source_none;
-    float x_ = 0.0;
-    float y_ = 0.0;
-    float dx_ = 0.0;
-    float dy_ = 0.0;
-    float vscroll_ = 0.0;
-    float hscroll_ = 0.0;
-    bool hscroll_stop_ = false;
-    bool vscroll_stop_ = false;
-    float hscroll_value120_ = 0.0;
-    float vscroll_value120_ = 0.0;
-=======
     std::optional<mir::geometry::PointF> position_;
     mir::geometry::DisplacementF motion_;
     MirPointerAxisSource axis_source_;
     mir::events::ScrollAxisH h_scroll_;
     mir::events::ScrollAxisV v_scroll_;
->>>>>>> 5c359bfa
 
     MirPointerAction action_ = {};
     MirPointerButtons buttons_ = {};
