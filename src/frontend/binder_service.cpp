/*
 * Copyright © 2012 Canonical Ltd.
 *
 * This program is free software: you can redistribute it and/or modify
 * it under the terms of the GNU General Public License version 3 as
 * published by the Free Software Foundation.
 *
 * This program is distributed in the hope that it will be useful,
 * but WITHOUT ANY WARRANTY; without even the implied warranty of
 * MERCHANTABILITY or FITNESS FOR A PARTICULAR PURPOSE.  See the
 * GNU General Public License for more details.
 *
 * You should have received a copy of the GNU General Public License
 * along with this program.  If not, see <http://www.gnu.org/licenses/>.
 *
 * Authored by: Alan Griffiths <alan@octopull.co.uk>
 */

#include "binder_service.h"
#include "protobuf_message_processor.h"

#include "mir/frontend/protobuf_ipc_factory.h"

#include <binder/Parcel.h>
#include <binder/IPCThreadState.h>
#include <utils/String8.h>

#include <sstream>
#include <stdexcept>

namespace mfd = mir::frontend::detail;

class mfd::BinderCallContext : public MessageSender
{
public:

<<<<<<< HEAD
    BinderSession(
=======
    BinderCallContext(
>>>>>>> 6967994b
        std::shared_ptr<protobuf::DisplayServer> const& display_server,
        std::shared_ptr<ResourceCache> const& resource_cache);

    bool process_message(android::Parcel const& request, android::Parcel* response);

private:
    void send(const std::ostringstream& buffer2);
    void send_fds(std::vector<int32_t> const& fd);

    std::shared_ptr<MessageProcessor> const processor;

    android::Parcel* response;
};

<<<<<<< HEAD
mfd::BinderSession::BinderSession(
=======
mfd::BinderCallContext::BinderCallContext(
>>>>>>> 6967994b
    std::shared_ptr<protobuf::DisplayServer> const& mediator,
    std::shared_ptr<ResourceCache> const& resource_cache) :
    processor(std::make_shared<detail::ProtobufMessageProcessor>(
            this,
            mediator,
            resource_cache)),
    response(0)
{
}

<<<<<<< HEAD
#include <iostream>
bool mfd::BinderSession::process_message(android::Parcel const& request, android::Parcel* response)
=======
bool mfd::BinderCallContext::process_message(android::Parcel const& request, android::Parcel* response)
>>>>>>> 6967994b
{
    std::cout << "DEBUG: " << __PRETTY_FUNCTION__ << std::endl;
    this->response = response;

    // TODO there's probably a way to refactor this to avoid copy
    auto const& buffer = request.readString8();
    std::string inefficient_copy(buffer.string(), buffer.string()+buffer.size());
    std::istringstream msg(inefficient_copy);

    auto const result = processor->process_message(msg);

    assert(response == this->response);
    this->response = 0;

    std::cout << "DEBUG: " << __PRETTY_FUNCTION__ << " - exit " << std::endl;
    return result;
}


void mfd::BinderCallContext::send(const std::ostringstream& buffer)
{
    assert(response);

    auto const& as_str(buffer.str());

    response->writeString8(android::String8(as_str.data(), as_str.length()));
}

void mfd::BinderCallContext::send_fds(std::vector<int32_t> const& fds)
{
    assert(response);

    for (auto fd: fds)
        response->writeFileDescriptor(fd, true);
}

mfd::BinderService::BinderService()
{
    std::cout << "DEBUG: " << __PRETTY_FUNCTION__ << std::endl;
}

mfd::BinderService::~BinderService()
{
}

void mfd::BinderService::set_ipc_factory(std::shared_ptr<ProtobufIpcFactory> const& ipc_factory)
{
<<<<<<< HEAD
    std::cout << "DEBUG: " << __PRETTY_FUNCTION__ << std::endl;
=======
    std::lock_guard<std::mutex> lock(guard);
>>>>>>> 6967994b
    this->ipc_factory = ipc_factory;
    std::lock_guard<std::mutex> lock(mutex);
    mediators.clear();
}

std::shared_ptr<mir::protobuf::DisplayServer> mfd::BinderService::get_session_for(pid_t client_pid)
{
    std::lock_guard<std::mutex> lock(guard);
    auto& session = sessions[client_pid];
    if (!session)
    {
        session = ipc_factory->make_ipc_server();
    }

    return session;
}

void mfd::BinderService::close_session_for(pid_t client_pid)
{
    std::lock_guard<std::mutex> lock(guard);
    sessions.erase(client_pid);
}

android::status_t mfd::BinderService::onTransact(
    uint32_t /*code*/,
    const android::Parcel& request,
    android::Parcel* response,
    uint32_t /*flags*/)
{
    std::cout << "DEBUG: " << __PRETTY_FUNCTION__ << std::endl;
    auto const client_pid = android::IPCThreadState::self()->getCallingPid();

<<<<<<< HEAD
    static std::mutex bigmutex;
    std::lock_guard<std::mutex> biglock(bigmutex);

    std::shared_ptr<protobuf::DisplayServer> mediator;
    {
        std::lock_guard<std::mutex> lock(mutex);

        auto& tmp = mediators[client_pid];

        if (!tmp)
        {
            tmp = ipc_factory->make_ipc_server();
        }

        mediator = tmp;
    }

    BinderSession bs(mediator, ipc_factory->resource_cache());

    std::cout << "DEBUG: " << __PRETTY_FUNCTION__ <<
        " got to line: " << __LINE__ << std::endl;
    if (!bs.process_message(request, response))
    {
        std::lock_guard<std::mutex> lock(mutex);
        mediators.erase(client_pid);
    }

    std::cout.flush();
    std::this_thread::sleep_for(std::chrono::seconds(2));
    std::cout << "DEBUG: " << __PRETTY_FUNCTION__ << " - exit " << std::endl;
=======
    BinderCallContext context(get_session_for(client_pid), ipc_factory->resource_cache());

    if (!context.process_message(request, response))
    {
        close_session_for(client_pid);
    }

>>>>>>> 6967994b
    return android::OK;
}<|MERGE_RESOLUTION|>--- conflicted
+++ resolved
@@ -34,11 +34,7 @@
 {
 public:
 
-<<<<<<< HEAD
-    BinderSession(
-=======
     BinderCallContext(
->>>>>>> 6967994b
         std::shared_ptr<protobuf::DisplayServer> const& display_server,
         std::shared_ptr<ResourceCache> const& resource_cache);
 
@@ -53,11 +49,7 @@
     android::Parcel* response;
 };
 
-<<<<<<< HEAD
-mfd::BinderSession::BinderSession(
-=======
 mfd::BinderCallContext::BinderCallContext(
->>>>>>> 6967994b
     std::shared_ptr<protobuf::DisplayServer> const& mediator,
     std::shared_ptr<ResourceCache> const& resource_cache) :
     processor(std::make_shared<detail::ProtobufMessageProcessor>(
@@ -68,14 +60,8 @@
 {
 }
 
-<<<<<<< HEAD
-#include <iostream>
-bool mfd::BinderSession::process_message(android::Parcel const& request, android::Parcel* response)
-=======
 bool mfd::BinderCallContext::process_message(android::Parcel const& request, android::Parcel* response)
->>>>>>> 6967994b
 {
-    std::cout << "DEBUG: " << __PRETTY_FUNCTION__ << std::endl;
     this->response = response;
 
     // TODO there's probably a way to refactor this to avoid copy
@@ -88,7 +74,6 @@
     assert(response == this->response);
     this->response = 0;
 
-    std::cout << "DEBUG: " << __PRETTY_FUNCTION__ << " - exit " << std::endl;
     return result;
 }
 
@@ -112,7 +97,6 @@
 
 mfd::BinderService::BinderService()
 {
-    std::cout << "DEBUG: " << __PRETTY_FUNCTION__ << std::endl;
 }
 
 mfd::BinderService::~BinderService()
@@ -121,14 +105,9 @@
 
 void mfd::BinderService::set_ipc_factory(std::shared_ptr<ProtobufIpcFactory> const& ipc_factory)
 {
-<<<<<<< HEAD
-    std::cout << "DEBUG: " << __PRETTY_FUNCTION__ << std::endl;
-=======
     std::lock_guard<std::mutex> lock(guard);
->>>>>>> 6967994b
     this->ipc_factory = ipc_factory;
-    std::lock_guard<std::mutex> lock(mutex);
-    mediators.clear();
+    sessions.clear();
 }
 
 std::shared_ptr<mir::protobuf::DisplayServer> mfd::BinderService::get_session_for(pid_t client_pid)
@@ -155,41 +134,8 @@
     android::Parcel* response,
     uint32_t /*flags*/)
 {
-    std::cout << "DEBUG: " << __PRETTY_FUNCTION__ << std::endl;
     auto const client_pid = android::IPCThreadState::self()->getCallingPid();
 
-<<<<<<< HEAD
-    static std::mutex bigmutex;
-    std::lock_guard<std::mutex> biglock(bigmutex);
-
-    std::shared_ptr<protobuf::DisplayServer> mediator;
-    {
-        std::lock_guard<std::mutex> lock(mutex);
-
-        auto& tmp = mediators[client_pid];
-
-        if (!tmp)
-        {
-            tmp = ipc_factory->make_ipc_server();
-        }
-
-        mediator = tmp;
-    }
-
-    BinderSession bs(mediator, ipc_factory->resource_cache());
-
-    std::cout << "DEBUG: " << __PRETTY_FUNCTION__ <<
-        " got to line: " << __LINE__ << std::endl;
-    if (!bs.process_message(request, response))
-    {
-        std::lock_guard<std::mutex> lock(mutex);
-        mediators.erase(client_pid);
-    }
-
-    std::cout.flush();
-    std::this_thread::sleep_for(std::chrono::seconds(2));
-    std::cout << "DEBUG: " << __PRETTY_FUNCTION__ << " - exit " << std::endl;
-=======
     BinderCallContext context(get_session_for(client_pid), ipc_factory->resource_cache());
 
     if (!context.process_message(request, response))
@@ -197,6 +143,5 @@
         close_session_for(client_pid);
     }
 
->>>>>>> 6967994b
     return android::OK;
 }