--- conflicted
+++ resolved
@@ -498,7 +498,6 @@
 MIRWAYLAND_2.9 {
 global:
   extern "C++" {
-<<<<<<< HEAD
     mir::wayland::TextInputManagerV1::*;
     non-virtual?thunk?to?mir::wayland::TextInputManagerV1::*;
     typeinfo?for?mir::wayland::TextInputManagerV1;
@@ -512,10 +511,7 @@
     typeinfo?for?mir::wayland::TextInputV1;
     vtable?for?mir::wayland::TextInputV1;
     virtual?thunk?to?mir::wayland::TextInputV1::?TextInputV1*;
-  };
-} MIRWAYLAND_2.5;
-=======
+
     virtual?thunk?to?mir::wayland::Output::?Output*;
   };
-} MIRWAYLAND_2.8;
->>>>>>> 4a46e923
+} MIRWAYLAND_2.8;