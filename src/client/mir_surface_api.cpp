--- conflicted
+++ resolved
@@ -516,7 +516,6 @@
     // Keep calm and carry on
 }
 
-<<<<<<< HEAD
 void mir_surface_spec_set_streams(MirSurfaceSpec* spec, MirBufferStreamInfo* streams, unsigned int size)
 try
 {
@@ -536,10 +535,7 @@
 }
 
 
-bool mir_surface_spec_set_parent(MirSurfaceSpec* spec, MirSurface* parent)
-=======
 void mir_surface_spec_set_parent(MirSurfaceSpec* spec, MirSurface* parent)
->>>>>>> d6efa011
 try
 {
     mir::require(spec);
