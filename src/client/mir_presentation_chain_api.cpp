--- conflicted
+++ resolved
@@ -69,41 +69,6 @@
     return "error accessing error message";
 }
 
-<<<<<<< HEAD
-=======
-void mir_connection_create_presentation_chain(
-    MirConnection* connection, MirPresentationChainCallback callback, void* context)
-try
-{
-    mir::require(connection);
-    connection->create_presentation_chain(callback, context);
-}
-catch (std::exception const& ex)
-{
-    MIR_LOG_UNCAUGHT_EXCEPTION(ex);
-}
-
-MirPresentationChain* mir_connection_create_presentation_chain_sync(MirConnection* connection)
-{
-    ChainResult result;
-    mir_connection_create_presentation_chain(connection,
-        reinterpret_cast<MirPresentationChainCallback>(set_result), &result);
-
-    return result.wait_for_result();
-}
-
-void mir_presentation_chain_release(MirPresentationChain* chain)
-try
-{
-    mir::require(chain);
-    chain->connection()->release_presentation_chain(chain);
-}
-catch (std::exception const& ex)
-{
-    MIR_LOG_UNCAUGHT_EXCEPTION(ex);
-}
-
->>>>>>> af5a651a
 void mir_presentation_chain_set_queueing_mode(MirPresentationChain* chain)
 try
 {
