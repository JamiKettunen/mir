--- conflicted
+++ resolved
@@ -95,11 +95,7 @@
 bool mir_connection_present_mode_supported(
     MirConnection*, MirPresentMode mode)
 {
-<<<<<<< HEAD
-    return mode == mir_present_mode_fifo_dropping || mode == mir_present_mode_mailbox;
-=======
-    return mode == mir_present_mode_fifo;
->>>>>>> 27ba183e
+    return mode == mir_present_mode_fifo || mode == mir_present_mode_mailbox;
 }
 
 void mir_presentation_chain_set_mode(
