/*
 * Copyright © 2015 Canonical Ltd.
 *
 * This program is free software: you can redistribute it and/or modify
 * it under the terms of the GNU Lesser General Public License version 3 as
 * published by the Free Software Foundation.
 *
 * This program is distributed in the hope that it will be useful,
 * but WITHOUT ANY WARRANTY; without even the implied warranty of
 * MERCHANTABILITY or FITNESS FOR A PARTICULAR PURPOSE.  See the
 * GNU Lesser General Public License for more details.
 *
 * You should have received a copy of the GNU Lesser General Public License
 * along with this program.  If not, see <http://www.gnu.org/licenses/>.
 *
 * Authored by: Robert Carr <robert.carr@canonical.com>
 */

#define MIR_LOG_COMPONENT "MirBufferStream"

#include "buffer_stream.h"
#include "make_protobuf_object.h"
#include "mir_connection.h"
#include "perf_report.h"
#include "logging/perf_report.h"
#include "rpc/mir_display_server.h"
#include "mir_protobuf.pb.h"
#include "buffer_vault.h"

#include "mir/log.h"
#include "mir/client_platform.h"
#include "mir/frontend/client_constants.h"
#include "mir_toolkit/mir_native_buffer.h"

#include <boost/throw_exception.hpp>
#include <boost/exception/diagnostic_information.hpp>

#include <stdexcept>

namespace mcl = mir::client;
namespace mclr = mir::client::rpc;
namespace mf = mir::frontend;
namespace ml = mir::logging;
namespace mp = mir::protobuf;
namespace geom = mir::geometry;

namespace gp = google::protobuf;

namespace mir
{
namespace client
{
//An internal interface useful in transitioning buffer exchange semantics based on
//the BufferStream response provided by the server
struct ServerBufferSemantics
{
    virtual void deposit(protobuf::Buffer const&, geometry::Size, MirPixelFormat) = 0;
    virtual void set_buffer_cache_size(unsigned int) = 0;
    virtual std::shared_ptr<mir::client::ClientBuffer> current_buffer() = 0;
    virtual uint32_t current_buffer_id() = 0;
    virtual MirWaitHandle* submit(std::function<void()> const&, geometry::Size sz, MirPixelFormat, int stream_id) = 0;
    virtual void lost_connection() = 0;
    virtual void set_size(geom::Size) = 0;
    virtual MirWaitHandle* set_scale(float, mf::BufferStreamId) = 0;
    virtual ~ServerBufferSemantics() = default;
    ServerBufferSemantics() = default;
    ServerBufferSemantics(ServerBufferSemantics const&) = delete;
    ServerBufferSemantics& operator=(ServerBufferSemantics const&) = delete;
};
}
}

namespace
{

void populate_buffer_package(
    MirBufferPackage& buffer_package,
    mir::protobuf::Buffer const& protobuf_buffer)
{
    if (!protobuf_buffer.has_error())
    {
        buffer_package.data_items = protobuf_buffer.data_size();
        for (int i = 0; i != protobuf_buffer.data_size(); ++i)
        {
            buffer_package.data[i] = protobuf_buffer.data(i);
        }

        buffer_package.fd_items = protobuf_buffer.fd_size();

        for (int i = 0; i != protobuf_buffer.fd_size(); ++i)
        {
            buffer_package.fd[i] = protobuf_buffer.fd(i);
        }

        buffer_package.stride = protobuf_buffer.stride();
        buffer_package.flags = protobuf_buffer.flags();
        buffer_package.width = protobuf_buffer.width();
        buffer_package.height = protobuf_buffer.height();
    }
    else
    {
        buffer_package.data_items = 0;
        buffer_package.fd_items = 0;
        buffer_package.stride = 0;
        buffer_package.flags = 0;
        buffer_package.width = 0;
        buffer_package.height = 0;
    }
}


struct ExchangeSemantics : mcl::ServerBufferSemantics
{
    ExchangeSemantics(
        mir::protobuf::DisplayServer& server,
        std::shared_ptr<mcl::ClientBufferFactory> const& factory, int max_buffers,
        mp::Buffer const& first_buffer, geom::Size first_size, MirPixelFormat first_pf) :
        wrapped{factory, max_buffers},
        display_server(server)
    {
        auto buffer_package = std::make_shared<MirBufferPackage>();
        populate_buffer_package(*buffer_package, first_buffer);
        wrapped.deposit_package(buffer_package, first_buffer.buffer_id(), first_size, first_pf);
    }

    void deposit(mp::Buffer const& buffer, geom::Size size, MirPixelFormat pf) override
    {
        std::unique_lock<std::mutex> lock(mutex);
        if (on_incoming_buffer)
        {
            auto buffer_package = std::make_shared<MirBufferPackage>();
            populate_buffer_package(*buffer_package, buffer);
            wrapped.deposit_package(buffer_package, buffer.buffer_id(), size, pf);
            if (on_incoming_buffer)
            {
                on_incoming_buffer();
                next_buffer_wait_handle.result_received();
                on_incoming_buffer = std::function<void()>{};
            }
        }
        else
        {
            incoming_buffers.push(buffer);
        }
    }

    void set_buffer_cache_size(unsigned int sz) override
    {
        std::unique_lock<std::mutex> lock(mutex);
        wrapped.set_max_buffers(sz);
    }
    std::shared_ptr<mir::client::ClientBuffer> current_buffer() override
    {
        std::unique_lock<std::mutex> lock(mutex);
        return wrapped.current_buffer();
    }
    uint32_t current_buffer_id() override
    {
        std::unique_lock<std::mutex> lock(mutex);
        if (incoming_buffers.size())
            return incoming_buffers.front().buffer_id();
        return wrapped.current_buffer_id();
    }

    MirWaitHandle* submit(std::function<void()> const& done, geom::Size sz, MirPixelFormat pf, int stream_id) override
    {
        std::unique_lock<std::mutex> lock(mutex);
        if (server_connection_lost)
            BOOST_THROW_EXCEPTION(std::runtime_error("disconnected: no new buffers"));
        //always submit what we have, whether we have a buffer, or will have to wait for an async reply
        auto request = mcl::make_protobuf_object<mp::BufferRequest>();
        request->mutable_id()->set_value(stream_id);
        request->mutable_buffer()->set_buffer_id(wrapped.current_buffer_id());
        lock.unlock();

        display_server.submit_buffer(request.get(), protobuf_void.get(),
            google::protobuf::NewCallback(google::protobuf::DoNothing));

        lock.lock();
        if (server_connection_lost)
            BOOST_THROW_EXCEPTION(std::runtime_error("disconnected: no new buffers"));
        if (incoming_buffers.empty())
        {
            next_buffer_wait_handle.expect_result();
            on_incoming_buffer = done; 
        }
        else
        {
            auto buffer_package = std::make_shared<MirBufferPackage>();
            populate_buffer_package(*buffer_package, incoming_buffers.front());
            wrapped.deposit_package(buffer_package, incoming_buffers.front().buffer_id(), sz, pf);
            incoming_buffers.pop();
            done();
        }
        return &next_buffer_wait_handle;
    }

    void lost_connection() override
    {
        std::unique_lock<std::mutex> lock(mutex);
        server_connection_lost = true;
        if (on_incoming_buffer)
        {
            on_incoming_buffer();
            on_incoming_buffer = std::function<void()>{};
        }
        if (next_buffer_wait_handle.is_pending())
            next_buffer_wait_handle.result_received();
    }

    void set_size(geom::Size) override
    {
    }

    void on_scale_set(float scale)
    {
        std::unique_lock<decltype(mutex)> lock(mutex);
        scale_ = scale;
        scale_wait_handle.result_received();
    }

    MirWaitHandle* set_scale(float scale, mf::BufferStreamId stream_id) override
    {
        mp::StreamConfiguration configuration;
        configuration.mutable_id()->set_value(stream_id.as_value());
        configuration.set_scale(scale);
        scale_wait_handle.expect_result();

        display_server.configure_buffer_stream(&configuration, protobuf_void.get(),
            google::protobuf::NewCallback(this, &ExchangeSemantics::on_scale_set, scale));
        return &scale_wait_handle;
    }

    std::mutex mutex;
    mcl::ClientBufferDepository wrapped;
    mir::protobuf::DisplayServer& display_server;
    std::function<void()> on_incoming_buffer;
    std::queue<mir::protobuf::Buffer> incoming_buffers;
    std::unique_ptr<mir::protobuf::Void> protobuf_void{std::make_unique<mp::Void>()};
    MirWaitHandle next_buffer_wait_handle;
    bool server_connection_lost {false};
    MirWaitHandle scale_wait_handle;
    float scale_;
};

class Requests : public mcl::ServerBufferRequests
{
public:
    Requests(mclr::DisplayServer& server, int stream_id) :
        server(server),
        stream_id(stream_id)
    {
    }

    void allocate_buffer(geom::Size size, MirPixelFormat format, int usage) override
    {
        mp::BufferAllocation request;
        request.mutable_id()->set_value(stream_id);
        auto buf_params = request.add_buffer_requests();
        buf_params->set_width(size.width.as_int());
        buf_params->set_height(size.height.as_int());
        buf_params->set_pixel_format(format);
        buf_params->set_buffer_usage(usage);
        server.allocate_buffers(&request, &protobuf_void, 
            google::protobuf::NewCallback(google::protobuf::DoNothing));
    }

    void free_buffer(int buffer_id) override
    {
        mp::BufferRelease request;
        request.mutable_id()->set_value(stream_id);
        request.add_buffers()->set_buffer_id(buffer_id);
        server.release_buffers(&request, &protobuf_void,
            google::protobuf::NewCallback(google::protobuf::DoNothing));
    }

    void submit_buffer(int id, mcl::ClientBuffer&) override
    {
        mp::BufferRequest request;
        request.mutable_id()->set_value(stream_id);
        request.mutable_buffer()->set_buffer_id(id);
        server.submit_buffer(&request, &protobuf_void,
            google::protobuf::NewCallback(google::protobuf::DoNothing));
    }

private:
    mclr::DisplayServer& server;
    mp::Void protobuf_void;
    int stream_id;
};

struct NewBufferSemantics : mcl::ServerBufferSemantics
{
    NewBufferSemantics(
        std::shared_ptr<mcl::ClientBufferFactory> const& factory,
        std::shared_ptr<mcl::ServerBufferRequests> const& requests,
        geom::Size size, MirPixelFormat format, int usage,
        unsigned int initial_nbuffers) :
        vault(factory, requests, size, format, usage, initial_nbuffers)
    {
    }

    void deposit(mp::Buffer const& buffer, geom::Size, MirPixelFormat) override
    {
        vault.wire_transfer_inbound(buffer);
    }

    void advance_current_buffer(std::unique_lock<std::mutex>& lk)
    {
        lk.unlock();
        auto buffer = vault.withdraw().get();
        lk.lock();
        current = buffer;
    }

    std::shared_ptr<mir::client::ClientBuffer> current_buffer() override
    {
        std::unique_lock<std::mutex> lk(mutex);
        if (!current.buffer)
            advance_current_buffer(lk);
        return current.buffer;
    }

    uint32_t current_buffer_id() override
    {
        std::unique_lock<std::mutex> lk(mutex);
        if (!current.buffer)
            advance_current_buffer(lk);
        return current.id;
    }

    MirWaitHandle* submit(std::function<void()> const& done, geom::Size, MirPixelFormat, int) override
    {
        std::unique_lock<std::mutex> lk(mutex);
        if (!current.buffer)
            advance_current_buffer(lk);
        lk.unlock();

        vault.deposit(current.buffer);

        next_buffer_wait_handle.expect_result();
        vault.wire_transfer_outbound(current.buffer);
        next_buffer_wait_handle.result_received();

        lk.lock();
        advance_current_buffer(lk);
        done();
        return &next_buffer_wait_handle;
    }

    void set_size(geom::Size size) override
    {
        vault.set_size(size);
    }

    void lost_connection() override
    {
        vault.disconnected();
    }

    void set_buffer_cache_size(unsigned int) override
    {
    }

    MirWaitHandle* set_scale(float scale, mf::BufferStreamId) override
    {
        scale_wait_handle.expect_result();
        scale_wait_handle.result_received();
        vault.set_scale(scale);
        return &scale_wait_handle;
    }

    mcl::BufferVault vault;
    std::mutex mutex;
    mcl::BufferInfo current{nullptr, 0};
    MirWaitHandle next_buffer_wait_handle;
    MirWaitHandle scale_wait_handle;
};

}

mcl::BufferStream::BufferStream(
    MirConnection* connection,
    std::shared_ptr<MirWaitHandle> creation_wait_handle,
    mclr::DisplayServer& server,
    std::shared_ptr<mcl::ClientPlatform> const& client_platform,
    mp::BufferStream const& a_protobuf_bs,
    std::shared_ptr<mcl::PerfReport> const& perf_report,
    std::string const& surface_name,
    geom::Size ideal_size,
    size_t nbuffers)
    : connection_(connection),
      display_server(server),
      client_platform(client_platform),
      protobuf_bs{mcl::make_protobuf_object<mir::protobuf::BufferStream>(a_protobuf_bs)},
      scale_(1.0f),
      perf_report(perf_report),
      protobuf_void{mcl::make_protobuf_object<mir::protobuf::Void>()},
      ideal_buffer_size(ideal_size),
      nbuffers(nbuffers),
      creation_wait_handle(creation_wait_handle)
{
    init_swap_interval();
    if (!protobuf_bs->has_id())
    {
        if (!protobuf_bs->has_error())
            protobuf_bs->set_error("Error processing buffer stream create response, no ID (disconnected?)");
    }

    if (protobuf_bs->has_error())
        BOOST_THROW_EXCEPTION(std::runtime_error("Can not create buffer stream: " + std::string(protobuf_bs->error())));

    try
    {
        if (protobuf_bs->has_buffer())
        {
            cached_buffer_size = geom::Size{protobuf_bs->buffer().width(), protobuf_bs->buffer().height()};
            buffer_depository = std::make_unique<ExchangeSemantics>(
                display_server,
                client_platform->create_buffer_factory(),
                mir::frontend::client_buffer_cache_size,
                protobuf_bs->buffer(),
                cached_buffer_size,
                static_cast<MirPixelFormat>(protobuf_bs->pixel_format()));
        }
        else
        {
            buffer_depository = std::make_unique<NewBufferSemantics>(
                client_platform->create_buffer_factory(),
                std::make_shared<Requests>(display_server, protobuf_bs->id().value()),
                ideal_buffer_size, static_cast<MirPixelFormat>(protobuf_bs->pixel_format()), 0, nbuffers);
        }


        egl_native_window_ = client_platform->create_egl_native_window(this);

        // This might seem like something to provide during creation but
        // knowing the swap interval is not a precondition to creation. It's
        // only a precondition to your second and subsequent swaps, so don't
        // bother the creation parameters with this stuff...
        if (fixed_swap_interval)
            force_swap_interval(swap_interval_);
    }
    catch (std::exception const& error)
    {
        protobuf_bs->set_error(std::string{"Error processing buffer stream creating response:"} +
                               boost::diagnostic_information(error));

        if (!buffer_depository)
        {
            for (int i = 0; i < protobuf_bs->buffer().fd_size(); i++)
                ::close(protobuf_bs->buffer().fd(i));
        }
    }

    if (!valid())
        BOOST_THROW_EXCEPTION(std::runtime_error("Can not create buffer stream: " + std::string(protobuf_bs->error())));
    perf_report->name_surface(surface_name.c_str());
}

void mcl::BufferStream::init_swap_interval()
{
    char const* env = getenv("MIR_CLIENT_FORCE_SWAP_INTERVAL");
    if (env)
    {
        swap_interval_ = atoi(env);
        fixed_swap_interval = true;
    }
    else
    {
        swap_interval_ = 1;
        fixed_swap_interval = false;
    }
}


mcl::BufferStream::BufferStream(
    MirConnection* connection,
    std::shared_ptr<MirWaitHandle> creation_wait_handle,
    mclr::DisplayServer& server,
    std::shared_ptr<mcl::ClientPlatform> const& client_platform,
    mp::BufferStreamParameters const& parameters,
    std::shared_ptr<mcl::PerfReport> const& perf_report,
    size_t nbuffers)
    : connection_(connection),
      display_server(server),
      client_platform(client_platform),
      protobuf_bs{mcl::make_protobuf_object<mir::protobuf::BufferStream>()},
      swap_interval_(1),
      perf_report(perf_report),
      protobuf_void{mcl::make_protobuf_object<mir::protobuf::Void>()},
      ideal_buffer_size(parameters.width(), parameters.height()),
      nbuffers(nbuffers),
      creation_wait_handle(creation_wait_handle)
{
    perf_report->name_surface(std::to_string(reinterpret_cast<long int>(this)).c_str());

    egl_native_window_ = client_platform->create_egl_native_window(this);
    if (protobuf_bs->has_buffer())
    {
        buffer_depository = std::make_unique<ExchangeSemantics>(
            display_server,
            client_platform->create_buffer_factory(),
            mir::frontend::client_buffer_cache_size,
            protobuf_bs->buffer(),
            geom::Size{protobuf_bs->buffer().width(), protobuf_bs->buffer().height()},
            static_cast<MirPixelFormat>(protobuf_bs->pixel_format()));
    }
    else
    {
        buffer_depository = std::make_unique<NewBufferSemantics>(
            client_platform->create_buffer_factory(),
            std::make_shared<Requests>(display_server, protobuf_bs->id().value()),
            ideal_buffer_size, static_cast<MirPixelFormat>(protobuf_bs->pixel_format()), 0, nbuffers);
    }
}

mcl::BufferStream::~BufferStream()
{
}

void mcl::BufferStream::process_buffer(mp::Buffer const& buffer)
{
    std::unique_lock<decltype(mutex)> lock(mutex);
    process_buffer(buffer, lock);
}

void mcl::BufferStream::process_buffer(protobuf::Buffer const& buffer, std::unique_lock<std::mutex>& lk)
{
    if (buffer.has_width() && buffer.has_height())
    {
        cached_buffer_size = geom::Size{buffer.width(), buffer.height()};
    }

    if (buffer.has_error())
    {
        BOOST_THROW_EXCEPTION(std::runtime_error("BufferStream received buffer with error:" + buffer.error()));
    }

    try
    {
        auto pixel_format = static_cast<MirPixelFormat>(protobuf_bs->pixel_format());
        lk.unlock();
        buffer_depository->deposit(buffer, geom::Size{buffer.width(), buffer.height()}, pixel_format);
        perf_report->begin_frame(buffer.buffer_id());
    }
    catch (const std::runtime_error& err)
    {
        mir::log_error("Error processing incoming buffer " + std::string(err.what()));
    }
}

MirWaitHandle* mcl::BufferStream::next_buffer(std::function<void()> const& done)
{
    std::unique_lock<decltype(mutex)> lock(mutex);
    perf_report->end_frame(buffer_depository->current_buffer_id());

    secured_region.reset();

    // TODO: We can fix the strange "ID casting" used below in the second phase
    // of buffer stream which generalizes and clarifies the server side logic.
    lock.unlock();
    return buffer_depository->submit(done, cached_buffer_size,
        static_cast<MirPixelFormat>(protobuf_bs->pixel_format()), protobuf_bs->id().value());
}

std::shared_ptr<mcl::ClientBuffer> mcl::BufferStream::get_current_buffer()
{
    return buffer_depository->current_buffer();
}

EGLNativeWindowType mcl::BufferStream::egl_native_window()
{
    std::unique_lock<decltype(mutex)> lock(mutex);
    return *egl_native_window_;
}

void mcl::BufferStream::release_cpu_region()
{
    std::unique_lock<decltype(mutex)> lock(mutex);
    secured_region.reset();
}

std::shared_ptr<mcl::MemoryRegion> mcl::BufferStream::secure_for_cpu_write()
{
    auto buffer = buffer_depository->current_buffer();
    std::unique_lock<decltype(mutex)> lock(mutex);

    if (!secured_region)
        secured_region = buffer->secure_for_cpu_write();
    return secured_region;
}

/* mcl::EGLNativeSurface interface for EGLNativeWindow integration */
MirSurfaceParameters mcl::BufferStream::get_parameters() const
{
    std::unique_lock<decltype(mutex)> lock(mutex);
    return MirSurfaceParameters{
        "",
        cached_buffer_size.width.as_int(),
        cached_buffer_size.height.as_int(),
        static_cast<MirPixelFormat>(protobuf_bs->pixel_format()),
        static_cast<MirBufferUsage>(protobuf_bs->buffer_usage()),
        mir_display_output_id_invalid};
}

void mcl::BufferStream::request_and_wait_for_next_buffer()
{
    next_buffer([](){})->wait_for_all();
}

void mcl::BufferStream::on_swap_interval_set(int interval)
{
    std::unique_lock<decltype(mutex)> lock(mutex);
    swap_interval_ = interval;
    interval_wait_handle.result_received();
}

void mcl::BufferStream::request_and_wait_for_configure(MirSurfaceAttrib attrib, int interval)
{
    std::unique_lock<decltype(mutex)> lock(mutex);
    if (attrib != mir_surface_attrib_swapinterval)
    {
        BOOST_THROW_EXCEPTION(std::logic_error("Attempt to configure surface attribute " + std::to_string(attrib) +
        " on BufferStream but only mir_surface_attrib_swapinterval is supported")); 
    }

    auto i = interval;
    lock.unlock();
    set_swap_interval(i);
    interval_wait_handle.wait_for_all();
}

uint32_t mcl::BufferStream::get_current_buffer_id()
{
    std::unique_lock<decltype(mutex)> lock(mutex);
    return buffer_depository->current_buffer_id();
}

int mcl::BufferStream::swap_interval() const
{
    std::unique_lock<decltype(mutex)> lock(mutex);
    return swap_interval_;
}

MirWaitHandle* mcl::BufferStream::set_swap_interval(int interval)
{
<<<<<<< HEAD
=======
    if (fixed_swap_interval)
        return nullptr;
    else
        return force_swap_interval(interval);
}

MirWaitHandle* mcl::BufferStream::force_swap_interval(int interval)
{
    if (mode != mcl::BufferStreamMode::Producer)
        BOOST_THROW_EXCEPTION(std::logic_error("Attempt to set swap interval on screencast is invalid"));

>>>>>>> 3fc472a0
    mp::StreamConfiguration configuration;
    configuration.mutable_id()->set_value(protobuf_bs->id().value());
    configuration.set_swapinterval(interval);

    interval_wait_handle.expect_result();
    display_server.configure_buffer_stream(&configuration, protobuf_void.get(),
        google::protobuf::NewCallback(this, &mcl::BufferStream::on_swap_interval_set, interval));

    return &interval_wait_handle;
}

MirNativeBuffer* mcl::BufferStream::get_current_buffer_package()
{
    auto buffer = get_current_buffer();
    auto handle = buffer->native_buffer_handle();
    return client_platform->convert_native_buffer(handle.get());
}

MirPlatformType mcl::BufferStream::platform_type()
{
    return client_platform->platform_type();
}

mf::BufferStreamId mcl::BufferStream::rpc_id() const
{
    std::unique_lock<decltype(mutex)> lock(mutex);

    return mf::BufferStreamId(protobuf_bs->id().value());
}

bool mcl::BufferStream::valid() const
{
    std::unique_lock<decltype(mutex)> lock(mutex);
    return protobuf_bs->has_id() && !protobuf_bs->has_error();
}

void mcl::BufferStream::set_buffer_cache_size(unsigned int cache_size)
{
    std::unique_lock<std::mutex> lock(mutex);
    buffer_depository->set_buffer_cache_size(cache_size);
}

void mcl::BufferStream::buffer_available(mir::protobuf::Buffer const& buffer)
{
    std::unique_lock<decltype(mutex)> lock(mutex);
    process_buffer(buffer, lock);
}

void mcl::BufferStream::buffer_unavailable()
{
    std::unique_lock<decltype(mutex)> lock(mutex);
    buffer_depository->lost_connection(); 
}

void mcl::BufferStream::set_size(geom::Size sz)
{
    buffer_depository->set_size(sz);
}

MirWaitHandle* mcl::BufferStream::set_scale(float scale)
{
    return buffer_depository->set_scale(scale, mf::BufferStreamId(protobuf_bs->id().value()));
}

char const * mcl::BufferStream::get_error_message() const
{
    std::lock_guard<decltype(mutex)> lock(mutex);

    if (protobuf_bs->has_error())
    {
        return protobuf_bs->error().c_str();
    }

    return error_message.c_str();
}

MirConnection* mcl::BufferStream::connection() const
{
    return connection_;
}<|MERGE_RESOLUTION|>--- conflicted
+++ resolved
@@ -645,8 +645,6 @@
 
 MirWaitHandle* mcl::BufferStream::set_swap_interval(int interval)
 {
-<<<<<<< HEAD
-=======
     if (fixed_swap_interval)
         return nullptr;
     else
@@ -655,10 +653,6 @@
 
 MirWaitHandle* mcl::BufferStream::force_swap_interval(int interval)
 {
-    if (mode != mcl::BufferStreamMode::Producer)
-        BOOST_THROW_EXCEPTION(std::logic_error("Attempt to set swap interval on screencast is invalid"));
-
->>>>>>> 3fc472a0
     mp::StreamConfiguration configuration;
     configuration.mutable_id()->set_value(protobuf_bs->id().value());
     configuration.set_swapinterval(interval);
