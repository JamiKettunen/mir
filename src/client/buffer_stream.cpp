/*
 * Copyright © 2015 Canonical Ltd.
 *
 * This program is free software: you can redistribute it and/or modify
 * it under the terms of the GNU Lesser General Public License version 3 as
 * published by the Free Software Foundation.
 *
 * This program is distributed in the hope that it will be useful,
 * but WITHOUT ANY WARRANTY; without even the implied warranty of
 * MERCHANTABILITY or FITNESS FOR A PARTICULAR PURPOSE.  See the
 * GNU Lesser General Public License for more details.
 *
 * You should have received a copy of the GNU Lesser General Public License
 * along with this program.  If not, see <http://www.gnu.org/licenses/>.
 *
 * Authored by: Robert Carr <robert.carr@canonical.com>
 */

#define MIR_LOG_COMPONENT "MirBufferStream"

#include "buffer_stream.h"
#include "make_protobuf_object.h"
#include "mir_connection.h"
#include "perf_report.h"
#include "logging/perf_report.h"
#include "rpc/mir_display_server.h"
#include "mir_protobuf.pb.h"
#include "buffer_vault.h"

#include "mir/log.h"
#include "mir/client_platform.h"
#include "mir/egl_native_window_factory.h"
#include "mir/frontend/client_constants.h"
#include "mir_toolkit/mir_native_buffer.h"

#include <boost/throw_exception.hpp>
#include <boost/exception/diagnostic_information.hpp>

#include <stdexcept>

namespace mcl = mir::client;
namespace mclr = mir::client::rpc;
namespace mf = mir::frontend;
namespace ml = mir::logging;
namespace mp = mir::protobuf;
namespace geom = mir::geometry;

namespace gp = google::protobuf;

namespace mir
{
namespace client
{
//An internal interface useful in transitioning buffer exchange semantics based on
//the BufferStream response provided by the server
struct ServerBufferSemantics
{
    virtual void deposit(protobuf::Buffer const&, geometry::Size, MirPixelFormat) = 0;
    virtual void set_buffer_cache_size(unsigned int) = 0;
    virtual std::shared_ptr<mir::client::ClientBuffer> current_buffer() = 0;
    virtual uint32_t current_buffer_id() = 0;
    virtual MirWaitHandle* submit(std::function<void()> const&, geometry::Size sz, MirPixelFormat, int stream_id) = 0;
    virtual void lost_connection() = 0;
    virtual void set_size(geom::Size) = 0;
    virtual ~ServerBufferSemantics() = default;
    ServerBufferSemantics() = default;
    ServerBufferSemantics(ServerBufferSemantics const&) = delete;
    ServerBufferSemantics& operator=(ServerBufferSemantics const&) = delete;
};
}
}

namespace
{

void populate_buffer_package(
    MirBufferPackage& buffer_package,
    mir::protobuf::Buffer const& protobuf_buffer)
{
    if (!protobuf_buffer.has_error())
    {
        buffer_package.data_items = protobuf_buffer.data_size();
        for (int i = 0; i != protobuf_buffer.data_size(); ++i)
        {
            buffer_package.data[i] = protobuf_buffer.data(i);
        }

        buffer_package.fd_items = protobuf_buffer.fd_size();

        for (int i = 0; i != protobuf_buffer.fd_size(); ++i)
        {
            buffer_package.fd[i] = protobuf_buffer.fd(i);
        }

        buffer_package.stride = protobuf_buffer.stride();
        buffer_package.flags = protobuf_buffer.flags();
        buffer_package.width = protobuf_buffer.width();
        buffer_package.height = protobuf_buffer.height();
    }
    else
    {
        buffer_package.data_items = 0;
        buffer_package.fd_items = 0;
        buffer_package.stride = 0;
        buffer_package.flags = 0;
        buffer_package.width = 0;
        buffer_package.height = 0;
    }
}


struct ExchangeSemantics : mcl::ServerBufferSemantics
{
    ExchangeSemantics(
        mir::protobuf::DisplayServer& server,
        std::shared_ptr<mcl::ClientBufferFactory> const& factory, int max_buffers,
        mp::Buffer const& first_buffer, geom::Size first_size, MirPixelFormat first_pf) :
        wrapped{factory, max_buffers},
        display_server(server)
    {
        auto buffer_package = std::make_shared<MirBufferPackage>();
        populate_buffer_package(*buffer_package, first_buffer);
        wrapped.deposit_package(buffer_package, first_buffer.buffer_id(), first_size, first_pf);
    }

    void deposit(mp::Buffer const& buffer, geom::Size size, MirPixelFormat pf) override
    {
        std::unique_lock<std::mutex> lock(mutex);
        if (on_incoming_buffer)
        {
            auto buffer_package = std::make_shared<MirBufferPackage>();
            populate_buffer_package(*buffer_package, buffer);
            wrapped.deposit_package(buffer_package, buffer.buffer_id(), size, pf);
            if (on_incoming_buffer)
            {
                on_incoming_buffer();
                next_buffer_wait_handle.result_received();
                on_incoming_buffer = std::function<void()>{};
            }
        }
        else
        {
            incoming_buffers.push(buffer);
        }
    }

    void set_buffer_cache_size(unsigned int sz) override
    {
        std::unique_lock<std::mutex> lock(mutex);
        wrapped.set_max_buffers(sz);
    }
    std::shared_ptr<mir::client::ClientBuffer> current_buffer() override
    {
        std::unique_lock<std::mutex> lock(mutex);
        return wrapped.current_buffer();
    }
    uint32_t current_buffer_id() override
    {
        std::unique_lock<std::mutex> lock(mutex);
        if (incoming_buffers.size())
            return incoming_buffers.front().buffer_id();
        return wrapped.current_buffer_id();
    }

    MirWaitHandle* submit(std::function<void()> const& done, geom::Size sz, MirPixelFormat pf, int stream_id) override
    {
        std::unique_lock<std::mutex> lock(mutex);
        if (server_connection_lost)
            BOOST_THROW_EXCEPTION(std::runtime_error("disconnected: no new buffers"));
        //always submit what we have, whether we have a buffer, or will have to wait for an async reply
        auto request = mcl::make_protobuf_object<mp::BufferRequest>();
        request->mutable_id()->set_value(stream_id);
        request->mutable_buffer()->set_buffer_id(wrapped.current_buffer_id());
        lock.unlock();

        display_server.submit_buffer(request.get(), protobuf_void.get(),
            google::protobuf::NewCallback(google::protobuf::DoNothing));

        lock.lock();
        if (server_connection_lost)
            BOOST_THROW_EXCEPTION(std::runtime_error("disconnected: no new buffers"));
        if (incoming_buffers.empty())
        {
            next_buffer_wait_handle.expect_result();
            on_incoming_buffer = done; 
        }
        else
        {
            auto buffer_package = std::make_shared<MirBufferPackage>();
            populate_buffer_package(*buffer_package, incoming_buffers.front());
            wrapped.deposit_package(buffer_package, incoming_buffers.front().buffer_id(), sz, pf);
            incoming_buffers.pop();
            done();
        }
        return &next_buffer_wait_handle;
    }

    void lost_connection() override
    {
        std::unique_lock<std::mutex> lock(mutex);
        server_connection_lost = true;
        if (on_incoming_buffer)
        {
            on_incoming_buffer();
            on_incoming_buffer = std::function<void()>{};
        }
        if (next_buffer_wait_handle.is_pending())
            next_buffer_wait_handle.result_received();
    }

    void set_size(geom::Size) override
    {
    }

    std::mutex mutex;
    mcl::ClientBufferDepository wrapped;
    mir::protobuf::DisplayServer& display_server;
    std::function<void()> on_incoming_buffer;
    std::queue<mir::protobuf::Buffer> incoming_buffers;
    std::unique_ptr<mir::protobuf::Void> protobuf_void{std::make_unique<mp::Void>()};
    MirWaitHandle next_buffer_wait_handle;
    bool server_connection_lost {false};
};

class Requests : public mcl::ServerBufferRequests
{
public:
    Requests(mclr::DisplayServer& server, int stream_id) :
        server(server),
        stream_id(stream_id)
    {
    }

    void allocate_buffer(geom::Size size, MirPixelFormat format, int usage) override
    {
        mp::BufferAllocation request;
        request.mutable_id()->set_value(stream_id);
        auto buf_params = request.add_buffer_requests();
        buf_params->set_width(size.width.as_int());
        buf_params->set_height(size.height.as_int());
        buf_params->set_pixel_format(format);
        buf_params->set_buffer_usage(usage);
        server.allocate_buffers(&request, &protobuf_void, 
            google::protobuf::NewCallback(google::protobuf::DoNothing));
    }

    void free_buffer(int buffer_id) override
    {
        mp::BufferRelease request;
        request.mutable_id()->set_value(stream_id);
        request.add_buffers()->set_buffer_id(buffer_id);
        server.release_buffers(&request, &protobuf_void,
            google::protobuf::NewCallback(google::protobuf::DoNothing));
    }

    void submit_buffer(int id, mcl::ClientBuffer&) override
    {
        mp::BufferRequest request;
        request.mutable_id()->set_value(stream_id);
        request.mutable_buffer()->set_buffer_id(id);
        server.submit_buffer(&request, &protobuf_void,
            google::protobuf::NewCallback(google::protobuf::DoNothing));
    }

private:
    mclr::DisplayServer& server;
    mp::Void protobuf_void;
    int stream_id;
};

struct NewBufferSemantics : mcl::ServerBufferSemantics
{
    NewBufferSemantics(
        std::shared_ptr<mcl::ClientBufferFactory> const& factory,
        std::shared_ptr<mcl::ServerBufferRequests> const& requests,
        geom::Size size, MirPixelFormat format, int usage,
        unsigned int initial_nbuffers) :
        vault(factory, requests, size, format, usage, initial_nbuffers)
    {
    }

    void deposit(mp::Buffer const& buffer, geom::Size, MirPixelFormat) override
    {
        vault.wire_transfer_inbound(buffer);
        current_buffer_id_ = buffer.buffer_id();
    }

    std::shared_ptr<mir::client::ClientBuffer> current_buffer() override
    {
        if (!current_buffer_)
            current_buffer_ = vault.withdraw().get();
        return current_buffer_;
    }

    uint32_t current_buffer_id() override
    {
        return current_buffer_id_;
    }

    MirWaitHandle* submit(std::function<void()> const& done, geom::Size, MirPixelFormat, int) override
    {
        if (!current_buffer_)
            current_buffer_ = vault.withdraw().get();

        vault.deposit(current_buffer_);

        next_buffer_wait_handle.expect_result();
        vault.wire_transfer_outbound(current_buffer_);
        next_buffer_wait_handle.result_received();

        current_buffer_ = vault.withdraw().get();
        done();
        return &next_buffer_wait_handle;
    }

    void set_size(geom::Size size) override
    {
        vault.set_size(size);
    }

    void lost_connection() override
    {
    }

    void set_buffer_cache_size(unsigned int) override
    {
    }

    mcl::BufferVault vault;
    std::shared_ptr<mcl::ClientBuffer> current_buffer_;
    int current_buffer_id_;
    MirWaitHandle next_buffer_wait_handle;
};
}

mcl::BufferStream::BufferStream(
    MirConnection* connection,
    mclr::DisplayServer& server,
    mcl::BufferStreamMode mode,
    std::shared_ptr<mcl::ClientPlatform> const& client_platform,
    mp::BufferStream const& protobuf_bs,
    std::shared_ptr<mcl::PerfReport> const& perf_report,
    std::string const& surface_name,
    geom::Size ideal_size)
    : connection(connection),
      display_server(server),
      mode(mode),
      client_platform(client_platform),
      protobuf_bs{mcl::make_protobuf_object<mir::protobuf::BufferStream>(protobuf_bs)},
      swap_interval_(1),
      scale_(1.0f),
      perf_report(perf_report),
      protobuf_void{mcl::make_protobuf_object<mir::protobuf::Void>()},
      ideal_buffer_size(ideal_size)
{
    created(nullptr, nullptr);
    perf_report->name_surface(surface_name.c_str());
}

mcl::BufferStream::BufferStream(
    MirConnection* connection,
    mclr::DisplayServer& server,
    std::shared_ptr<mcl::ClientPlatform> const& client_platform,
    mp::BufferStreamParameters const& parameters,
    std::shared_ptr<mcl::PerfReport> const& perf_report,
    mir_buffer_stream_callback callback,
    void *context)
    : connection(connection),
      display_server(server),
      mode(BufferStreamMode::Producer),
      client_platform(client_platform),
      protobuf_bs{mcl::make_protobuf_object<mir::protobuf::BufferStream>()},
      swap_interval_(1),
      perf_report(perf_report),
      protobuf_void{mcl::make_protobuf_object<mir::protobuf::Void>()},
      ideal_buffer_size(parameters.width(), parameters.height())
{
    perf_report->name_surface(std::to_string(reinterpret_cast<long int>(this)).c_str());

    create_wait_handle.expect_result();
    try
    {
        server.create_buffer_stream(&parameters, protobuf_bs.get(), gp::NewCallback(this, &mcl::BufferStream::created, callback,
            context));
    }
    catch (std::exception const& ex)
    {
        protobuf_bs->set_error(std::string{"Error invoking create buffer stream: "} +
                              boost::diagnostic_information(ex));
    }
        
}

void mcl::BufferStream::created(mir_buffer_stream_callback callback, void *context)
{
    if (!protobuf_bs->has_id() || protobuf_bs->has_error())
        BOOST_THROW_EXCEPTION(std::runtime_error("Can not create buffer stream: " + std::string(protobuf_bs->error())));

    if (protobuf_bs->has_buffer())
    {
        cached_buffer_size = geom::Size{protobuf_bs->buffer().width(), protobuf_bs->buffer().height()};
        buffer_depository = std::make_unique<ExchangeSemantics>(
            display_server,
            client_platform->create_buffer_factory(),
            mir::frontend::client_buffer_cache_size,
            protobuf_bs->buffer(),
            cached_buffer_size,
            static_cast<MirPixelFormat>(protobuf_bs->pixel_format()));
    }
    else
    {
        int initial_nbuffers = 3u;
        buffer_depository = std::make_unique<NewBufferSemantics>(
            client_platform->create_buffer_factory(),
            std::make_shared<Requests>(display_server, protobuf_bs->id().value()),
            ideal_buffer_size, mir_pixel_format_abgr_8888, 0, initial_nbuffers);
    }


    egl_native_window_ = client_platform->create_egl_native_window(this);

    if (connection)
        connection->on_stream_created(protobuf_bs->id().value(), this);

    if (callback)
        callback(reinterpret_cast<MirBufferStream*>(this), context);
    create_wait_handle.result_received();
}

mcl::BufferStream::~BufferStream()
{
}

void mcl::BufferStream::process_buffer(mp::Buffer const& buffer)
{
    std::unique_lock<decltype(mutex)> lock(mutex);
    process_buffer(buffer, lock);
}

void mcl::BufferStream::process_buffer(protobuf::Buffer const& buffer, std::unique_lock<std::mutex> const&)
{
    if (buffer.has_width() && buffer.has_height())
    {
        cached_buffer_size = geom::Size{buffer.width(), buffer.height()};
    }
    
    if (buffer.has_error())
    {
        BOOST_THROW_EXCEPTION(std::runtime_error("BufferStream received buffer with error:" + buffer.error()));
    }

    try
    {
        auto pixel_format = static_cast<MirPixelFormat>(protobuf_bs->pixel_format());
        buffer_depository->deposit(buffer, cached_buffer_size, pixel_format);
        perf_report->begin_frame(buffer.buffer_id());
    }
    catch (const std::runtime_error& err)
    {
        mir::log_error("Error processing incoming buffer " + std::string(err.what()));
    }
}

MirWaitHandle* mcl::BufferStream::next_buffer(std::function<void()> const& done)
{
    std::unique_lock<decltype(mutex)> lock(mutex);
    perf_report->end_frame(buffer_depository->current_buffer_id());

    secured_region.reset();

    // TODO: We can fix the strange "ID casting" used below in the second phase
    // of buffer stream which generalizes and clarifies the server side logic.
    if (mode == mcl::BufferStreamMode::Producer)
    {
        lock.unlock();
        return buffer_depository->submit(done, cached_buffer_size,
            static_cast<MirPixelFormat>(protobuf_bs->pixel_format()), protobuf_bs->id().value());
    }
    else
    {
        mp::ScreencastId screencast_id;
        screencast_id.set_value(protobuf_bs->id().value());

        lock.unlock();
        screencast_wait_handle.expect_result();

        display_server.screencast_buffer(
            &screencast_id,
            protobuf_bs->mutable_buffer(),
            google::protobuf::NewCallback(
            this, &mcl::BufferStream::screencast_buffer_received,
            done));
    }

    return &screencast_wait_handle;
}

std::shared_ptr<mcl::ClientBuffer> mcl::BufferStream::get_current_buffer()
{
    std::unique_lock<decltype(mutex)> lock(mutex);
    return buffer_depository->current_buffer();
}

EGLNativeWindowType mcl::BufferStream::egl_native_window()
{
    std::unique_lock<decltype(mutex)> lock(mutex);
    return *egl_native_window_;
}

void mcl::BufferStream::release_cpu_region()
{
    secured_region.reset();
}

std::shared_ptr<mcl::MemoryRegion> mcl::BufferStream::secure_for_cpu_write()
{
    std::unique_lock<decltype(mutex)> lock(mutex);

    secured_region = buffer_depository->current_buffer()->secure_for_cpu_write();
    return secured_region;
}

void mcl::BufferStream::screencast_buffer_received(std::function<void()> done)
{
    process_buffer(protobuf_bs->buffer());

    done();
    screencast_wait_handle.result_received();
}

/* mcl::EGLNativeSurface interface for EGLNativeWindow integration */
MirSurfaceParameters mcl::BufferStream::get_parameters() const
{
    std::unique_lock<decltype(mutex)> lock(mutex);
    return MirSurfaceParameters{
        "",
        cached_buffer_size.width.as_int(),
        cached_buffer_size.height.as_int(),
        static_cast<MirPixelFormat>(protobuf_bs->pixel_format()),
        static_cast<MirBufferUsage>(protobuf_bs->buffer_usage()),
        mir_display_output_id_invalid};
}

void mcl::BufferStream::request_and_wait_for_next_buffer()
{
    next_buffer([](){})->wait_for_all();
}

void mcl::BufferStream::on_swap_interval_set(int interval)
{
    std::unique_lock<decltype(mutex)> lock(mutex);
<<<<<<< HEAD
    interval_wait_handle.result_received();
=======
>>>>>>> f13f6d8a
    swap_interval_ = interval;
    configure_wait_handle.result_received();
}

void mcl::BufferStream::on_scale_set(float scale)
{
    std::unique_lock<decltype(mutex)> lock(mutex);
    scale_wait_handle.result_received();
    scale_ = scale;
}

void mcl::BufferStream::request_and_wait_for_configure(MirSurfaceAttrib attrib, int interval)
{
    std::unique_lock<decltype(mutex)> lock(mutex);
    if (attrib != mir_surface_attrib_swapinterval)
    {
        BOOST_THROW_EXCEPTION(std::logic_error("Attempt to configure surface attribute " + std::to_string(attrib) +
        " on BufferStream but only mir_surface_attrib_swapinterval is supported")); 
    }
<<<<<<< HEAD
    set_swap_interval(interval, lock);
    interval_wait_handle.wait_for_all();
=======

    set_swap_interval(interval);
    configure_wait_handle.wait_for_all();
>>>>>>> f13f6d8a
}

uint32_t mcl::BufferStream::get_current_buffer_id()
{
    std::unique_lock<decltype(mutex)> lock(mutex);
    return buffer_depository->current_buffer_id();
}

int mcl::BufferStream::swap_interval() const
{
    std::unique_lock<decltype(mutex)> lock(mutex);
    return swap_interval_;
}

MirWaitHandle* mcl::BufferStream::set_swap_interval(int interval)
{
    if (mode != mcl::BufferStreamMode::Producer)
        BOOST_THROW_EXCEPTION(std::logic_error("Attempt to set swap interval on screencast is invalid"));

    mp::StreamConfiguration configuration;
    configuration.mutable_id()->set_value(protobuf_bs->id().value());
    configuration.set_swapinterval(interval);

    interval_wait_handle.expect_result();
    display_server.configure_buffer_stream(&configuration, protobuf_void.get(),
        google::protobuf::NewCallback(this, &mcl::BufferStream::on_swap_interval_set, interval));

    return &interval_wait_handle;
}

MirNativeBuffer* mcl::BufferStream::get_current_buffer_package()
{
    auto buffer = get_current_buffer();
    auto handle = buffer->native_buffer_handle();
    return client_platform->convert_native_buffer(handle.get());
}

MirPlatformType mcl::BufferStream::platform_type()
{
    return client_platform->platform_type();
}

MirWaitHandle* mcl::BufferStream::get_create_wait_handle()
{
    return &create_wait_handle;
}

MirWaitHandle* mcl::BufferStream::release(
        mir_buffer_stream_callback callback, void* context)
{
    if (connection)
        return connection->release_buffer_stream(this, callback, context);
    else 
        return nullptr;
}

mf::BufferStreamId mcl::BufferStream::rpc_id() const
{
    std::unique_lock<decltype(mutex)> lock(mutex);
    
    return mf::BufferStreamId(protobuf_bs->id().value());
}

bool mcl::BufferStream::valid() const
{
    std::unique_lock<decltype(mutex)> lock(mutex);
    return protobuf_bs->has_id() && !protobuf_bs->has_error();
}

void mcl::BufferStream::set_buffer_cache_size(unsigned int cache_size)
{
    std::unique_lock<std::mutex> lock(mutex);
    buffer_depository->set_buffer_cache_size(cache_size);
}

void mcl::BufferStream::buffer_available(mir::protobuf::Buffer const& buffer)
{
    std::unique_lock<decltype(mutex)> lock(mutex);
    process_buffer(buffer, lock);
}

void mcl::BufferStream::buffer_unavailable()
{
    std::unique_lock<decltype(mutex)> lock(mutex);
    buffer_depository->lost_connection(); 
}

void mcl::BufferStream::set_size(geom::Size sz)
{
    buffer_depository->set_size(sz);
}

MirWaitHandle* mcl::BufferStream::set_scale(float scale)
{
    std::unique_lock<decltype(mutex)> lock(mutex);
    mp::StreamConfiguration configuration;
    configuration.mutable_id()->set_value(protobuf_bs->id().value());
    configuration.set_scale(scale);
    scale_wait_handle.expect_result();
    lock.unlock();

    display_server.configure_buffer_stream(&configuration, protobuf_void.get(),
        google::protobuf::NewCallback(this, &mcl::BufferStream::on_scale_set, scale));
    return &scale_wait_handle;
}<|MERGE_RESOLUTION|>--- conflicted
+++ resolved
@@ -549,12 +549,8 @@
 void mcl::BufferStream::on_swap_interval_set(int interval)
 {
     std::unique_lock<decltype(mutex)> lock(mutex);
-<<<<<<< HEAD
+    swap_interval_ = interval;
     interval_wait_handle.result_received();
-=======
->>>>>>> f13f6d8a
-    swap_interval_ = interval;
-    configure_wait_handle.result_received();
 }
 
 void mcl::BufferStream::on_scale_set(float scale)
@@ -572,14 +568,9 @@
         BOOST_THROW_EXCEPTION(std::logic_error("Attempt to configure surface attribute " + std::to_string(attrib) +
         " on BufferStream but only mir_surface_attrib_swapinterval is supported")); 
     }
-<<<<<<< HEAD
-    set_swap_interval(interval, lock);
+
+    set_swap_interval(interval);
     interval_wait_handle.wait_for_all();
-=======
-
-    set_swap_interval(interval);
-    configure_wait_handle.wait_for_all();
->>>>>>> f13f6d8a
 }
 
 uint32_t mcl::BufferStream::get_current_buffer_id()
