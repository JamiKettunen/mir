--- conflicted
+++ resolved
@@ -384,7 +384,8 @@
     mir_buffer_get_buffer_usage;
     mir_buffer_is_valid;
     mir_buffer_get_error_message;
-<<<<<<< HEAD
+    mir_buffer_get_buffer_package;
+    mir_buffer_egl_image_parameters;
     mir_connection_create_render_surface;
     mir_render_surface_create_buffer_stream;
     mir_render_surface_create_buffer_stream_sync;
@@ -392,10 +393,6 @@
     mir_render_surface_release;
     mir_render_surface_release_sync;
     mir_surface_spec_add_render_surface;
-=======
-    mir_buffer_get_buffer_package;
-    mir_buffer_egl_image_parameters;
->>>>>>> bb967c27
   local:
     *;
 } MIR_CLIENT_DETAIL_9v19;
