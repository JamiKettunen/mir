--- conflicted
+++ resolved
@@ -45,14 +45,10 @@
 
     anwb->height = static_cast<int32_t>(buffer_size.height.as_uint32_t());
     anwb->width =  static_cast<int32_t>(buffer_size.width.as_uint32_t());
-<<<<<<< HEAD
-    anwb->stride = stride.as_uint32_t();
-=======
     //note: mir uses stride in bytes, ANativeWindowBuffer needs it in pixel units. some drivers care
     //about byte-stride, they will pass stride via ANativeWindowBuffer::handle (which is opaque to us)
     anwb->stride = stride.as_uint32_t() /
                                    geom::bytes_per_pixel(buffer_pf);
->>>>>>> 4722ffed
     anwb->usage = GRALLOC_USAGE_HW_TEXTURE | GRALLOC_USAGE_HW_RENDER;
     anwb->handle = native_handle.get();
 
