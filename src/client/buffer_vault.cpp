--- conflicted
+++ resolved
@@ -70,16 +70,8 @@
     needed_buffer_count(initial_nbuffers),
     initial_buffer_count(initial_nbuffers)
 {
-<<<<<<< HEAD
-    for (auto i = 0u; i < initial_nbuffers; i++)
-    {
-        mirfactory->expect_buffer(factory, nullptr, size, format, (MirBufferUsage)usage, incoming_buffer, nullptr);
-        server_requests->allocate_buffer(size, format, usage);
-    }
-=======
     for (auto i = 0u; i < initial_buffer_count; i++)
         alloc_buffer(size, format, usage);
->>>>>>> 1357377f
 }
 
 mcl::BufferVault::~BufferVault()
