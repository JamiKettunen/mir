/*
 * Copyright © 2012 Canonical Ltd.
 *
 * This program is free software: you can redistribute it and/or modify
 * it under the terms of the GNU General Public License version 3 as
 * published by the Free Software Foundation.
 *
 * This program is distributed in the hope that it will be useful,
 * but WITHOUT ANY WARRANTY; without even the implied warranty of
 * MERCHANTABILITY or FITNESS FOR A PARTICULAR PURPOSE.  See the
 * GNU General Public License for more details.
 *
 * You should have received a copy of the GNU General Public License
 * along with this program.  If not, see <http://www.gnu.org/licenses/>.
 *
 * Authored by: Thomas Guest <thomas.guest@canonical.com>
 */

#include "mir_client/mir_logger.h"

#include "mir_connection.h"
#include "mir_surface.h"

#include <cstddef>

namespace mcl = mir::client;
namespace mp = mir::protobuf;
namespace gp = google::protobuf;

#ifdef MIR_USING_BOOST_THREADS
    using ::mir::std::condition_variable;
    using ::boost::unique_lock;
    using ::boost::lock_guard;
    using ::boost::thread;
    using ::boost::mutex;
    using ::mir::std::this_thread::yield;
#else
    using namespace std;
    using std::this_thread::yield;
#endif



MirConnection::MirConnection(const std::string& socket_file,
    std::shared_ptr<mcl::Logger> const & log) :
      channel(socket_file, log)
    , server(&channel)
    , log(log)
{
    {
        lock_guard<mutex> lock(connection_guard);
        valid_connections.insert(this);
    }
    connect_result.set_error("connect not called");
}

MirConnection::~MirConnection()
{
    lock_guard<mutex> lock(connection_guard);
    valid_connections.erase(this);
}

MirWaitHandle* MirConnection::create_surface(
    MirSurfaceParameters const & params,
    mir_surface_lifecycle_callback callback,
    void * context)
{
    auto surface = new MirSurface(this, server, params, callback, context);
    return surface->get_create_wait_handle();
}

char const * MirConnection::get_error_message()
{
    if (connect_result.has_error())
    {
        return connect_result.error().c_str();
    }
    else
    {
    return error_message.c_str();
    }
}

/* struct exists to work around google protobuf being able to bind
 "only 0, 1, or 2 arguments in the NewCallback function */
struct SurfaceRelease
{
    MirSurface * surface;
    MirWaitHandle *handle;
    mir_surface_lifecycle_callback callback;
    void * context;
};

void MirConnection::released(SurfaceRelease data)
{
    data.callback(data.surface, data.context);
    data.handle->result_received();
    delete data.surface;
}

MirWaitHandle* MirConnection::release_surface(
        MirSurface *surface,
        mir_surface_lifecycle_callback callback,
        void * context)
{
    auto new_wait_handle = new MirWaitHandle;
<<<<<<< HEAD
    release_wait_handles.push_back(new_wait_handle);
=======
>>>>>>> fb687855

    SurfaceRelease surf_release{surface, new_wait_handle, callback, context}; 
 
    mir::protobuf::SurfaceId message;
    message.set_value(surface->id());
    server.release_surface(0, &message, &void_response,
                    gp::NewCallback(this, &MirConnection::released, surf_release));

<<<<<<< HEAD
=======
    lock_guard<mutex> lock(release_wait_handle_guard);
    release_wait_handles.push_back(new_wait_handle);
>>>>>>> fb687855
    return new_wait_handle; 
}

void MirConnection::connected(mir_connected_callback callback, void * context)
{
    callback(this, context);
    connect_wait_handle.result_received();
}

MirWaitHandle* MirConnection::connect(
    const char* app_name,
    mir_connected_callback callback,
    void * context)
{
    connect_parameters.set_application_name(app_name);
    server.connect(
        0,
        &connect_parameters,
        &connect_result,
        google::protobuf::NewCallback(
            this, &MirConnection::connected, callback, context));
    return &connect_wait_handle;
}

void MirConnection::done_disconnect()
{
<<<<<<< HEAD
    for(auto it = release_wait_handles.begin(); it != release_wait_handles.end(); it++)
        delete *it;
 
=======
    /* todo: keeping all MirWaitHandles from a release surface until the end of the connection
       is a kludge until we have a better story about the lifetime of MirWaitHandles */
    {
        lock_guard<mutex> lock(release_wait_handle_guard);
        for(auto it = release_wait_handles.begin(); it != release_wait_handles.end(); it++)
            delete *it;
    } 
>>>>>>> fb687855
    disconnect_wait_handle.result_received();
}

MirWaitHandle* MirConnection::disconnect()
{
    server.disconnect(
        0,
        &ignored,
        &ignored,
        google::protobuf::NewCallback(this, &MirConnection::done_disconnect));

    return &disconnect_wait_handle;
}

bool MirConnection::is_valid(MirConnection *connection)
{
    {
        lock_guard<mutex> lock(connection_guard);
        if (valid_connections.count(connection) == 0)
           return false;
    }

    return !connection->connect_result.has_error();
}

void MirConnection::populate(MirPlatformPackage& platform_package)
{
    if (!connect_result.has_error())
    {
        platform_package.data_items = connect_result.data_size();
        for (int i = 0; i != connect_result.data_size(); ++i)
            platform_package.data[i] = connect_result.data(i);

        platform_package.fd_items = connect_result.fd_size();
        for (int i = 0; i != connect_result.fd_size(); ++i)
            platform_package.fd[i] = connect_result.fd(i);
    }
    else
    {
        platform_package.data_items = 0;
        platform_package.fd_items = 0;
    }
}<|MERGE_RESOLUTION|>--- conflicted
+++ resolved
@@ -104,10 +104,6 @@
         void * context)
 {
     auto new_wait_handle = new MirWaitHandle;
-<<<<<<< HEAD
-    release_wait_handles.push_back(new_wait_handle);
-=======
->>>>>>> fb687855
 
     SurfaceRelease surf_release{surface, new_wait_handle, callback, context}; 
  
@@ -116,11 +112,8 @@
     server.release_surface(0, &message, &void_response,
                     gp::NewCallback(this, &MirConnection::released, surf_release));
 
-<<<<<<< HEAD
-=======
     lock_guard<mutex> lock(release_wait_handle_guard);
     release_wait_handles.push_back(new_wait_handle);
->>>>>>> fb687855
     return new_wait_handle; 
 }
 
@@ -147,11 +140,6 @@
 
 void MirConnection::done_disconnect()
 {
-<<<<<<< HEAD
-    for(auto it = release_wait_handles.begin(); it != release_wait_handles.end(); it++)
-        delete *it;
- 
-=======
     /* todo: keeping all MirWaitHandles from a release surface until the end of the connection
        is a kludge until we have a better story about the lifetime of MirWaitHandles */
     {
@@ -159,7 +147,6 @@
         for(auto it = release_wait_handles.begin(); it != release_wait_handles.end(); it++)
             delete *it;
     } 
->>>>>>> fb687855
     disconnect_wait_handle.result_received();
 }
 
