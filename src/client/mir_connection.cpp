--- conflicted
+++ resolved
@@ -122,13 +122,8 @@
         ping_handler{conf.the_ping_handler()},
         surface_map(conf.the_surface_map()),
         event_handler_register(conf.the_event_handler_register()),
-<<<<<<< HEAD
-        eventloop{new md::ThreadedDispatcher{"RPC Thread", std::dynamic_pointer_cast<md::Dispatchable>(channel)}},
-        pong_callback(google::protobuf::NewPermanentCallback(&google::protobuf::DoNothing))
-=======
         pong_callback(google::protobuf::NewPermanentCallback(&google::protobuf::DoNothing)),
         eventloop{new md::ThreadedDispatcher{"RPC Thread", std::dynamic_pointer_cast<md::Dispatchable>(channel)}}
->>>>>>> 1dfeb13b
 {
     connect_result->set_error("connect not called");
     {
