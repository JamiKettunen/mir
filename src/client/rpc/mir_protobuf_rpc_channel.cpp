--- conflicted
+++ resolved
@@ -250,16 +250,12 @@
 
     if (seq->has_lifecycle_event())
     {
-<<<<<<< HEAD
-        (*lifecycle_control)(static_cast<MirLifecycleState>(seq.lifecycle_event().new_state()));
-    }
-
-    if (seq.has_ping_event())
-    {
-        (*ping_handler)(seq.ping_event().serial());
-=======
-        lifecycle_control->call_lifecycle_event_handler(seq->lifecycle_event().new_state());
->>>>>>> be9294fc
+        (*lifecycle_control)(static_cast<MirLifecycleState>(seq->lifecycle_event().new_state()));
+    }
+
+    if (seq->has_ping_event())
+    {
+        (*ping_handler)(seq->ping_event().serial());
     }
 
     int const nevents = seq->event_size();
