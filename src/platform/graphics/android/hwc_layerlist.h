--- conflicted
+++ resolved
@@ -19,7 +19,6 @@
 #ifndef MIR_GRAPHICS_ANDROID_HWC_LAYERLIST_H_
 #define MIR_GRAPHICS_ANDROID_HWC_LAYERLIST_H_
 
-#include "mir/graphics/renderable.h"
 #include "mir/graphics/android/fence.h"
 #include "mir/geometry/rectangle.h"
 #include "hwc_layers.h"
@@ -27,56 +26,30 @@
 #include <memory>
 #include <vector>
 #include <initializer_list>
-#include <list>
 
 namespace mir
 {
 namespace graphics
 {
 
-class Renderable;
 class NativeBuffer;
 class Buffer;
 
 namespace android
 {
-<<<<<<< HEAD
-class LayerList
-{
-public:
-    LayerList(bool target_layer);
-
-    virtual ~LayerList() = default;
-
-    void set_composition_layers(std::list<std::shared_ptr<graphics::Renderable>> const& list);
-    void reset_composition_layers(); 
-    void with_native_list(std::function<void(hwc_display_contents_1_t&)> const& fn);
-
-    void set_fb_target(NativeBuffer const&);
-    NativeFence fb_target_fence();
-    NativeFence retirement_fence();
-
-private:
-    void update_representation();
-=======
 
 class LayerList
 {
 public:
     LayerList(std::initializer_list<HWCLayer> const& layers);
->>>>>>> daabfcbb
 
-    bool composition_layers_present;
-    bool const fb_target_present;
+    hwc_display_contents_1_t* native_list() const;
 
-    std::shared_ptr<ForceGLLayer> skip_layer;
-    std::shared_ptr<FramebufferLayer> fb_target_layer;
+    void set_fb_target(std::shared_ptr<NativeBuffer> const&);
+    NativeFence framebuffer_fence();
 
+private:
     std::shared_ptr<hwc_display_contents_1_t> hwc_representation;
-    std::list<std::shared_ptr<HWCLayer>> layers;
-
-    NativeFence retire_fence;
-    NativeFence fb_fence;
 };
 
 }
