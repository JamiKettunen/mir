/*
 * Copyright © 2013 Canonical Ltd.
 *
 * This program is free software: you can redistribute it and/or modify it
 * under the terms of the GNU Lesser General Public License version 3,
 * as published by the Free Software Foundation.
 *
 * This program is distributed in the hope that it will be useful,
 * but WITHOUT ANY WARRANTY; without even the implied warranty of
 * MERCHANTABILITY or FITNESS FOR A PARTICULAR PURPOSE. See the
 * GNU Lesser General Public License for more details.
 *
 * You should have received a copy of the GNU Lesser General Public License
 * along with this program. If not, see <http://www.gnu.org/licenses/>.
 *
 * Authored by: Alexandros Frantzis <alexandros.frantzis@canonical.com>
 */

#include "real_kms_display_configuration.h"
#include "drm_mode_resources.h"
#include "mir/graphics/pixel_format_utils.h"

#include <cmath>
#include <limits>

#include <boost/throw_exception.hpp>
#include <stdexcept>
#include <algorithm>

namespace mg = mir::graphics;
namespace mgm = mir::graphics::mesa;
namespace geom = mir::geometry;

namespace
{

bool kms_modes_are_equal(drmModeModeInfo const& info1, drmModeModeInfo const& info2)
{
    return (info1.clock == info2.clock &&
            info1.hdisplay == info2.hdisplay &&
            info1.hsync_start == info2.hsync_start &&
            info1.hsync_end == info2.hsync_end &&
            info1.htotal == info2.htotal &&
            info1.hskew == info2.hskew &&
            info1.vdisplay == info2.vdisplay &&
            info1.vsync_start == info2.vsync_start &&
            info1.vsync_end == info2.vsync_end &&
            info1.vtotal == info2.vtotal);
}

double calculate_vrefresh_hz(drmModeModeInfo const& mode)
{
    if (mode.htotal == 0 || mode.vtotal == 0)
        return 0.0;

    /* mode.clock is in KHz */
    double vrefresh_hz = mode.clock * 1000.0 / (mode.htotal * mode.vtotal);

    /* Round to first decimal */
    return round(vrefresh_hz * 10.0) / 10.0;
}

mg::DisplayConfigurationOutputType
kms_connector_type_to_output_type(uint32_t connector_type)
{
    return static_cast<mg::DisplayConfigurationOutputType>(connector_type);
}

bool format_available_in_pixel_formats(MirPixelFormat format, mg::DisplayConfigurationOutput const& output)
{
    return output.pixel_formats.end() != find(output.pixel_formats.begin(), output.pixel_formats.end(), format);
}

}

mgm::RealKMSDisplayConfiguration::RealKMSDisplayConfiguration(int drm_fd)
    : drm_fd{drm_fd}
{
    update();
}

mgm::RealKMSDisplayConfiguration::RealKMSDisplayConfiguration(
    RealKMSDisplayConfiguration const& conf)
    : KMSDisplayConfiguration(), drm_fd{conf.drm_fd},
      card(conf.card), outputs{conf.outputs}
{
}

mgm::RealKMSDisplayConfiguration& mgm::RealKMSDisplayConfiguration::operator=(
    RealKMSDisplayConfiguration const& conf)
{
    if (&conf != this)
    {
        drm_fd = conf.drm_fd;
        card = conf.card;
        outputs = conf.outputs;
    }

    return *this;
}

void mgm::RealKMSDisplayConfiguration::for_each_card(
    std::function<void(DisplayConfigurationCard const&)> f) const
{
    f(card);
}

void mgm::RealKMSDisplayConfiguration::for_each_output(
    std::function<void(DisplayConfigurationOutput const&)> f) const
{
    for (auto const& output : outputs)
        f(output);
}

void mgm::RealKMSDisplayConfiguration::configure_output(
    DisplayConfigurationOutputId id, bool used,
    geometry::Point top_left, size_t mode_index,
<<<<<<< HEAD
    MirPowerMode power_mode, MirOrientation)
=======
    MirPixelFormat format, MirPowerMode power_mode)
>>>>>>> 47401d9d
{
    auto iter = find_output_with_id(id);

    if (iter != outputs.end())
    {
        auto& output = *iter;

        if (used && mode_index >= output.modes.size())
            BOOST_THROW_EXCEPTION(std::runtime_error("Invalid mode_index for used output"));

        if (used && !valid_pixel_format(format))
            BOOST_THROW_EXCEPTION(std::runtime_error("Invalid format for used output"));

        if (used && !format_available_in_pixel_formats(format, output))
            BOOST_THROW_EXCEPTION(std::runtime_error("Format not available for used output"));

        output.used = used;
        output.top_left = top_left;
        output.current_mode_index = mode_index;
        output.current_format = format;
        output.power_mode = power_mode;
    }
    else
    {
        BOOST_THROW_EXCEPTION(std::runtime_error("Trying to configure invalid output"));
    }
}

uint32_t mgm::RealKMSDisplayConfiguration::get_kms_connector_id(
    DisplayConfigurationOutputId id) const
{
    auto iter = find_output_with_id(id);

    if (iter == outputs.end())
    {
        BOOST_THROW_EXCEPTION(
            std::runtime_error("Failed to find DisplayConfigurationOutput with provided id"));
    }

    return id.as_value();
}

size_t mgm::RealKMSDisplayConfiguration::get_kms_mode_index(
    DisplayConfigurationOutputId id,
    size_t conf_mode_index) const
{
    auto iter = find_output_with_id(id);

    if (iter == outputs.end() || conf_mode_index >= iter->modes.size())
    {
        BOOST_THROW_EXCEPTION(
            std::runtime_error("Failed to find valid mode index for DisplayConfigurationOutput with provided id/mode_index"));
    }

    return conf_mode_index;
}
void mgm::RealKMSDisplayConfiguration::update()
{
    DRMModeResources resources{drm_fd};

    size_t max_outputs = std::min(resources.num_crtcs(), resources.num_connectors());
    card = {DisplayConfigurationCardId{0}, max_outputs};

    resources.for_each_connector([&](DRMModeConnectorUPtr connector)
    {
        add_or_update_output(resources, *connector);
    });
}

void mgm::RealKMSDisplayConfiguration::add_or_update_output(
    DRMModeResources const& resources,
    drmModeConnector const& connector)
{
    DisplayConfigurationOutputId id{static_cast<int>(connector.connector_id)};
    DisplayConfigurationCardId card_id{0};
    DisplayConfigurationOutputType const type{
        kms_connector_type_to_output_type(connector.connector_type)};
    geom::Size physical_size{connector.mmWidth, connector.mmHeight};
    bool connected{connector.connection == DRM_MODE_CONNECTED};
    size_t current_mode_index{std::numeric_limits<size_t>::max()};
    size_t preferred_mode_index{std::numeric_limits<size_t>::max()};
    std::vector<DisplayConfigurationMode> modes;
    std::vector<MirPixelFormat> formats {mir_pixel_format_argb_8888,
                                         mir_pixel_format_xrgb_8888};

    drmModeModeInfo current_mode_info = drmModeModeInfo();

    /* Get information about the current mode */
    auto encoder = resources.encoder(connector.encoder_id);
    if (encoder)
    {
        auto crtc = resources.crtc(encoder->crtc_id);
        if (crtc)
            current_mode_info = crtc->mode;
    }

    /* Add all the available modes and find the current and preferred one */
    for (int m = 0; m < connector.count_modes; m++)
    {
        drmModeModeInfo& mode_info = connector.modes[m];

        geom::Size size{mode_info.hdisplay, mode_info.vdisplay};

        double vrefresh_hz = calculate_vrefresh_hz(mode_info);

        modes.push_back({size, vrefresh_hz});

        if (kms_modes_are_equal(mode_info, current_mode_info))
            current_mode_index = m;

        if ((mode_info.type & DRM_MODE_TYPE_PREFERRED) == DRM_MODE_TYPE_PREFERRED)
            preferred_mode_index = m;
    }

    /* Add or update the output */
    auto iter = find_output_with_id(id);

    if (iter == outputs.end())
    {
        outputs.push_back({id, card_id, type, formats, modes, preferred_mode_index,
                           physical_size, connected, false, geom::Point(),
<<<<<<< HEAD
                           current_mode_index, 0u, mir_power_mode_on,
                           mir_orientation_normal});
=======
                           current_mode_index, mir_pixel_format_xrgb_8888,
                           mir_power_mode_on});
>>>>>>> 47401d9d
    }
    else
    {
        auto& output = *iter;

        output.modes = modes;
        output.preferred_mode_index = preferred_mode_index;
        output.physical_size_mm = physical_size;
        output.connected = connected;
        output.current_mode_index = current_mode_index;
        output.current_format = mir_pixel_format_xrgb_8888;
    }
}

std::vector<mg::DisplayConfigurationOutput>::iterator
mgm::RealKMSDisplayConfiguration::find_output_with_id(mg::DisplayConfigurationOutputId id)
{
    return std::find_if(outputs.begin(), outputs.end(),
                        [id](DisplayConfigurationOutput const& output)
                        {
                            return output.id == id;
                        });
}

std::vector<mg::DisplayConfigurationOutput>::const_iterator
mgm::RealKMSDisplayConfiguration::find_output_with_id(mg::DisplayConfigurationOutputId id) const
{
    return std::find_if(outputs.begin(), outputs.end(),
                        [id](DisplayConfigurationOutput const& output)
                        {
                            return output.id == id;
                        });
}
<|MERGE_RESOLUTION|>--- conflicted
+++ resolved
@@ -115,11 +115,7 @@
 void mgm::RealKMSDisplayConfiguration::configure_output(
     DisplayConfigurationOutputId id, bool used,
     geometry::Point top_left, size_t mode_index,
-<<<<<<< HEAD
-    MirPowerMode power_mode, MirOrientation)
-=======
-    MirPixelFormat format, MirPowerMode power_mode)
->>>>>>> 47401d9d
+    MirPixelFormat format, MirPowerMode power_mode, MirOrientation)
 {
     auto iter = find_output_with_id(id);
 
@@ -241,13 +237,8 @@
     {
         outputs.push_back({id, card_id, type, formats, modes, preferred_mode_index,
                            physical_size, connected, false, geom::Point(),
-<<<<<<< HEAD
-                           current_mode_index, 0u, mir_power_mode_on,
-                           mir_orientation_normal});
-=======
                            current_mode_index, mir_pixel_format_xrgb_8888,
-                           mir_power_mode_on});
->>>>>>> 47401d9d
+                           mir_power_mode_on, mir_orientation_normal});
     }
     else
     {
