/*
 * Copyright © 2015-2020 Canonical Ltd.
 *
 * This program is free software: you can redistribute it and/or modify it
 * under the terms of the GNU General Public License version 2 or 3 as
 * published by the Free Software Foundation.
 *
 * This program is distributed in the hope that it will be useful,
 * but WITHOUT ANY WARRANTY; without even the implied warranty of
 * MERCHANTABILITY or FITNESS FOR A PARTICULAR PURPOSE.  See the
 * GNU General Public License for more details.
 *
 * You should have received a copy of the GNU General Public License
 * along with this program.  If not, see <http://www.gnu.org/licenses/>.
 *
 * Authored By: Alan Griffiths <alan@octopull.co.uk>
 */

#ifndef MIR_ABSTRACTION_BASIC_WINDOW_MANAGER_H_
#define MIR_ABSTRACTION_BASIC_WINDOW_MANAGER_H_

#include "window_manager_tools_implementation.h"

#include "miral/window_management_policy.h"
#include "miral/window_info.h"
#include "active_outputs.h"
#include "miral/application.h"
#include "miral/application_info.h"
#include "miral/zone.h"
#include "miral/output.h"
#include "mru_window_list.h"

#include <mir/geometry/rectangles.h>
#include <mir/observer_registrar.h>
#include <mir/shell/abstract_shell.h>
#include <mir/shell/window_manager.h>

#include <boost/bimap.hpp>
#include <boost/bimap/multiset_of.hpp>
#include <optional>

#include <map>
#include <mutex>

namespace mir
{
namespace shell { class DisplayLayout; class PersistentSurfaceStore; }
namespace graphics { class DisplayConfigurationObserver; }
}

namespace miral
{
class DisplayConfigurationListeners;

using mir::shell::SurfaceSet;
using WindowManagementPolicyBuilder =
    std::function<std::unique_ptr<miral::WindowManagementPolicy>(miral::WindowManagerTools const& tools)>;

/// A policy based window manager.
/// This takes care of the management of any meta implementation held for the sessions and windows.
class BasicWindowManager : public virtual mir::shell::WindowManager,
    protected WindowManagerToolsImplementation,
    private ActiveOutputsListener
{
public:
    BasicWindowManager(
        mir::shell::FocusController* focus_controller,
        std::shared_ptr<mir::shell::DisplayLayout> const& display_layout,
        std::shared_ptr<mir::shell::PersistentSurfaceStore> const& persistent_surface_store,
        mir::ObserverRegistrar<mir::graphics::DisplayConfigurationObserver>& display_configuration_observers,
        WindowManagementPolicyBuilder const& build);
    ~BasicWindowManager();

    void add_session(std::shared_ptr<mir::scene::Session> const& session) override;

    void remove_session(std::shared_ptr<mir::scene::Session> const& session) override;

    auto add_surface(
        std::shared_ptr<mir::scene::Session> const& session,
        mir::scene::SurfaceCreationParameters const& params,
        std::function<std::shared_ptr<mir::scene::Surface>(
            std::shared_ptr<mir::scene::Session> const& session,
            mir::scene::SurfaceCreationParameters const& params)> const& build)
    -> std::shared_ptr<mir::scene::Surface> override;

    void modify_surface(
        std::shared_ptr<mir::scene::Session> const& session,
        std::shared_ptr<mir::scene::Surface> const& surface,
        mir::shell::SurfaceSpecification const& modifications) override;

    void remove_surface(
        std::shared_ptr<mir::scene::Session> const& session,
        std::weak_ptr<mir::scene::Surface> const& surface) override;

    void add_display(mir::geometry::Rectangle const& area) override
    __attribute__((deprecated("Mir doesn't reliably call this: it is ignored. Use add_display_for_testing() instead")));

    void remove_display(mir::geometry::Rectangle const& area) override;

    bool handle_keyboard_event(MirKeyboardEvent const* event) override;

    bool handle_touch_event(MirTouchEvent const* event) override;

    bool handle_pointer_event(MirPointerEvent const* event) override;

    void handle_raise_surface(
        std::shared_ptr<mir::scene::Session> const& session,
        std::shared_ptr<mir::scene::Surface> const& surface,
        uint64_t timestamp) override;

    void handle_request_drag_and_drop(
        std::shared_ptr<mir::scene::Session> const& session,
        std::shared_ptr<mir::scene::Surface> const& surface,
        uint64_t timestamp) override;

    void handle_request_move(
        std::shared_ptr<mir::scene::Session> const& session,
        std::shared_ptr<mir::scene::Surface> const& surface,
        uint64_t timestamp) override;

    void handle_request_resize(
        std::shared_ptr<mir::scene::Session> const& session,
        std::shared_ptr<mir::scene::Surface> const& surface,
        uint64_t timestamp,
        ::MirResizeEdge edge) override;

    int set_surface_attribute(
        std::shared_ptr<mir::scene::Session> const& /*application*/,
        std::shared_ptr<mir::scene::Surface> const& surface,
        MirWindowAttrib attrib,
        int value) override;

    auto create_workspace() -> std::shared_ptr<Workspace> override;

    void add_tree_to_workspace(Window const& window, std::shared_ptr<Workspace> const& workspace) override;

    void remove_tree_from_workspace(Window const& window, std::shared_ptr<Workspace> const& workspace) override;

    void move_workspace_content_to_workspace(
        std::shared_ptr<Workspace> const& to_workspace,
        std::shared_ptr<Workspace> const& from_workspace) override;

    void for_each_workspace_containing(
        Window const& window,
        std::function<void(std::shared_ptr<Workspace> const& workspace)> const& callback) override;

    void for_each_window_in_workspace(
        std::shared_ptr<Workspace> const& workspace, std::function<void(Window const&)> const& callback) override;

    auto count_applications() const -> unsigned int override;

    void for_each_application(std::function<void(ApplicationInfo& info)> const& functor) override;

    auto find_application(std::function<bool(ApplicationInfo const& info)> const& predicate)
    -> Application override;

    auto info_for(std::weak_ptr<mir::scene::Session> const& session) const -> ApplicationInfo& override;

    auto info_for(std::weak_ptr<mir::scene::Surface> const& surface) const -> WindowInfo& override;

    auto info_for(Window const& window) const -> WindowInfo& override;

    void ask_client_to_close(Window const& window) override;

    auto active_window() const -> Window override;

    auto select_active_window(Window const& hint) -> Window override;

    void drag_active_window(mir::geometry::Displacement movement) override;

    void drag_window(Window const& window, Displacement& movement) override;

    void focus_next_application() override;
    void focus_prev_application() override;

    void focus_next_within_application() override;
    void focus_prev_within_application() override;

    auto window_at(mir::geometry::Point cursor) const -> Window override;

    auto active_output() -> mir::geometry::Rectangle const override;
    auto active_application_zone() -> Zone override;

    void raise_tree(Window const& root) override;
    void start_drag_and_drop(WindowInfo& window_info, std::vector<uint8_t> const& handle) override;
    void end_drag_and_drop() override;

    void modify_window(WindowInfo& window_info, WindowSpecification const& modifications) override;

    auto info_for_window_id(std::string const& id) const -> WindowInfo& override;

    auto id_for_window(Window const& window) const -> std::string override;
    void place_and_size_for_state(WindowSpecification& modifications, WindowInfo const& window_info) const override;

    void invoke_under_lock(std::function<void()> const& callback) override;

private:
    /// An area for windows to be placed in
    struct DisplayArea
    {
        DisplayArea(Output const& output)
            : area{output.extents()},
              application_zone{area},
              contained_outputs{{output}}
        {
        }

        DisplayArea(Rectangle const& area)
            : area{area},
              application_zone{area}
        {
        }

        /// Returns the bounding rectangle of the extents of all contained outputs
        auto bounding_rectangle_of_contained_outputs() const -> Rectangle;

        /// Returns if this area is currently being used (update_application_zones() will remove it otherwise)
        auto is_alive() const -> bool;

        Rectangle area; ///< The full area. If there is a single output, this is the same as the output's extents
        /// The subset of the area where normal applications are generally placed (excludes, for example, panels)
        Zone application_zone;
        /// The last zone given to the policy, or nullopt if the policy hasn't been notified of this area's creation yet
        std::optional<Zone> zone_policy_knows_about;
        /// Often a single output
        /// can be empty or (in the case of logical output groups) contain multiple outputs
        /// if all outputs are removed the next call to update_application_zones() will drop this DisplayArea
        std::vector<Output> contained_outputs;
        /// Only set if this display area represents a logical group of multiple outputs
        std::optional<int> logical_output_group_id;
        std::set<Window> attached_windows; ///< Maximized/anchored/etc windows attached to this area
    };

    using SurfaceInfoMap = std::map<std::weak_ptr<mir::scene::Surface>, WindowInfo, std::owner_less<std::weak_ptr<mir::scene::Surface>>>;
    using SessionInfoMap = std::map<std::weak_ptr<mir::scene::Session>, ApplicationInfo, std::owner_less<std::weak_ptr<mir::scene::Session>>>;

    mir::shell::FocusController* const focus_controller;
    std::shared_ptr<mir::shell::DisplayLayout> const display_layout;
    std::shared_ptr<mir::shell::PersistentSurfaceStore> const persistent_surface_store;

    // Workspaces may die without any sync with the BWM mutex
    struct DeadWorkspaces
    {
        std::mutex mutable dead_workspaces_mutex;
        std::vector<std::weak_ptr<Workspace>> workspaces;
    };

    std::shared_ptr<DeadWorkspaces> const dead_workspaces{std::make_shared<DeadWorkspaces>()};

    std::unique_ptr<WindowManagementPolicy> const policy;

    std::mutex mutex;
    SessionInfoMap app_info;
    SurfaceInfoMap window_info;
    mir::geometry::Rectangles outputs;
    mir::geometry::Point cursor;
    uint64_t last_input_event_timestamp{0};
    MirEvent const* last_input_event{nullptr};
    miral::MRUWindowList mru_active_windows;
    bool allow_active_window = true;
    std::set<Window> fullscreen_surfaces;
    /// Generally maps 1:1 with outputs, but this should not be assumed
    /// For example, if multiple outputs are part of a logical output group they will have one big display area
    std::vector<std::shared_ptr<DisplayArea>> display_areas;
    /// If output configuration has changed and application zones need to be updated
    bool application_zones_need_update{false};

    friend class Workspace;
    using wwbimap_t = boost::bimap<
        boost::bimaps::multiset_of<std::weak_ptr<Workspace>, std::owner_less<std::weak_ptr<Workspace>>>,
        boost::bimaps::multiset_of<Window>>;

    wwbimap_t workspaces_to_windows;

    std::shared_ptr<DisplayConfigurationListeners> const display_config_monitor;

    struct Locker;

    void update_event_timestamp(MirKeyboardEvent const* kev);
    void update_event_timestamp(MirPointerEvent const* pev);
    void update_event_timestamp(MirTouchEvent const* tev);
    void update_event_timestamp(MirInputEvent const* iev);

    auto surface_known(std::weak_ptr<mir::scene::Surface> const& surface, std::string const& action) -> bool;

    auto can_activate_window_for_session(miral::Application const& session) -> bool;
    auto can_activate_window_for_session_in_workspace(
        miral::Application const& session,
        std::vector<std::shared_ptr<Workspace>> const& workspaces) -> bool;

    auto place_new_surface(WindowSpecification parameters) -> WindowSpecification;
    auto place_relative(mir::geometry::Rectangle const& parent, miral::WindowSpecification const& parameters, Size size)
        -> mir::optional_value<Rectangle>;

    void move_tree(miral::WindowInfo& root, mir::geometry::Displacement movement);
    void set_tree_depth_layer(miral::WindowInfo& root, MirDepthLayer new_layer);
    void erase(miral::WindowInfo const& info);
    void validate_modification_request(WindowSpecification const& modifications, WindowInfo const& window_info) const;
    void place_and_size(WindowInfo& root, Point const& new_pos, Size const& new_size);
    void place_attached_to_zone(
        WindowInfo& info,
<<<<<<< HEAD
        mir::geometry::Rectangle const& application_zone);
    void update_attached_and_fullscreen_sets(WindowInfo& window_info, MirWindowState state);
=======
        mir::geometry::Rectangle const& application_zone,
        mir::geometry::Rectangle const& output_area);
    void update_attached_and_fullscreen_sets(WindowInfo const& window_info);
>>>>>>> dc316dbe
    void set_state(miral::WindowInfo& window_info, MirWindowState value);
    void remove_window(Application const& application, miral::WindowInfo const& info);
    void refocus(Application const& application, Window const& parent,
                 std::vector<std::shared_ptr<Workspace>> const& workspaces_containing_window);
    auto workspaces_containing(Window const& window) const -> std::vector<std::shared_ptr<Workspace>>;
    auto active_display_area() const -> std::shared_ptr<DisplayArea>;
    auto display_area_for_output_id(int output_id) const -> std::shared_ptr<DisplayArea>; ///< returns null if not found
    auto display_area_for(WindowInfo const& info) const -> std::shared_ptr<DisplayArea>;
    auto display_area_for(Rectangle const& rect) const -> std::optional<std::shared_ptr<DisplayArea>>;
    /// Returns the application zone area after shrinking it for the exclusive zone if needed
    static auto apply_exclusive_rect_to_application_zone(
        mir::geometry::Rectangle const& original_zone,
        mir::geometry::Rectangle const& exclusive_rect_global_coords,
        MirPlacementGravity attached_edges) -> mir::geometry::Rectangle;

    /// Returns the new display area (or null if none was created)
    auto add_output_to_display_areas(Locker const&, Output const& output);
    /// Returns any old display areas that have been removed
    auto remove_output_from_display_areas(Locker const&, Output const& output);
    void advise_output_create(Output const& output) override;
    void advise_output_update(Output const& updated, Output const& original) override;
    void advise_output_delete(Output const& output) override;
    void advise_output_end() override;
    /// Updates the application zones of all display areas and moves attached windows as needed
    void update_application_zones_and_attached_windows();
};
}

#endif /* MIR_ABSTRACTION_BASIC_WINDOW_MANAGER_H_ */<|MERGE_RESOLUTION|>--- conflicted
+++ resolved
@@ -299,14 +299,8 @@
     void place_and_size(WindowInfo& root, Point const& new_pos, Size const& new_size);
     void place_attached_to_zone(
         WindowInfo& info,
-<<<<<<< HEAD
         mir::geometry::Rectangle const& application_zone);
-    void update_attached_and_fullscreen_sets(WindowInfo& window_info, MirWindowState state);
-=======
-        mir::geometry::Rectangle const& application_zone,
-        mir::geometry::Rectangle const& output_area);
     void update_attached_and_fullscreen_sets(WindowInfo const& window_info);
->>>>>>> dc316dbe
     void set_state(miral::WindowInfo& window_info, MirWindowState value);
     void remove_window(Application const& application, miral::WindowInfo const& info);
     void refocus(Application const& application, Window const& parent,
