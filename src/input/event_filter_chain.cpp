--- conflicted
+++ resolved
@@ -19,11 +19,7 @@
 #include "mir/input/event_filter_chain.h"
 namespace mi = mir::input;
 
-<<<<<<< HEAD
-bool mi::EventFilterChain::filter_event(const android::InputEvent *event)
-=======
-bool mi::EventFilterChain::handles(android::InputEvent *event)
->>>>>>> f5943b41
+bool mi::EventFilterChain::handles(const android::InputEvent *event)
 {
     for (auto it = filters.begin(); it != filters.end(); it++)
     {
