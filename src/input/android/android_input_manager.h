--- conflicted
+++ resolved
@@ -49,16 +49,10 @@
 class InputManager : public mir::input::InputManager
 {
 public:
-<<<<<<< HEAD
-    explicit InputManager(droidinput::sp<droidinput::EventHubInterface> event_hub,
+    explicit InputManager(const droidinput::sp<droidinput::EventHubInterface>& event_hub,
 			  std::initializer_list<std::shared_ptr<input::EventFilter> const> filters,
 			  std::shared_ptr<CursorListener> const& cursor_listener = std::shared_ptr<CursorListener>());
-    virtual ~InputManager() {}
-=======
-    explicit InputManager(const droidinput::sp<droidinput::EventHubInterface>& event_hub,
-                          std::initializer_list<std::shared_ptr<input::EventFilter> const> filters);
     virtual ~InputManager();
->>>>>>> e6e4d49f
 
     virtual void start();
     virtual void stop();
