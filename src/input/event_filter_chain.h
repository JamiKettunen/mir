--- conflicted
+++ resolved
@@ -44,16 +44,7 @@
     {
     }
 
-<<<<<<< HEAD
     virtual bool handles(const droidinput::InputEvent *event);
-    virtual void add_filter(std::shared_ptr<EventFilter> const& filter);
-
-protected:
-    EventFilterChain(const EventFilterChain&) = delete;
-    EventFilterChain& operator=(const EventFilterChain&) = delete;
-=======
-    virtual bool handles(android::InputEvent *event);
->>>>>>> 15ba44b9
 
 private:
     typedef std::vector<std::shared_ptr<EventFilter>> EventFilterVector;
