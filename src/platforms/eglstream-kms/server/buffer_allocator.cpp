/*
 * Copyright © 2016 Canonical Ltd.
 *
 * This program is free software: you can redistribute it and/or modify it
 * under the terms of the GNU Lesser General Public License version 2 or 3,
 * as published by the Free Software Foundation.
 *
 * This program is distributed in the hope that it will be useful,
 * but WITHOUT ANY WARRANTY; without even the implied warranty of
 * MERCHANTABILITY or FITNESS FOR A PARTICULAR PURPOSE.  See the
 * GNU Lesser General Public License for more details.
 *
 * You should have received a copy of the GNU Lesser General Public License
 * along with this program.  If not, see <http://www.gnu.org/licenses/>.
 *
 * Authored by:
 *   Christopher James Halse Rogers <christopher.halse.rogers@canonical.com>
 */

#include <epoxy/egl.h>

#include "buffer_allocator.h"
#include "buffer_texture_binder.h"
#include "mir/anonymous_shm_file.h"
#include "shm_buffer.h"
#include "buffer_from_wl_shm.h"
#include "mir/graphics/buffer_properties.h"
#include "mir/renderer/gl/context_source.h"
#include "mir/renderer/gl/context.h"
#include "mir/graphics/display.h"
#include "wayland-eglstream-controller.h"
#include "mir/graphics/egl_error.h"
#include "mir/graphics/texture.h"
#include "mir/graphics/program_factory.h"
#include "mir/graphics/program.h"
#include "mir/graphics/display.h"
#include "mir/renderer/gl/context_source.h"
#include "mir/renderer/gl/context.h"
#include "mir/raii.h"

#define MIR_LOG_COMPONENT "platform-eglstream-kms"
#include "mir/log.h"

#include <wayland-server-core.h>

#include <mutex>

#include <boost/throw_exception.hpp>
#include <boost/exception/errinfo_errno.hpp>

#include <system_error>
#include <cassert>


namespace mg  = mir::graphics;
namespace mge = mg::eglstream;
namespace mgc = mg::common;
namespace geom = mir::geometry;

#ifndef EGL_WL_wayland_eglstream
#define EGL_WL_wayland_eglstream 1
#define EGL_WAYLAND_EGLSTREAM_WL              0x334B
#endif /* EGL_WL_wayland_eglstream */

namespace
{
std::unique_ptr<mir::renderer::gl::Context> context_for_output(mg::Display const& output)
{
    try
    {
        auto& context_source = dynamic_cast<mir::renderer::gl::ContextSource const&>(output);

        /*
         * We care about no part of this context's config; we will do no rendering with it.
         * All we care is that we can allocate texture IDs and bind a texture, which is
         * config independent.
         *
         * That's not *entirely* true; we also need it to be on the same device as we want
         * to do the rendering on, and that GL must support all the extensions we care about,
         * but since we don't yet support heterogeneous hybrid and implementing that will require
         * broader interface changes it's a safe enough requirement for now.
         */
        return context_source.create_gl_context();
    }
    catch (std::bad_cast const& err)
    {
        std::throw_with_nested(
            boost::enable_error_info(
                std::runtime_error{"Output platform cannot provide a GL context"})
                << boost::throw_function(__PRETTY_FUNCTION__)
                << boost::throw_line(__LINE__)
                << boost::throw_file(__FILE__));
    }
}
}

mge::BufferAllocator::BufferAllocator(mg::Display const& output)
    : wayland_ctx{context_for_output(output)},
      egl_delegate{
          std::make_shared<mgc::EGLContextExecutor>(context_for_output(output))}
{
}

mge::BufferAllocator::~BufferAllocator() = default;

std::shared_ptr<mg::Buffer> mge::BufferAllocator::alloc_buffer(
    BufferProperties const& buffer_properties)
{
    if (buffer_properties.usage == mg::BufferUsage::software)
        return alloc_software_buffer(buffer_properties.size, buffer_properties.format);
    BOOST_THROW_EXCEPTION(std::runtime_error("platform incapable of creating hardware buffers"));
}

std::shared_ptr<mg::Buffer> mge::BufferAllocator::alloc_software_buffer(geom::Size size, MirPixelFormat format)
{
    if (!mgc::MemoryBackedShmBuffer::supports(format))
    {
        BOOST_THROW_EXCEPTION(
            std::runtime_error(
                "Trying to create SHM buffer with unsupported pixel format"));
    }

    return std::make_shared<mgc::MemoryBackedShmBuffer>(size, format, egl_delegate);
}

std::vector<MirPixelFormat> mge::BufferAllocator::supported_pixel_formats()
{
    // Lazy
    return {mir_pixel_format_argb_8888, mir_pixel_format_xrgb_8888};
}

std::shared_ptr<mg::Buffer> mge::BufferAllocator::alloc_buffer(geometry::Size, uint32_t, uint32_t)
{
    BOOST_THROW_EXCEPTION(std::runtime_error("platform incapable of creating buffers"));
}

namespace
{

GLuint gen_texture_handle()
{
    GLuint tex;
    glGenTextures(1, &tex);
    return tex;
}

struct EGLStreamTextureConsumer
{
    EGLStreamTextureConsumer(std::shared_ptr<mir::renderer::gl::Context> ctx, EGLStreamKHR&& stream)
        : dpy{eglGetCurrentDisplay()},
          stream{std::move(stream)},
          texture{gen_texture_handle()},
          ctx{std::move(ctx)}
    {
        glActiveTexture(GL_TEXTURE0);
        glBindTexture(GL_TEXTURE_EXTERNAL_OES, texture);
        // GL_NO_ERROR is 0, so this works.
        if (auto err = glGetError())
        {
            BOOST_THROW_EXCEPTION(mg::gl_error(err, "Failed to bind texture?!"));
        }

        if (eglStreamConsumerGLTextureExternalKHR(dpy, stream) != EGL_TRUE)
        {
            BOOST_THROW_EXCEPTION(
                mg::egl_error("Failed to bind client EGLStream to a texture consumer"));
        }
    }

    ~EGLStreamTextureConsumer()
    {
        bool const need_context = eglGetCurrentContext() == EGL_NO_CONTEXT;
        if (need_context)
        {
            ctx->make_current();
        }
        eglDestroyStreamKHR(dpy, stream);
        glDeleteTextures(1, &texture);
        if (need_context)
        {
            ctx->release_current();
        }
    }

    EGLDisplay const dpy;
    EGLStreamKHR const stream;
    GLuint const texture;
    std::shared_ptr<mir::renderer::gl::Context> const ctx;
};

struct Sync
{
    /*
     * The reserve_sync/set_consumer_sync dance is magical!
     */
    void reserve_sync()
    {
        sync_mutex.lock();
    }

    void set_consumer_sync(GLsync syncpoint)
    {
        if (sync)
        {
            glDeleteSync(sync);
        }
        sync = syncpoint;
        sync_mutex.unlock();
    }

    std::mutex sync_mutex;
    GLsync sync{nullptr};
};

struct BoundEGLStream
{
    static void associate_stream(wl_resource* buffer, std::shared_ptr<mir::renderer::gl::Context> ctx, EGLStreamKHR stream)
    {
        BoundEGLStream* me;
        if (auto notifier = wl_resource_get_destroy_listener(buffer, &on_buffer_destroyed))
        {
            /* We're associating a buffer which has an existing stream with a new stream?
             * The protocol is unclear whether this is an expected behaviour, but the obvious
             * thing to do is to destroy the old stream and associate the new one.
             */
            me = wl_container_of(notifier, me, destruction_listener);
        }
        else
        {
            me = new BoundEGLStream;
            me->destruction_listener.notify = &on_buffer_destroyed;
            wl_resource_add_destroy_listener(buffer, &me->destruction_listener);
        }

        me->producer = std::make_shared<EGLStreamTextureConsumer>(std::move(ctx), std::move(stream));
    }

    class TextureHandle
    {
    public:
        void bind()
        {
            glBindTexture(GL_TEXTURE_EXTERNAL_OES, provider->texture);
        }

        void reserve_sync()
        {
            sync->reserve_sync();
        }

        void set_consumer_sync(GLsync sync)
        {
            this->sync->set_consumer_sync(sync);
        }

        TextureHandle(TextureHandle&&) = default;
    private:
        friend class BoundEGLStream;

        TextureHandle(
            std::shared_ptr<Sync> syncpoint,
            std::shared_ptr<EGLStreamTextureConsumer const> producer)
            : sync{std::move(syncpoint)},
              provider{std::move(producer)}
        {
            bind();
            /*
             * Isn't this a fun dance!
             *
             * We must insert a glWaitSync here to ensure that the texture is not
             * modified while the commands from the render thread are still executing.
             *
             * We need to lock until *after* eglStreamConsumerAcquireKHR because,
             * once that has executed, it's guaranteed that glBindTexture() in the
             * render thread will bind the new texture (ie: there's some implicit syncpoint
             * action happening)
             */
            std::lock_guard<std::mutex> lock{sync->sync_mutex};
            if (sync->sync)
            {
                glWaitSync(sync->sync, 0, GL_TIMEOUT_IGNORED);
                sync->sync = nullptr;
            }
            if (eglStreamConsumerAcquireKHR(provider->dpy, provider->stream) != EGL_TRUE)
            {
                BOOST_THROW_EXCEPTION(
                    mg::egl_error("Failed to latch texture from client EGLStream"));
            }
        }

        TextureHandle(TextureHandle const&) = delete;
        TextureHandle& operator=(TextureHandle const&) = delete;

        std::shared_ptr<Sync> const sync;
        std::shared_ptr<EGLStreamTextureConsumer const> provider;
    };

    static TextureHandle texture_for_buffer(wl_resource* buffer)
    {
        if (auto notifier = wl_resource_get_destroy_listener(buffer, &on_buffer_destroyed))
        {
            BoundEGLStream* me;
            me = wl_container_of(notifier, me, destruction_listener);
            return TextureHandle{me->consumer_sync, me->producer};
        }
        BOOST_THROW_EXCEPTION((std::runtime_error{"Buffer does not have an associated EGLStream"}));
    }
private:
    static void on_buffer_destroyed(wl_listener* listener, void*)
    {
        static_assert(
            std::is_standard_layout<BoundEGLStream>::value,
            "BoundEGLStream must be Standard Layout for wl_container_of to be defined behaviour");

        BoundEGLStream* me;
        me = wl_container_of(listener, me, destruction_listener);
        delete me;
    }

    std::shared_ptr<Sync> const consumer_sync{std::make_shared<Sync>()};
    std::shared_ptr<EGLStreamTextureConsumer const> producer;
    wl_listener destruction_listener;
};
}

void mge::BufferAllocator::create_buffer_eglstream_resource(
    wl_client* /*client*/,
    wl_resource* eglstream_controller_resource,
    wl_resource* /*surface*/,
    wl_resource* buffer)
{
    auto const allocator = static_cast<mge::BufferAllocator*>(
        wl_resource_get_user_data(eglstream_controller_resource));

    EGLAttrib const attribs[] = {
        EGL_WAYLAND_EGLSTREAM_WL, (EGLAttrib)buffer,
        EGL_NONE
    };

    allocator->wayland_ctx->make_current();
    auto dpy = eglGetCurrentDisplay();

    auto stream = allocator->nv_extensions.eglCreateStreamAttribNV(dpy, attribs);

    if (stream == EGL_NO_STREAM_KHR)
    {
        BOOST_THROW_EXCEPTION((mg::egl_error("Failed to create EGLStream from Wayland buffer")));
    }

    BoundEGLStream::associate_stream(buffer, allocator->wayland_ctx, stream);

    allocator->wayland_ctx->release_current();
}

struct wl_eglstream_controller_interface const mge::BufferAllocator::impl{
    create_buffer_eglstream_resource
};

void mge::BufferAllocator::bind_eglstream_controller(
    wl_client* client,
    void* ctx,
    uint32_t version,
    uint32_t id)
{
    auto resource = wl_resource_create(client, &wl_eglstream_controller_interface, version, id);

    if (resource == nullptr)
    {
        wl_client_post_no_memory(client);
        mir::log_warning("Failed to create client eglstream-controller resource");
        return;
    }

    wl_resource_set_implementation(
        resource,
        &impl,
        ctx,
        nullptr);
}


void mir::graphics::eglstream::BufferAllocator::bind_display(
    wl_display* display,
    std::shared_ptr<Executor>)
{
    if (!wl_global_create(
        display,
        &wl_eglstream_controller_interface,
        1,
        this,
        &bind_eglstream_controller))
    {
        BOOST_THROW_EXCEPTION((std::runtime_error{"Failed to publish wayland-eglstream-controller global"}));
    }

    auto context_guard = mir::raii::paired_calls(
        [this]() { wayland_ctx->make_current(); },
        [this]() { wayland_ctx->release_current(); });

    auto dpy = eglGetCurrentDisplay();

    if (extensions.eglBindWaylandDisplayWL(dpy, display) != EGL_TRUE)
    {
        BOOST_THROW_EXCEPTION((mg::egl_error("Failed to bind Wayland EGL display")));
    }

    std::vector<char const*> missing_extensions;
    for (char const* extension : {
        "EGL_KHR_stream_consumer_gltexture",
        "EGL_NV_stream_attrib"})
    {
        if (!epoxy_has_egl_extension(dpy, extension))
        {
            missing_extensions.push_back(extension);
        }
    }

    if (!missing_extensions.empty())
    {
        std::stringstream message;
        message << "Missing required extension" << (missing_extensions.size() > 1 ? "s:" : ":");
        for (auto missing_extension : missing_extensions)
        {
            message << " " << missing_extension;
        }

        BOOST_THROW_EXCEPTION((std::runtime_error{message.str()}));
    }

    mir::log_info("Bound EGLStreams-backed WaylandAllocator display");
}

namespace
{
class EGLStreamBuffer :
    public mg::BufferBasic,
    public mg::NativeBufferBase,
    public mg::gl::Texture
{
public:
    EGLStreamBuffer(
        BoundEGLStream::TextureHandle tex,
        std::function<void()>&& on_consumed,
        MirPixelFormat format,
        geom::Size size,
        Layout layout)
        : size_{size},
          layout_{layout},
          format{format},
          tex{std::move(tex)},
          on_consumed{std::move(on_consumed)}
    {
    }

    std::shared_ptr<mir::graphics::NativeBuffer> native_buffer_handle() const override
    {
        return nullptr;
    }

    mir::geometry::Size size() const override
    {
        return size_;
    }

    MirPixelFormat pixel_format() const override
    {
        return format;
    }

    NativeBufferBase* native_buffer_base() override
    {
        return this;
    }

    mg::gl::Program const& shader(mg::gl::ProgramFactory& cache) const override
    {
        static int shader_id{0};
        return cache.compile_fragment_shader(
            &shader_id,
            "#ifdef GL_ES\n"
            "#extension GL_OES_EGL_image_external : require\n"
            "#endif\n",
            "uniform samplerExternalOES tex;\n"
            "vec4 sample_to_rgba(in vec2 texcoord)\n"
            "{\n"
            "    return texture2D(tex, texcoord);\n"
            "}\n");
    }

    void bind() override
    {
        tex.reserve_sync();
        tex.bind();
    }

    void add_syncpoint() override
    {
        tex.set_consumer_sync(glFenceSync(GL_SYNC_GPU_COMMANDS_COMPLETE, 0));
        // TODO: We're going to flush an *awful* lot; try and work out a way to batch this.
        glFlush();
        on_consumed();
    }

    Layout layout() const override
    {
        return layout_;
    }

private:
    mir::geometry::Size const size_;
    Layout const layout_;
    MirPixelFormat const format;
    BoundEGLStream::TextureHandle tex;
    std::function<void()> on_consumed;
};
}

std::shared_ptr<mir::graphics::Buffer>
mir::graphics::eglstream::BufferAllocator::buffer_from_resource(
    wl_resource* buffer,
    std::function<void()>&& on_consumed,
    std::function<void()>&& /*on_release*/)
{
    auto context_guard = mir::raii::paired_calls(
        [this]() { wayland_ctx->make_current(); },
        [this]() { wayland_ctx->release_current(); });
    auto dpy = eglGetCurrentDisplay();

    EGLint width, height;
    if (extensions.eglQueryWaylandBufferWL(dpy, buffer, EGL_WIDTH, &width) != EGL_TRUE)
    {
        BOOST_THROW_EXCEPTION(mg::egl_error("Failed to query Wayland buffer width"));
    }
    if (extensions.eglQueryWaylandBufferWL(dpy, buffer, EGL_HEIGHT, &height) != EGL_TRUE)
    {
        BOOST_THROW_EXCEPTION(mg::egl_error("Failed to query Wayland buffer height"));
    }
    mg::gl::Texture::Layout const layout =
        [&]()
        {
            EGLint y_inverted;
            if (extensions.eglQueryWaylandBufferWL(dpy, buffer, EGL_WAYLAND_Y_INVERTED_WL, &y_inverted) != EGL_TRUE)
            {
                // If querying Y_INVERTED fails, we must have the default, GL, layout
                return mg::gl::Texture::Layout::GL;
            }
            if (y_inverted)
            {
                return mg::gl::Texture::Layout::GL;
            }
            else
            {
                return mg::gl::Texture::Layout::TopRowFirst;
            }
        }();

    return std::make_shared<EGLStreamBuffer>(
        BoundEGLStream::texture_for_buffer(buffer),
        std::move(on_consumed),
        mir_pixel_format_argb_8888,
        geom::Size{width, height},
        layout);
<<<<<<< HEAD
=======
}

auto mge::BufferAllocator::buffer_from_shm(
    wl_resource* buffer,
    std::shared_ptr<Executor> wayland_executor,
    std::function<void()>&& on_consumed) -> std::shared_ptr<Buffer>
{
    return mg::wayland::buffer_from_wl_shm(
        buffer,
        std::move(wayland_executor),
        egl_delegate,
        std::move(on_consumed));
>>>>>>> 6237e10e
}<|MERGE_RESOLUTION|>--- conflicted
+++ resolved
@@ -560,8 +560,6 @@
         mir_pixel_format_argb_8888,
         geom::Size{width, height},
         layout);
-<<<<<<< HEAD
-=======
 }
 
 auto mge::BufferAllocator::buffer_from_shm(
@@ -574,5 +572,4 @@
         std::move(wayland_executor),
         egl_delegate,
         std::move(on_consumed));
->>>>>>> 6237e10e
 }