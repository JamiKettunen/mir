/*
 * Copyright © 2012 Canonical Ltd.
 *
 * This program is free software: you can redistribute it and/or modify it
 * under the terms of the GNU Lesser General Public License version 3,
 * as published by the Free Software Foundation.
 *
 * This program is distributed in the hope that it will be useful,
 * but WITHOUT ANY WARRANTY; without even the implied warranty of
 * MERCHANTABILITY or FITNESS FOR A PARTICULAR PURPOSE.  See the
 * GNU Lesser General Public License for more details.
 *
 * You should have received a copy of the GNU Lesser General Public License
 * along with this program.  If not, see <http://www.gnu.org/licenses/>.
 *
 * Authored by: Alexandros Frantzis <alexandros.frantzis@canonical.com>
 */

#include "platform.h"
#include "guest_platform.h"
#include "buffer_allocator.h"
#include "display.h"
#include "linux_virtual_terminal.h"
#include "ipc_operations.h"
#include "mir/graphics/platform_ipc_operations.h"
#include "mir/options/option.h"
#include "mir/options/program_option.h"
#include "mir/graphics/native_buffer.h"
#include "mir/emergency_cleanup_registry.h"
#include "mir/udev/wrapper.h"


#include <boost/throw_exception.hpp>
#include <stdexcept>

#include <fcntl.h>
#include <sys/ioctl.h>
#include <dlfcn.h>

namespace mg = mir::graphics;
namespace mgm = mg::mesa;
namespace mgmh = mgm::helpers;
namespace mo = mir::options;

namespace
{
char const* bypass_option_name{"bypass"};
char const* vt_option_name{"vt"};

struct RealVTFileOperations : public mgm::VTFileOperations
{
    int open(char const* pathname, int flags)
    {
        return ::open(pathname, flags);
    }

    int close(int fd)
    {
        return ::close(fd);
    }

    int ioctl(int d, int request, int val)
    {
        return ::ioctl(d, request, val);
    }

    int ioctl(int d, int request, void* p_val)
    {
        return ::ioctl(d, request, p_val);
    }

    int tcsetattr(int d, int acts, const struct termios *tcattr)
    {
        return ::tcsetattr(d, acts, tcattr);
    }

    int tcgetattr(int d, struct termios *tcattr)
    {
        return ::tcgetattr(d, tcattr);
    }
};

struct RealPosixProcessOperations : public mgm::PosixProcessOperations
{
    pid_t getpid() const override
    {
        return ::getpid();
    }
    pid_t getppid() const override
    {
        return ::getppid();
    }
    pid_t getpgid(pid_t process) const override
    {
        return ::getpgid(process);
    }
    pid_t getsid(pid_t process) const override
    {
        return ::getsid(process);
    }
    int setpgid(pid_t process, pid_t group) override
    {
        return ::setpgid(process, group);
    }
    pid_t setsid() override
    {
        return ::setsid();
    }
};

// Hack around the way mesa loads mir: This hack makes the
// necessary symbols global.
extern "C" int __attribute__((constructor))
ensure_loaded_with_rtld_global()
{
    Dl_info info;

    // Cast dladdr itself to work around g++-4.8 warnings (LP: #1366134)
    typedef int (safe_dladdr_t)(int(*func)(), Dl_info *info);
    safe_dladdr_t *safe_dladdr = (safe_dladdr_t*)&dladdr;
    safe_dladdr(&ensure_loaded_with_rtld_global, &info);
    dlopen(info.dli_fname,  RTLD_NOW | RTLD_NOLOAD | RTLD_GLOBAL);
    return 0;
}
}

mgm::Platform::Platform(std::shared_ptr<DisplayReport> const& listener,
                        std::shared_ptr<VirtualTerminal> const& vt,
                        EmergencyCleanupRegistry& emergency_cleanup_registry,
                        BypassOption bypass_option)
    : udev{std::make_shared<mir::udev::Context>()},
      drm{std::make_shared<helpers::DRMHelper>(helpers::DRMNodeToUse::card_node)},
      listener{listener},
      vt{vt},
      bypass_option_{bypass_option}
{
    drm->setup(udev);
    gbm.setup(*drm);

    std::weak_ptr<VirtualTerminal> weak_vt = vt;
    std::weak_ptr<helpers::DRMHelper> weak_drm = drm;
    emergency_cleanup_registry.add(
        [weak_vt,weak_drm]
        {
            if (auto const vt = weak_vt.lock())
                try { vt->restore(); } catch (...) {}

            if (auto const drm = weak_drm.lock())
                try { drm->drop_master(); } catch (...) {}
        });
}

std::shared_ptr<mg::GraphicBufferAllocator> mgm::Platform::create_buffer_allocator()
{
    return std::make_shared<mgm::BufferAllocator>(gbm.device, bypass_option_, mgm::BufferImportMethod::gbm_native_pixmap);
}

std::shared_ptr<mg::Display> mgm::Platform::create_display(
    std::shared_ptr<DisplayConfigurationPolicy> const& initial_conf_policy,
    std::shared_ptr<GLProgramFactory> const&,
    std::shared_ptr<GLConfig> const& gl_config)
{
    return std::make_shared<mgm::Display>(
        this->shared_from_this(),
        initial_conf_policy,
        gl_config,
        listener);
}

std::shared_ptr<mg::PlatformIpcOperations> mgm::Platform::make_ipc_operations() const
{
    return std::make_shared<mgm::IpcOperations>(drm);
}

EGLNativeDisplayType mgm::Platform::egl_native_display() const
{
    return gbm.device;
}

mgm::BypassOption mgm::Platform::bypass_option() const
{
    return bypass_option_;
}

std::shared_ptr<mg::Platform> create_host_platform(
    std::shared_ptr<mo::Option> const& options,
    std::shared_ptr<mir::EmergencyCleanupRegistry> const& emergency_cleanup_registry,
    std::shared_ptr<mir::graphics::DisplayReport> const& report)
{
    auto real_fops = std::make_shared<RealVTFileOperations>();
    auto real_pops = std::unique_ptr<RealPosixProcessOperations>(new RealPosixProcessOperations{});
    auto vt = std::make_shared<mgm::LinuxVirtualTerminal>(
        real_fops,
        std::move(real_pops),
        options->get<int>(vt_option_name),
        report);

    auto bypass_option = mgm::BypassOption::allowed;
    if (!options->get<bool>(bypass_option_name))
        bypass_option = mgm::BypassOption::prohibited;

    return std::make_shared<mgm::Platform>(
        report, vt, *emergency_cleanup_registry, bypass_option);
}

void add_graphics_platform_options(boost::program_options::options_description& config)
{
    config.add_options()
        (vt_option_name,
         boost::program_options::value<int>()->default_value(0),
         "[platform-specific] VT to run on or 0 to use current.")
        (bypass_option_name,
         boost::program_options::value<bool>()->default_value(true),
         "[platform-specific] utilize the bypass optimization for fullscreen surfaces.");
}

<<<<<<< HEAD
extern "C" mg::PlatformPriority probe_graphics_platform(mo::ProgramOption const& options)
=======
mg::PlatformPriority probe_graphics_platform()
>>>>>>> 7601fbce
{
    auto const unparsed_arguments = options.unparsed_command_line();
    auto platform_option_used = false;
    for (auto const& token : unparsed_arguments)
    {
        if (token == (std::string("--") + vt_option_name))
            platform_option_used = true;
    }

    if (options.is_set(vt_option_name))
        platform_option_used = true;

    auto udev = std::make_shared<mir::udev::Context>();

    mir::udev::Enumerator drm_devices{udev};
    drm_devices.match_subsystem("drm");
    drm_devices.match_sysname("card[0-9]*");
    drm_devices.scan_devices();

    for (auto& device : drm_devices)
    {
        static_cast<void>(device);
        if (platform_option_used)
            return mg::PlatformPriority::best;
        else
            return mg::PlatformPriority::supported;
    }

    return mg::PlatformPriority::unsupported;
}

mir::ModuleProperties const description = {
    "mesa-kms",
    MIR_VERSION_MAJOR,
    MIR_VERSION_MINOR,
    MIR_VERSION_MICRO
};

mir::ModuleProperties const* describe_graphics_module()
{
    return &description;
}<|MERGE_RESOLUTION|>--- conflicted
+++ resolved
@@ -214,11 +214,7 @@
          "[platform-specific] utilize the bypass optimization for fullscreen surfaces.");
 }
 
-<<<<<<< HEAD
-extern "C" mg::PlatformPriority probe_graphics_platform(mo::ProgramOption const& options)
-=======
-mg::PlatformPriority probe_graphics_platform()
->>>>>>> 7601fbce
+mg::PlatformPriority probe_graphics_platform(mo::ProgramOption const& options)
 {
     auto const unparsed_arguments = options.unparsed_command_line();
     auto platform_option_used = false;
