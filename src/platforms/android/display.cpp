--- conflicted
+++ resolved
@@ -30,6 +30,7 @@
 #include "mir/graphics/android/mir_native_window.h"
 #include "mir/geometry/rectangle.h"
 #include "mir/graphics/event_handler_register.h"
+#include "mir/fd.h"
 
 #include <boost/throw_exception.hpp>
 #include <fcntl.h>
@@ -66,8 +67,6 @@
 {
     config.power_mode(mga::DisplayName::primary, mode);
 } catch (...) {}
-<<<<<<< HEAD
-=======
 
 std::unique_ptr<mga::ConfigurableDisplayBuffer> create_display_buffer(
     mga::DisplayComponentFactory& display_buffer_builder,
@@ -89,26 +88,6 @@
         mir_orientation_normal,
         overlay_option));
 }
-
-mg::DisplayConfigurationOutput fill_config_from(mga::DisplayAttribs const& attribs)
-{
-    return mg::DisplayConfigurationOutput{
-        mg::DisplayConfigurationOutputId{1},
-        mg::DisplayConfigurationCardId{0},
-        mg::DisplayConfigurationOutputType::lvds,
-        {attribs.display_format},
-        {mg::DisplayConfigurationMode{attribs.pixel_size, attribs.vrefresh_hz}},
-        0,
-        attribs.mm_size,
-        attribs.connected,
-        true,
-        geom::Point{0,0},
-        0,
-        attribs.display_format,
-        mir_power_mode_on,
-        mir_orientation_normal};
-}
->>>>>>> 20c8faa2
 }
 
 mga::Display::Display(
@@ -119,24 +98,19 @@
     mga::OverlayOptimization overlay_option) :
     display_buffer_builder{display_buffer_builder},
     hwc_config{display_buffer_builder->create_hwc_configuration()},
-<<<<<<< HEAD
     hotplug_subscription{hwc_config->subscribe_to_config_changes(std::bind(&mga::Display::on_hotplug, this))},
+    primary_attribs(hwc_config->active_attribs_for(mga::DisplayName::primary)),
     config(
-        hwc_config->active_attribs_for(mga::DisplayName::primary),
-        hwc_config->active_attribs_for(mga::DisplayName::external),
-        display_buffer_builder->display_format()),
-    display_change_pipe(new DisplayChangePipe)
-=======
-    attribs(hwc_config->active_attribs_for(mga::DisplayName::primary)),
-    primary_configuration(fill_config_from(attribs)),
-    gl_context{attribs.display_format, *gl_config, *display_report},
+        primary_attribs,
+        hwc_config->active_attribs_for(mga::DisplayName::external)),
+    gl_context{config.primary_config().current_format, *gl_config, *display_report},
     display_buffer{create_display_buffer(
         *display_buffer_builder,
-        attribs,
+        primary_attribs,
         gl_program_factory,
         gl_context,
-        overlay_option)}
->>>>>>> 20c8faa2
+        overlay_option)},
+    display_change_pipe(new DisplayChangePipe)
 {
     //Some drivers (depending on kernel state) incorrectly report an error code indicating that the display is already on. Ignore the first failure.
     safe_power_mode(*hwc_config, mir_power_mode_on);
@@ -170,8 +144,7 @@
     {
         config = mga::DisplayConfiguration(
             hwc_config->active_attribs_for(mga::DisplayName::primary),
-            hwc_config->active_attribs_for(mga::DisplayName::external),
-            display_buffer_builder->display_format());
+            hwc_config->active_attribs_for(mga::DisplayName::external));
         configuration_dirty = false;
     }
 
