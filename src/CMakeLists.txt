--- conflicted
+++ resolved
@@ -61,10 +61,7 @@
   mircompositor
   mirfrontend
   mirgraphics
-<<<<<<< HEAD
   mirinputandroid
-=======
->>>>>>> fbd9dc20
   mirinput
   mirprocess
   mirsurfaces
