# Copyright © 2012 Canonical Ltd.
#
# This program is free software: you can redistribute it and/or modify
# it under the terms of the GNU General Public License version 3 as
# published by the Free Software Foundation.
#
# This program is distributed in the hope that it will be useful,
# but WITHOUT ANY WARRANTY; without even the implied warranty of
# MERCHANTABILITY or FITNESS FOR A PARTICULAR PURPOSE.  See the
# GNU General Public License for more details.
#
# You should have received a copy of the GNU General Public License
# along with this program.  If not, see <http://www.gnu.org/licenses/>.
#
# Authored by: Thomas Voss <thomas.voss@canonical.com>,
#              Alan Griffiths <alan@octopull.co.uk>
add_subdirectory(compositor/)

add_executable(unit-tests "")

<<<<<<< HEAD
target_link_libraries(
  unit-tests

  compositor-tests
  mircompositor
  ${GTEST_BOTH_LIBRARIES}
  ${GMOCK_LIBRARY}
  ${GMOCK_MAIN_LIBRARY}
  ${CMAKE_THREAD_LIBS_INIT} # Link in pthread. 
)

add_test(unit-tests ${CMAKE_CURRENT_BINARY_DIR}/unit-tests)
=======
add_subdirectory(compositor/)
add_subdirectory(input)
>>>>>>> 92b302b4
<|MERGE_RESOLUTION|>--- conflicted
+++ resolved
@@ -15,14 +15,15 @@
 # Authored by: Thomas Voss <thomas.voss@canonical.com>,
 #              Alan Griffiths <alan@octopull.co.uk>
 add_subdirectory(compositor/)
+add_subdirectory(input)
 
 add_executable(unit-tests "")
 
-<<<<<<< HEAD
 target_link_libraries(
   unit-tests
 
   compositor-tests
+  input-tests
   mircompositor
   ${GTEST_BOTH_LIBRARIES}
   ${GMOCK_LIBRARY}
@@ -30,8 +31,4 @@
   ${CMAKE_THREAD_LIBS_INIT} # Link in pthread. 
 )
 
-add_test(unit-tests ${CMAKE_CURRENT_BINARY_DIR}/unit-tests)
-=======
-add_subdirectory(compositor/)
-add_subdirectory(input)
->>>>>>> 92b302b4
+add_test(unit-tests ${CMAKE_CURRENT_BINARY_DIR}/unit-tests)