--- conflicted
+++ resolved
@@ -38,13 +38,8 @@
 
           # Only run if we have access to secrets.
           if ${{ github.event_name == 'push' || github.event.pull_request.head.repo.full_name == github.repository }}; then
-<<<<<<< HEAD
-            TASKS+='"google:ubuntu-20.04-64:spread/build/sbuild:ubuntu"
-                    "google:ubuntu-20.04-64:spread/build/sbuild:ubuntu_hirsute"
-=======
             TASKS+='"google:ubuntu-20.04-64:spread/build/sbuild:debian_sid"
                     "google:ubuntu-20.04-64:spread/build/sbuild:ubuntu"
->>>>>>> ca4e5252
                     "google:ubuntu-20.04-64:spread/build/sbuild:ubuntu_impish"
                     "google:ubuntu-20.04-64:spread/build/sbuild:ubuntu_arm64"
                     "google:ubuntu-20.04-64:spread/build/ubuntu:rpi"
