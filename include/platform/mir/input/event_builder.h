/*
 * Copyright © 2015 Canonical Ltd.
 *
 * This program is free software: you can redistribute it and/or modify it
 * under the terms of the GNU Lesser General Public License version 2 or 3,
 * as published by the Free Software Foundation.
 *
 * This program is distributed in the hope that it will be useful,
 * but WITHOUT ANY WARRANTY; without even the implied warranty of
 * MERCHANTABILITY or FITNESS FOR A PARTICULAR PURPOSE.  See the
 * GNU Lesser General Public License for more details.
 *
 * You should have received a copy of the GNU Lesser General Public License
 * along with this program.  If not, see <http://www.gnu.org/licenses/>.
 */

#ifndef MIR_INPUT_EVENT_BUILDER_H_
#define MIR_INPUT_EVENT_BUILDER_H_

#include "mir_toolkit/event.h"
#include "mir/events/contact_state.h"
#include "mir/events/scroll_axis.h"
#include <memory>
#include <chrono>
#include <vector>
#include <optional>

namespace mir
{

using EventUPtr = std::unique_ptr<MirEvent, void(*)(MirEvent*)>;

namespace input
{
class EventBuilder
{
public:
    EventBuilder() = default;
    virtual ~EventBuilder() = default;
    /// Timestamps in returned events are automatically calibrated to the Mir clock. If nullopt is given current mir
    /// clock time is used.
    using Timestamp = std::chrono::nanoseconds;

    virtual EventUPtr key_event(
        std::optional<Timestamp> timestamp,
        MirKeyboardAction action,
        xkb_keysym_t keysym,
        int scan_code) = 0;

    [[deprecated("use the pointer_event() that includes all properties instead")]]
    virtual EventUPtr pointer_event(
        std::optional<Timestamp> timestamp,
        MirPointerAction action,
        MirPointerButtons buttons_pressed,
        float hscroll_value, float vscroll_value,
        float relative_x_value, float relative_y_value) = 0;

    [[deprecated("use the pointer_event() that includes all properties instead")]]
    virtual EventUPtr pointer_event(
        std::optional<Timestamp> timestamp,
        MirPointerAction action,
        MirPointerButtons buttons_pressed,
        float x_position, float y_position,
        float hscroll_value, float vscroll_value,
        float relative_x_value, float relative_y_value) = 0;

    [[deprecated("use the pointer_event() that includes all properties instead")]]
    virtual EventUPtr pointer_axis_event(
        MirPointerAxisSource axis_source,
        std::optional<Timestamp> timestamp,
        MirPointerAction action,
        MirPointerButtons buttons_pressed,
        float x_position, float y_position,
        float hscroll_value, float vscroll_value,
        float relative_x_value, float relative_y_value) = 0;

<<<<<<< HEAD
    virtual EventUPtr pointer_axis_value120_scroll_event(
=======
    [[deprecated("use the pointer_event() that includes all properties instead")]]
    virtual EventUPtr pointer_axis_discrete_scroll_event(
>>>>>>> 5c359bfa
        MirPointerAxisSource axis_source,
        std::optional<Timestamp> timestamp,
        MirPointerAction action,
        MirPointerButtons buttons_pressed,
        float hscroll_value, float vscroll_value,
        float hscroll_value120, float vscroll_value120) = 0;

    virtual EventUPtr touch_event(
        std::optional<Timestamp> timestamp,
        std::vector<mir::events::ContactState> const& contacts) = 0;

    [[deprecated("use the pointer_event() that includes all properties instead")]]
    virtual EventUPtr pointer_axis_with_stop_event(
        MirPointerAxisSource axis_source,
        std::optional<Timestamp> timestamp,
        MirPointerAction action,
        MirPointerButtons buttons_pressed,
        float x_position, float y_position,
        float hscroll_value, float vscroll_value,
        bool hscroll_stop, bool vscroll_stop,
        float relative_x_value, float relative_y_value) = 0;

    virtual EventUPtr pointer_event(
        std::optional<Timestamp> timestamp,
        MirPointerAction action,
        MirPointerButtons buttons,
        std::optional<mir::geometry::PointF> position,
        mir::geometry::DisplacementF motion,
        MirPointerAxisSource axis_source,
        events::ScrollAxisH h_scroll,
        events::ScrollAxisV v_scroll) = 0;

protected:
    EventBuilder(EventBuilder const&) = delete;
    EventBuilder& operator=(EventBuilder const&) = delete;
};
}
}

#endif<|MERGE_RESOLUTION|>--- conflicted
+++ resolved
@@ -74,18 +74,14 @@
         float hscroll_value, float vscroll_value,
         float relative_x_value, float relative_y_value) = 0;
 
-<<<<<<< HEAD
-    virtual EventUPtr pointer_axis_value120_scroll_event(
-=======
     [[deprecated("use the pointer_event() that includes all properties instead")]]
     virtual EventUPtr pointer_axis_discrete_scroll_event(
->>>>>>> 5c359bfa
         MirPointerAxisSource axis_source,
         std::optional<Timestamp> timestamp,
         MirPointerAction action,
         MirPointerButtons buttons_pressed,
         float hscroll_value, float vscroll_value,
-        float hscroll_value120, float vscroll_value120) = 0;
+        float hscroll_discrete, float vscroll_discrete) = 0;
 
     virtual EventUPtr touch_event(
         std::optional<Timestamp> timestamp,
