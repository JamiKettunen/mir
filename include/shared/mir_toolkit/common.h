--- conflicted
+++ resolved
@@ -66,13 +66,6 @@
     mir_surface_state_enum_max_
 } MirSurfaceState;
 
-<<<<<<< HEAD
-typedef enum MirLifecycleState
-{
-    mir_lifecycle_state_will_suspend,
-    mir_lifecycle_state_resumed
-} MirLifecycleState;
-=======
 typedef enum MirSurfaceFocusState
 {
     mir_surface_unfocused = 0,
@@ -80,7 +73,11 @@
     mir_surface_focus_enum_max_
 } MirSurfaceFocusState;
 
->>>>>>> 13e76b3a
+typedef enum MirLifecycleState
+{
+    mir_lifecycle_state_will_suspend,
+    mir_lifecycle_state_resumed
+} MirLifecycleState;
 /**@}*/
 
 #endif