/*
 * Simple definitions common to client and server.
 *
 * Copyright © 2013 Canonical Ltd.
 *
 * This program is free software: you can redistribute it and/or modify
 * it under the terms of the GNU Lesser General Public License version 3 as
 * published by the Free Software Foundation.
 *
 * This program is distributed in the hope that it will be useful,
 * but WITHOUT ANY WARRANTY; without even the implied warranty of
 * MERCHANTABILITY or FITNESS FOR A PARTICULAR PURPOSE.  See the
 * GNU Lesser General Public License for more details.
 *
 * You should have received a copy of the GNU Lesser General Public License
 * along with this program.  If not, see <http://www.gnu.org/licenses/>.
 *
 * Author: Daniel van Vugt <daniel.van.vugt@canonical.com>
 */

#ifndef MIR_COMMON_H_
#define MIR_COMMON_H_

/**
 * \addtogroup mir_toolkit
 * @{
 */
/* This is C code. Not C++. */

/**
 * Attributes of a surface that the client and server/shell may wish to
 * get or set over the wire.
 */
typedef enum MirSurfaceAttrib
{
    mir_surface_attrib_type,
    mir_surface_attrib_state,
<<<<<<< HEAD
    mir_surface_attrib_focus,
=======
    mir_surface_attrib_swapinterval,
>>>>>>> 631ce28a
    mir_surface_attrib_arraysize_
} MirSurfaceAttrib;

typedef enum MirSurfaceType
{
    mir_surface_type_normal,
    mir_surface_type_utility,
    mir_surface_type_dialog,
    mir_surface_type_overlay,
    mir_surface_type_freestyle,
    mir_surface_type_popover,
    mir_surface_type_arraysize_
} MirSurfaceType;

typedef enum MirSurfaceState
{
    mir_surface_state_unknown,
    mir_surface_state_restored,
    mir_surface_state_minimized,
    mir_surface_state_maximized,
    mir_surface_state_vertmaximized,
    /* mir_surface_state_semimaximized,
       Omitted for now, since it's functionally a subset of vertmaximized and
       differs only in the X coordinate. */
    mir_surface_state_fullscreen,
    mir_surface_state_arraysize_
} MirSurfaceState;
<<<<<<< HEAD

typedef enum MirSurfaceFocusState
{
    mir_surface_unfocused,
    mir_surface_focused,
    mir_surface_focus_arraysize_
} MirSurfaceFocusState;

=======
>>>>>>> 631ce28a
/**@}*/

#endif<|MERGE_RESOLUTION|>--- conflicted
+++ resolved
@@ -35,11 +35,8 @@
 {
     mir_surface_attrib_type,
     mir_surface_attrib_state,
-<<<<<<< HEAD
+    mir_surface_attrib_swapinterval,
     mir_surface_attrib_focus,
-=======
-    mir_surface_attrib_swapinterval,
->>>>>>> 631ce28a
     mir_surface_attrib_arraysize_
 } MirSurfaceAttrib;
 
@@ -67,7 +64,6 @@
     mir_surface_state_fullscreen,
     mir_surface_state_arraysize_
 } MirSurfaceState;
-<<<<<<< HEAD
 
 typedef enum MirSurfaceFocusState
 {
@@ -76,8 +72,6 @@
     mir_surface_focus_arraysize_
 } MirSurfaceFocusState;
 
-=======
->>>>>>> 631ce28a
 /**@}*/
 
 #endif