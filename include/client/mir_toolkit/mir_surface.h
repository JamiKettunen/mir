--- conflicted
+++ resolved
@@ -221,15 +221,8 @@
  *
  * \param [in] spec    Specification to mutate
  * \param [in] parent  A valid parent surface.
-<<<<<<< HEAD
  */
 void mir_surface_spec_set_parent(MirSurfaceSpec* spec, MirSurface* parent);
-=======
- *
- * \return              true unless "parent" is invalid for this surface type.
- */
-bool mir_surface_spec_set_parent(MirSurfaceSpec* spec, MirSurface* parent);
->>>>>>> 2723dd00
 
 /**
  * Update a surface specification with a surface type.
@@ -247,15 +240,8 @@
  *
  * \param [in] spec         Specification to mutate
  * \param [in] type         the target type of the surface
-<<<<<<< HEAD
  */
 void mir_surface_spec_set_type(MirSurfaceSpec* spec, MirSurfaceType type);
-=======
- *
- * \return                  true (pointless consistency)
- */
-bool mir_surface_spec_set_type(MirSurfaceSpec* spec, MirSurfaceType type);
->>>>>>> 2723dd00
 
 /**
  * Set the requested name.
