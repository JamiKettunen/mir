--- conflicted
+++ resolved
@@ -35,14 +35,10 @@
     void for_each_output(std::function<void(graphics::DisplayConfigurationOutput const&)>) const override
     {
     }
-<<<<<<< HEAD
     void for_each_output(std::function<void(graphics::DisplayConfigurationOutput&)>) override
     {
     }
-    void configure_output(graphics::DisplayConfigurationOutputId, bool, geometry::Point, size_t, MirPixelFormat, MirPowerMode) override
-=======
     void configure_output(graphics::DisplayConfigurationOutputId, bool, geometry::Point, size_t, MirPixelFormat, MirPowerMode, MirOrientation) override
->>>>>>> 5b507b4a
     {
     }
 };
