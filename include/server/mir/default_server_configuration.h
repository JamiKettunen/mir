/*
 * Copyright © 2012 Canonical Ltd.
 *
 * This program is free software: you can redistribute it and/or modify it
 * under the terms of the GNU General Public License version 3,
 * as published by the Free Software Foundation.
 *
 * This program is distributed in the hope that it will be useful,
 * but WITHOUT ANY WARRANTY; without even the implied warranty of
 * MERCHANTABILITY or FITNESS FOR A PARTICULAR PURPOSE.  See the
 * GNU General Public License for more details.
 *
 * You should have received a copy of the GNU General Public License
 * along with this program.  If not, see <http://www.gnu.org/licenses/>.
 *
 * Authored by: Alan Griffiths <alan@octopull.co.uk>
 */
#ifndef MIR_DEFAULT_SERVER_CONFIGURATION_H_
#define MIR_DEFAULT_SERVER_CONFIGURATION_H_

#include "mir/cached_ptr.h"
#include "mir/server_configuration.h"
#include "mir/options/program_option.h"

#include <memory>
#include <string>

namespace mir
{
namespace compositor
{
class BufferAllocationStrategy;
class GraphicBufferAllocator;
class BufferBundleManager;
class Renderables;
class Drawer;
class CompositingStrategy;
class Compositor;
}
namespace frontend
{
class Shell;
class Communicator;
class ProtobufIpcFactory;
class SessionMediatorReport;
class MessageProcessorReport;
}

namespace shell
{
class SurfaceFactory;
class SurfaceBuilder;
class InputFocusSelector;
class SessionContainer;
class FocusSetter;
class FocusSequence;
class PlacementStrategy;
class FocusController;
class SessionManager;
}
namespace time
{
class TimeSource;
}
namespace surfaces
{
class BufferBundleFactory;
class SurfaceStackModel;
class SurfaceStack;
class SurfaceController;
}
namespace graphics
{
class Renderer;
class Platform;
class Display;
class ViewableArea;
class BufferInitializer;
class DisplayReport;
}
namespace input
{
class InputManager;
class EventFilter;
class InputChannelFactory;
namespace android
{
class InputConfiguration;
}
}

namespace logging
{
class Logger;
}

class DefaultServerConfiguration : public ServerConfiguration
{
public:
    DefaultServerConfiguration(int argc, char const* argv[]);

    /** @name DisplayServer dependencies
     * dependencies of DisplayServer on the rest of the Mir
     *  @{ */
    virtual std::shared_ptr<frontend::Communicator> the_communicator();
    virtual std::shared_ptr<graphics::Display>      the_display();
    virtual std::shared_ptr<compositor::Compositor> the_compositor();
    virtual std::shared_ptr<input::InputManager>    the_input_manager();
    virtual std::shared_ptr<MainLoop>               the_main_loop();
    /** @} */

    /** @name graphics configuration - customization
     * configurable interfaces for modifying graphics
     *  @{ */
    virtual std::shared_ptr<graphics::BufferInitializer> the_buffer_initializer();
    virtual std::shared_ptr<graphics::Renderer>          the_renderer();
    virtual std::shared_ptr<graphics::ViewableArea>      the_viewable_area();
    /** @} */

    /** @name graphics configuration - dependencies
     * dependencies of graphics on the rest of the Mir
     *  @{ */
    virtual std::shared_ptr<graphics::DisplayReport> the_display_report();
    /** @} */

    /** @name compositor configuration - customization
     * configurable interfaces for modifying compositor
     *  @{ */
    virtual std::shared_ptr<compositor::CompositingStrategy>      the_compositing_strategy();
    virtual std::shared_ptr<compositor::BufferAllocationStrategy> the_buffer_allocation_strategy();
    /** @} */

    /** @name compositor configuration - dependencies
     * dependencies of compositor on the rest of the Mir
     *  @{ */
    virtual std::shared_ptr<compositor::GraphicBufferAllocator> the_buffer_allocator();
    virtual std::shared_ptr<compositor::Renderables>            the_renderables();
    /** @} */

    /** @name frontend configuration - dependencies
     * dependencies of frontend on the rest of the Mir
     *  @{ */
    virtual std::shared_ptr<frontend::SessionMediatorReport>  the_session_mediator_report();
    virtual std::shared_ptr<frontend::MessageProcessorReport> the_message_processor_report();
    virtual std::shared_ptr<frontend::Shell>                  the_frontend_shell();
    /** @} */

<<<<<<< HEAD
    virtual std::shared_ptr<shell::FocusController> the_focus_controller();

    /** @name shell configuration - internal
     * configurable interfaces implemented and used within shell
=======
    /** @name shell configuration - customization
     * configurable interfaces for modifying shell
>>>>>>> e2cc258b
     *  @{ */
    virtual std::shared_ptr<shell::SurfaceFactory>    the_shell_surface_factory();
    virtual std::shared_ptr<shell::SessionContainer>  the_shell_session_container();
    virtual std::shared_ptr<shell::FocusSetter>       the_shell_focus_setter();
    virtual std::shared_ptr<shell::FocusSequence>     the_shell_focus_sequence();
    virtual std::shared_ptr<shell::PlacementStrategy> the_shell_placement_strategy();
    /** @} */

    /** @name shell configuration - dependencies
     * dependencies of shell on the rest of the Mir
     *  @{ */
    virtual std::shared_ptr<shell::InputFocusSelector> the_input_focus_selector();
    virtual std::shared_ptr<shell::SurfaceBuilder>     the_surface_builder();
    /** @} */


    /** @name surfaces configuration - customization
     * configurable interfaces for modifying surfaces
     *  @{ */
    virtual std::shared_ptr<surfaces::SurfaceStackModel> the_surface_stack_model();
    /** @} */

    /** @name surfaces configuration - dependencies
     * dependencies of surfaces on the rest of the Mir
     *  @{ */
    virtual std::shared_ptr<surfaces::BufferBundleFactory> the_buffer_bundle_factory();
    /** @} */


    /** @name input configuration
     *  @{ */
    virtual std::shared_ptr<input::android::InputConfiguration> the_input_configuration();
    virtual std::initializer_list<std::shared_ptr<input::EventFilter> const> the_event_filters();
    /** @} */

    /** @name logging configuration - customization
     * configurable interfaces for modifying logging
     *  @{ */
    virtual std::shared_ptr<logging::Logger> the_logger();
    /** @} */

    virtual std::shared_ptr<graphics::Platform>  the_graphics_platform();
    virtual std::shared_ptr<time::TimeSource>    the_time_source();

protected:
    virtual std::shared_ptr<options::Option> the_options() const;
    virtual std::shared_ptr<input::InputChannelFactory> the_input_channel_factory();
    virtual std::shared_ptr<shell::SessionManager> the_session_manager();

    CachedPtr<frontend::Communicator> communicator;
    CachedPtr<shell::SessionManager> session_manager;
    std::shared_ptr<input::android::InputConfiguration> input_configuration;
    CachedPtr<input::InputManager>    input_manager;
    CachedPtr<shell::InputFocusSelector> input_focus_selector;
    CachedPtr<graphics::Platform>     graphics_platform;
    CachedPtr<graphics::BufferInitializer> buffer_initializer;
    CachedPtr<compositor::GraphicBufferAllocator> buffer_allocator;
    CachedPtr<graphics::Display>      display;

    CachedPtr<frontend::ProtobufIpcFactory>  ipc_factory;
    CachedPtr<frontend::SessionMediatorReport> session_mediator_report;
    CachedPtr<frontend::MessageProcessorReport> message_processor_report;
    CachedPtr<compositor::BufferAllocationStrategy> buffer_allocation_strategy;
    CachedPtr<graphics::Renderer> renderer;
    CachedPtr<compositor::BufferBundleManager> buffer_bundle_manager;
    CachedPtr<surfaces::SurfaceStack> surface_stack;
    CachedPtr<shell::SurfaceFactory> shell_surface_factory;
    CachedPtr<shell::SessionContainer>  shell_session_container;
    CachedPtr<shell::FocusSetter>       shell_focus_setter;
    CachedPtr<shell::FocusSequence>     shell_focus_sequence;
    CachedPtr<shell::PlacementStrategy> shell_placement_strategy;
    CachedPtr<compositor::CompositingStrategy> compositing_strategy;
    CachedPtr<compositor::Compositor> compositor;
    CachedPtr<logging::Logger> logger;
    CachedPtr<graphics::DisplayReport> display_report;
    CachedPtr<surfaces::SurfaceController> surface_controller;
    CachedPtr<time::TimeSource> time_source;
    CachedPtr<MainLoop> main_loop;

private:
    std::shared_ptr<options::Option> options;

    // the communications interface to use
    virtual std::shared_ptr<frontend::ProtobufIpcFactory> the_ipc_factory(
        std::shared_ptr<frontend::Shell> const& shell,
        std::shared_ptr<graphics::ViewableArea> const& display,
        std::shared_ptr<compositor::GraphicBufferAllocator> const& allocator);

    virtual std::string the_socket_file() const;
};
}


#endif /* MIR_DEFAULT_SERVER_CONFIGURATION_H_ */<|MERGE_RESOLUTION|>--- conflicted
+++ resolved
@@ -145,15 +145,10 @@
     virtual std::shared_ptr<frontend::Shell>                  the_frontend_shell();
     /** @} */
 
-<<<<<<< HEAD
     virtual std::shared_ptr<shell::FocusController> the_focus_controller();
 
-    /** @name shell configuration - internal
-     * configurable interfaces implemented and used within shell
-=======
     /** @name shell configuration - customization
      * configurable interfaces for modifying shell
->>>>>>> e2cc258b
      *  @{ */
     virtual std::shared_ptr<shell::SurfaceFactory>    the_shell_surface_factory();
     virtual std::shared_ptr<shell::SessionContainer>  the_shell_session_container();
