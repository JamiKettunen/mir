<<<<<<< HEAD
=======
mir (0.0.8+13.10.20130801-0ubuntu1) saucy; urgency=low

  [ Kevin DuBois ]
  * connect multi-display info from the display, to the client by
    improving SessionMediator.
  * prepare for global event sending (like display resizing) by
    separating the ability to send messages into distinct classes that
    is used in the client request service loops clean up constructors
    that aren't used, functions that aren't needed as well.

  [ Robert Carr ]
  * Support monitor input channels for the shell.

  [ Eleni Maria Stea ]
  * stub Platform functions to NestedPlatform replaced
    create_nested_platform with a call to the NestedPlatform constructor
    in the default_server_configuration.cpp.

  [ Alexandros Frantzis ]
  * gbm: Handle the cursor properly with multiple monitors.

  [ Ubuntu daily release ]
  * Automatic snapshot from revision 907

 -- Ubuntu daily release <ps-jenkins@lists.canonical.com>  Thu, 01 Aug 2013 00:02:49 +0000

mir (0.0.8+13.10.20130731.2-0ubuntu1) saucy; urgency=low

  [ Dmitrijs Ledkovs ]
  * Use explicit boost-dev packages.

  [ Alexandros Frantzis ]
  * gbm: Support non-cloned display configurations.

  [ Thomas Voß ]
  * Adjust documentation to account for lightdm/packaging changes.
  * Don't make Mir become a process group leader, to avoid CTRL-C
    killing the X server.

  [ Alan Griffiths ]
  * test_framework: Provide boost exception diagnostics.
  * graphics: Remove use of frontend::Surface from graphics interface &
    implementation.

  [ Daniel van Vugt ]
  * Don't run Android commands which are no longer valid in flipped
    phablet images. They will only kill your connection to the device.
    (LP: #1206369). (LP: #1206369)
  * Fix documentation to suit the new "flipped" phablet images. Also
    remove extraneous comment which could cause copy/paste mistakes.

  [ Eleni Maria Stea ]
  * mir option --nested-mode <host-socket>.
  * added a native platform interface in
    include/server/mir/graphics/native_platform.h added a new static
    library for the nested platform added some stub
    create_native_platform and create_nested_platform functions to be
    called when mir runs in nested mode.

  [ Ubuntu daily release ]
  * Automatic snapshot from revision 901

 -- Ubuntu daily release <ps-jenkins@lists.canonical.com>  Wed, 31 Jul 2013 12:55:57 +0000

>>>>>>> 5548f7e0
mir (0.0.8+13.10.20130730-0ubuntu1) saucy; urgency=low

  [ Robert Ancell ]
  * Use the soname in the filename of all the public libraries.
    Explicityly set soname for libmirserver and libmirprotobuf.

  [ Daniel van Vugt ]
  * Separate MockBufferAllocator for reuse in other test cases.
  * Silence noisy integration tests (Uninteresting mock function calls)
    (LP: #1192618). (LP: #1192618)
  * Distinguish between a buffer locked for composition vs snapshotting.
    The difference will become very important with the introduction of
    bypass. Stay tuned.

  [ Alexandros Frantzis ]
  * graphics, shell: move GLPixelBuffer to shell.
  * compositor: Introduce and use a different DisplayBufferCompositor
    object per non-cloned output.
  * geometry: Use an closed-open representation for Rectangle end
    points.

  [ Thomas Voß ]
  * Adjust the Process class to correctly trace child processes. This
    should help a lot in avoiding/diagnosing races on armhf.

  [ Kevin DuBois ]
  * expand client api so that multiple MirDisplayInfo can be returned
    for multimonitor situations.
  * add a function to the client api to query the possible formats to
    create a surface with.
  * client: decouple MirConnection from MirEvent a bit. stop two-step
    initialization of the client rpc channel.

  [ Robert Carr ]
  * Add surface lifecycle notification to the session listener.
  * Build test_android_input_registrar.cpp.

  [ Alan Griffiths ]
  * graphics, shell: move GLPixelBuffer to shell.

  [ Maarten Lankhorst ]
  * Fixes LP: #1195509. (LP: #1195509)

  [ Ubuntu daily release ]
  * Automatic snapshot from revision 890

 -- Ubuntu daily release <ps-jenkins@lists.canonical.com>  Tue, 30 Jul 2013 00:03:17 +0000

mir (0.0.8-0ubuntu1) saucy; urgency=low

  * New release

 -- Robert Ancell <robert.ancell@canonical.com>  Mon, 22 Jul 2013 10:07:38 +1200

mir (0.0.7+13.10.20130721ubuntu.unity.next-0ubuntu1) saucy; urgency=low

  [ Robert Ancell ]
  * Update debian/copyright for 3rd_party files. (LP: #1194073)
  * update to xmir instructions.
  * Put demos back into bin, not libexec. It's confusing, conflicts with
    the documentation and makes it harder to run them.
  * Add some XMir diagnostic and recovery documentation.
  * Update docs to refer to saucy, not raring.
  * Display command line options error when failed.
  * Remove dead tag code in SessionManager.
  * Remove dead code in ProtobufSocketCommunicator.
  * Releasing 0.0.6
  * Close the platform file descriptors on destruction of MirConnection.
    (LP: #1198022)
  * Remove libancilliary and implement required functionality directly.
  * add xmir guide to debug.
  * Only use a DRM device if it has connections. (LP: #1197708)
  * Add instructions on how to compile Mesa and X.Org with Mir support.
    (LP: #1193261)

  [ Jussi Pakkanen ]
  * Explicitly create output directory before running custom command.

  [ Alexandros Frantzis ]
  * graphics: Implement GLBufferPixels to extract buffer pixels using
    GL.
  * lttng: Install tracepoint provider libraries in private lib
    subdirectory.
  * surfaces: Fix Surface::flag_for_render() Fixes lp:1195105. (LP:
    #1195105)
  * compositor: Manage the rendering target properly in the compositing
    threads.
  * shell: Implement Session::take_snapshot() method.
  * graphics: Add Display::configure() method.
  * server: Support handlers for file descriptors in MainLoop.
  * graphics: Reconfigure the Display when the display configuration
    changes.
  * tests: Fix race condition in MockDRM leading to memory errors
    Previously, because we allocated and returned memory in two step,
    using a unique storage point to hold the allocated memory, there was
    the potential for memory errors (e.g. double frees) in multithreaded
    tests (like
    drm_close_not_called_concurrently_on_ipc_package_destruction). (LP:
    #1197408)
  * server: Make symbols of loaded SharedLibraries available globally.
  * gbm: Provide different functions for validating server and client
    Mesa EGL native displays. (LP: #1177902)
  * gbm: Update mesa egl native display validation function names Update
    mesa egl native display validation function names to match the ones
    used by Mesa.
  * graphics: Introduce a DisplayConfigurationPolicy to set up
    DisplayConfigurations.
  * geometry: Add Rectangles class to hold a collection of rectangles.
  * android: Separate Display and DisplayBuffer implementations.
  * graphics: Fall back to reading RGBA pixel data in GLPixelBuffer if
    BGRA is not supported.
  * Replace ViewableArea with more fitting interfaces.

  [ Eleni Maria Stea ]
  * minor fix of typo in the example: mir_client_accelerated.
  * fixed invalid C++ code, which was using a non-standard gcc language
    extension, for named initialization of structure elements.

  [ Stephen M. Webb ]
  * disable running the integration test suite on arm architecture
    during the packaging builds (lp: #1195265). (LP: #1195265, #1195260)

  [ Didier Roche ]
  * lttng: Install tracepoint provider libraries in private lib
    subdirectory.
  * build-dep on valgrind as it's used in integration tests. (LP:
    #1195265)
  * only build on archs we support.
  * Don't build on powerpc.
  * Disable unity armhf tests, they are failing the armhf build on
    buildds.

  [ Kevin DuBois ]
  * unify advance_client_buffer and client_buffer() interfaces on
    ms::Surface. change the ms::Surface class so that it does not hold
    the client resource on behalf of the clients, the frontend or native
    windows do.
  * android drivers have an interface for the drivers to obtain a strong
    reference to the native window type. Allow the drivers to acquire
    this strong reference to the buffer backing their texture/fbo.
  * Activate sending a "swapinterval" signal over IPC. Add client api
    for software clients to request different swapintervals.
    (eglSwapInterval is not glued together just yet) Currently only
    swapinterval of 0 or 1 is supported. (LP: #1130553)
  * link eglSwapInterval hook in gbm driver to the ipc message to enable
    swapinterval0. This makes eglSwapInterval (1) or (0) work for gbm
    ipc clients only.
  * fix: lp:1196647 (test bug results in crash in android unit tests)
    bug was just in test code on android. (LP: #1196647)
  * fix: lp1192742 by cleaning up FD's when an android client
    unregisters its native_handle_t. (LP: #1192742)
  * saucy's default boost version is 1.53, yet the cross compile script
    was still on 1.49. switch script to 1.53.
  * begin cleanup of ms::Surface by breaking "ms::Surface : public
    mi::SurfaceTarget" inheritance the input system was using the
    surface object (specifically the std::weak_ptr<mi::SurfaceTarget> to
    the ms::Surface) as its 'key' for coordinating the surfaces. This
    bound the input system tightly to the surface stack, which prevented
    any proxying of ms::Surface and made the lifetime of ms::Surface
    tangled. This change breaks this dependency by making ms::Surface
    own an InputChannel, instead of it being a SurfaceTarget.
  * remove google mock from the internal source tree. Rather, use the
    google-mock package and build the source externally. (LP: #1185265,
    #1194017)
  * disable running the integration test suite on arm architecture
    during the packaging builds (lp: #1195265). (LP: #1195265, #1195260)
  * break ms::Surface : public mg::Renderable dependency, paving the way
    for a more sensible interface surrounding our ms::Surface object.
    Also ensure that graphics data is maintained synchronously. Remove
    most state from ms::Surface.
  * fixes: lp:1200782 by freeing fd's associated with buffer package.
    (LP: #1200782)

  [ Kevin Gunn ]
  * this is to change the doc's fpr preinstalled binaries to reference
    using the system-compositor-testing ppa.
  * update to xmir instructions.
  * add xmir guide to debug.

  [ Alan Griffiths ]
  * graphics, config: Dynamically load the graphics platform.
  * config: allow graphics platform library to be selected by command-
    line/config. (LP: #1118909)
  * docs: A move towards house style for the webpages.
  * Make gmock and umockdev dependencies of the tests, clean up, and
    make not building tests an option. (LP: #1196987)
  * client: remove some unnecessary memory allocation, copying and
    threading.
  * frontend: Guard SessionMediator::session against race conditions.
  * frontend: remove redundant and misleading comment.
  * frontend: cut down memory allocations by pre-allocating and reusing
    buffers.
  * geometry: more tractable construction of objects. (LP: #1199756)
  * tests: rework test to prevent test input events being missed before
    handler is registered. (LP: #1200236)
  * geometry: make geometry compound types easier to construct. (LP:
    #1199756)
  * doc: use house font and colors for coding guidelines.
  * mir: Simpler IntWrapper that doesn't need type tags upfront.
  * graphics, conpositor: Move dependencies of graphics platform into
    graphics.
  * graphics: Delete unused file -
    include/server/mir/graphics/framebuffer_backend.h.
  * graphics, compositor: Move the rendering interfaces and code to
    compositor.
  * graphics, compositor: move BufferBasic to graphics.
  * graphics::gbm: delete unused headers.

  [ Christopher James Halse Rogers ]
  * Improve GBM platform's device probing, by actually making it probe
    devices.
  * Fix clearly-broken code, for which clang produced deliberately
    broken output.
  * Fix two issues caught by Clang's static analyser.
  * I like clang's error messages. Let's keep Mir building on clang.
  * Make libmirclient not aggressively signal-unsafe by blocking signals
    on our IO thread. Fixes infinite loop in XMir (LP: #1199319). (LP:
    #1199319)
  * Document XMir drivers too.

  [ Sebastien Bacher ]
  * Small copyright fixes (lp: #1195647). (LP: #1195647)

  [ Daniel van Vugt ]
  * Cache the transformation matrix; only recalculate it when some part
    of the transformation changes. (LP: #1193020) . (LP: #1193020)
  * Don't pass a clang-only option to gcc. It will not understand and
    cause build failure (LP: #1194385). (LP: #1194385)
  * Fix build failure due to differing exception specifiers. noexcept
    destructors should be enforced in derived classes if the base uses
    them. (LP: #1194703). (LP: #1194703)
  * Document thread safety pitfalls about client-side callbacks. .
  * Fix mismatched destructor exception specifiers causing build failure
    in gcc 4.7. Also fix struct/class mismatches that some compilers
    will treat as an error. (LP: #1196415). (LP: #1196415)
  * mir_demo_client_unaccelerated: Add an FPS count, and a "-n" option
    to disable vsync (set swap interval to 0).
  * mir_demo_client_egl*: Add a "-n" option to disable syncing to vblank
    (hence to use swap interval == 0).
  * Initial attempts at making the Mir client API thread safe.
    Ordinarily you would not build locking into an API, however the fact
    that Mir clients implicitly get multiple threads created for them
    makes it important for the API itself to be automatically thread
    safe. I've tried to avoid API changes, but adding a new function:
    mir_wait_for_one was necessary. This is because mir_wait_for doesn't
    work if multiple threads are waiting on the same thing
    simultaneously. And the fact that waiting at all is optional means
    we can't change the behaviour of mir_wait_for -- it must always wait
    for all outstanding results (which is only safe in clients where the
    waiting happens in a single thread). .
  * Work around GCC issue 50043 which is causing build failures on
    raring. (LP: #1199210) The gcc bug is only fixed in 4.8/saucy. (LP:
    #1199210)
  * MockDisplayConfigurationPolicy: Work around gcc-4.7 bugs causing
    build failure on raring. (LP: #1200064). (LP: #1200064)
  * Another workaround for gcc-4.7 bugs causing build failure. (LP:
    #1200107). (LP: #1200107)
  * buffer_swapper_spin.h: Remove dead code: initialize_queues.
  * Remove unused interface surfaces::GraphicRegion It became unused
    when Kevin's work landed in r856 yesterday. .
  * Rename compositor::Renderables --> compositor::Scene What is a
    "Renderables"? It's the interface by which we know the scene graph,
    or the model of how all the surfaces relate to each other. Right,
    then call it a scene graph... but the word "graph" might imply a
    particular structure. And we don't want to imply such things in an
    interface. So just call it "scene". That makes slightly more sense
    than imagining what a "Renderables" (singular) is.
  * Fix comments which mention incorrect namespaces for Buffer following
    yesterday's landings.

  [ Ricardo Mendoza ]
  * Fix broken tests/unit-
    tests/client/android/test_client_android_registrar.cpp due to unused
    return value.

  [ Thomas Voß ]
  * Wait for vt to become active if we need to activate it.
  * Remove disabling asio's epoll reactor implementation from the
    package build flags.
  * Introduce cmake options to be able to selectively switch acceptance,
    integration and unit tests on/off. (LP: #1195265)

  [ Thomi Richards ]
  * Remove workaround for bug #1198022. (LP: #1198022)

  [ Robert Carr ]
  * Add raise method to surface stack.
  * Remove cucumber and all references. (LP: #1194075)
  * Add support for shaped input regions.
  * Store MirMotionAction as integer due to usage of extra bits by
    android input stack. (LP: #1197108)
  * Fix obscurance of touch events according to stacking.
  * Extract DefaultServerConfiguration::the_cursor_listener from
    DefaultServerConfiguration::the_input_configuration. (LP: #1192916)
  * Implement a connection authorization mechanism.
  * Correct test_surface_stack.cpp ordering tests.
  * Move the DepthId in surface creation to
    msh::SurfaceCreationParameters.

  [ Ubuntu daily release ]
  * Automatic snapshot from revision 874 (ubuntu-unity/next)

 -- Ubuntu daily release <ps-jenkins@lists.canonical.com>  Sun, 21 Jul 2013 00:03:59 +0000

mir (0.0.7-0ubuntu1) saucy; urgency=low

  * New release

 -- Robert Ancell <robert.ancell@canonical.com>  Mon, 15 Jul 2013 09:29:56 +1200

mir (0.0.6-0ubuntu1) saucy; urgency=low

  * New release

 -- Robert Ancell <robert.ancell@canonical.com>  Thu, 27 Jun 2013 15:47:06 +1200

mir (0.0.5-0ubuntu1) saucy; urgency=low

  * Misc a numerous package fixes.
  * Automatic snapshot from revision 766 (bootstrap)

 -- Didier Roche <didrocks@ubuntu.com>  Mon, 24 Jun 2013 19:02:49 +0200

mir (0.0.4-0ubuntu1) raring; urgency=low

  * change mesa header to clean up the file and add swapinterval 0 hook

 -- Kevin DuBois <kevin.dubois@canonical.com>  Mon, 17 Jun 2013 18:02:32 -0700

mir (0.0.3-0ubuntu1) raring; urgency=low

  [ Bryce Harrington ]
  * Add apport hook, source_mir.py

 -- Robert Ancell <robert.ancell@canonical.com>  Wed, 15 May 2013 11:47:32 +1200

mir (0.0.2-0ubuntu2) raring; urgency=low

  * Put mir in split mode

 -- Didier Roche <didrocks@ubuntu.com>  Wed, 20 Feb 2013 14:51:48 +0000

mir (0.0.2-0ubuntu1) raring; urgency=low

  * New upstream release
  * debian/control:
    - libmirclient-demos breaks older version of mir

 -- Robert Ancell <robert.ancell@canonical.com>  Tue, 12 Feb 2013 14:22:17 +1300

mir (0.0.1-0ubuntu1) quantal; urgency=low

  * Initial release

 -- Thomas Voß <thomas.voss@canonical.com>  Thu, 10 Jan 2013 08:53:02 +0100<|MERGE_RESOLUTION|>--- conflicted
+++ resolved
@@ -1,5 +1,3 @@
-<<<<<<< HEAD
-=======
 mir (0.0.8+13.10.20130801-0ubuntu1) saucy; urgency=low
 
   [ Kevin DuBois ]
@@ -64,7 +62,6 @@
 
  -- Ubuntu daily release <ps-jenkins@lists.canonical.com>  Wed, 31 Jul 2013 12:55:57 +0000
 
->>>>>>> 5548f7e0
 mir (0.0.8+13.10.20130730-0ubuntu1) saucy; urgency=low
 
   [ Robert Ancell ]
