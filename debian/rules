#!/usr/bin/make -f

DEB_HOST_ARCH ?= $(shell dpkg-architecture -qDEB_HOST_ARCH)
DEB_HOST_MULTIARCH ?= $(shell dpkg-architecture -qDEB_HOST_MULTIARCH)
DEB_HOST_ARCH_ENDIAN ?= $(shell dpkg-architecture -qDEB_HOST_ARCH_ENDIAN)
EXACT_PACKAGE_VERSION = $(shell dpkg-parsechangelog | grep Version | cut -d' ' -f 2)

export DPKG_GENSYMBOLS_CHECK_LEVEL = 4

%:
	dh $@ --parallel --fail-missing

# Enable verbose debugging output from the testsuite
export MIR_SERVER_LOGGING = on
override_dh_auto_test:
ifeq ($(DEB_HOST_ARCH_ENDIAN),little)
	GTEST_OUTPUT=xml:./ dh_auto_test --max-parallel=1 -- ARGS="-V"
else
	echo "Testsuite disabled on $(DEB_HOST_ARCH) due to lack of big-endian support."
endif

COMMON_CONFIGURE_OPTIONS = \
  -DCMAKE_INSTALL_LIBEXECDIR="lib/$(DEB_HOST_MULTIARCH)/mir"

override_dh_auto_configure:
ifeq ($(DEB_HOST_ARCH),armhf)
	dh_auto_configure -- \
	  $(COMMON_CONFIGURE_OPTIONS) \
	  -DMIR_RUN_ACCEPTANCE_TESTS=OFF \
	  -DMIR_RUN_INTEGRATION_TESTS=OFF \
	  -DMIR_PLATFORM=android\;mesa-kms
else
ifneq ($(filter amd64 i386,$(DEB_HOST_ARCH)),)
	dh_auto_configure -- \
	  $(COMMON_CONFIGURE_OPTIONS) \
<<<<<<< HEAD
	  -DMIR_PLATFORM=mesa-kms
else
	dh_auto_configure -- \
	  $(COMMON_CONFIGURE_OPTIONS) \
	  -DMIR_PLATFORM=mesa-kms\;android
=======
	  -DMIR_PLATFORM=mesa\;android
else
	dh_auto_configure -- \
	  $(COMMON_CONFIGURE_OPTIONS) \
	  -DMIR_PLATFORM=mesa
>>>>>>> abeebd7d
endif
endif

# Only build the docs when we need them
override_dh_auto_build-indep:
	dh_auto_build -- doc

# TODO: we'll use a symbol file once mir is abi stable
override_dh_makeshlibs:
	dh_makeshlibs -V

override_dh_install:
# Nothing outside Mir should link to libmirprotobuf directly.
# Delete the symlink so that --fail-missing doesn't think we've missed it
# accidentally.
	-rm debian/tmp/usr/lib/*/libmirprotobuf.so
	dh_install --fail-missing<|MERGE_RESOLUTION|>--- conflicted
+++ resolved
@@ -33,19 +33,11 @@
 ifneq ($(filter amd64 i386,$(DEB_HOST_ARCH)),)
 	dh_auto_configure -- \
 	  $(COMMON_CONFIGURE_OPTIONS) \
-<<<<<<< HEAD
-	  -DMIR_PLATFORM=mesa-kms
+	  -DMIR_PLATFORM=mesa-kms\;android
 else
 	dh_auto_configure -- \
 	  $(COMMON_CONFIGURE_OPTIONS) \
-	  -DMIR_PLATFORM=mesa-kms\;android
-=======
-	  -DMIR_PLATFORM=mesa\;android
-else
-	dh_auto_configure -- \
-	  $(COMMON_CONFIGURE_OPTIONS) \
-	  -DMIR_PLATFORM=mesa
->>>>>>> abeebd7d
+	  -DMIR_PLATFORM=mesa-kms
 endif
 endif
 
