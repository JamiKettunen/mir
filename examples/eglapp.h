/*
 * Copyright © 2013 Canonical Ltd.
 *
 * This program is free software: you can redistribute it and/or modify
 * it under the terms of the GNU General Public License version 3 as
 * published by the Free Software Foundation.
 *
 * This program is distributed in the hope that it will be useful,
 * but WITHOUT ANY WARRANTY; without even the implied warranty of
 * MERCHANTABILITY or FITNESS FOR A PARTICULAR PURPOSE.  See the
 * GNU General Public License for more details.
 *
 * You should have received a copy of the GNU General Public License
 * along with this program.  If not, see <http://www.gnu.org/licenses/>.
 *
 * Author: Daniel van Vugt <daniel.van.vugt@canonical.com>
 */

#ifndef __EGLAPP_H__
#define __EGLAPP_H__

#ifdef __cplusplus
extern "C" {
#endif

struct MirConnection;
struct MirSurface;
struct MirEvent;

typedef int mir_eglapp_bool;

struct mir_eglapp_arg
{
    char const* syntax;
    char const* format; /* "%" scanf format or "!"=flag, "$"=--, "="=copy */
    void* variable;
    char const* description;
};

extern float mir_eglapp_background_opacity;

mir_eglapp_bool mir_eglapp_init(int argc, char* argv[],
                                unsigned int* width, unsigned int* height,
                                struct mir_eglapp_arg const* custom_args);
void            mir_eglapp_swap_buffers(void);
void            mir_eglapp_quit(void);
mir_eglapp_bool mir_eglapp_running(void);
void            mir_eglapp_cleanup(void);
void            mir_eglapp_handle_event(struct MirSurface* surface, struct MirEvent const* ev, void* unused);
<<<<<<< HEAD
=======
double          mir_eglapp_display_hz(void);
>>>>>>> 3d22be58

struct MirConnection* mir_eglapp_native_connection();
struct MirSurface*    mir_eglapp_native_surface();
#ifdef __cplusplus
}
#endif

#endif<|MERGE_RESOLUTION|>--- conflicted
+++ resolved
@@ -47,10 +47,7 @@
 mir_eglapp_bool mir_eglapp_running(void);
 void            mir_eglapp_cleanup(void);
 void            mir_eglapp_handle_event(struct MirSurface* surface, struct MirEvent const* ev, void* unused);
-<<<<<<< HEAD
-=======
 double          mir_eglapp_display_hz(void);
->>>>>>> 3d22be58
 
 struct MirConnection* mir_eglapp_native_connection();
 struct MirSurface*    mir_eglapp_native_surface();
