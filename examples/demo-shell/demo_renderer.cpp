/*
 * Copyright © 2014 Canonical Ltd.
 *
 * This program is free software: you can redistribute it and/or modify
 * it under the terms of the GNU General Public License version 3 as
 * published by the Free Software Foundation.
 *
 * This program is distributed in the hope that it will be useful,
 * but WITHOUT ANY WARRANTY; without even the implied warranty of
 * MERCHANTABILITY or FITNESS FOR A PARTICULAR PURPOSE.  See the
 * GNU General Public License for more details.
 *
 * You should have received a copy of the GNU General Public License
 * along with this program.  If not, see <http://www.gnu.org/licenses/>.
 *
 * Authored by: Daniel van Vugt <daniel.van.vugt@canonical.com>
 */

#include "demo_renderer.h"
#include <mir/graphics/renderable.h>
<<<<<<< HEAD
#include <mir/compositor/recently_bound_cache.h>
=======
#include <mir/compositor/recently_used_cache.h>
>>>>>>> 0a7544a6
#include <cmath>

using namespace mir;
using namespace mir::examples;

namespace
{

struct Color
{
     GLubyte r, g, b, a;
};

float penumbra_curve(float x)
{
    return 1.0f - std::sin(x * M_PI / 2.0f);
}

GLuint generate_shadow_corner_texture(float opacity)
{
    struct Texel
    {
        GLubyte luminance;
        GLubyte alpha;
    };

    int const width = 256;
    Texel image[width][width];

    int const max = width - 1;
    for (int y = 0; y < width; ++y)
    {
        float curve_y = opacity * 255.0f *
                        penumbra_curve(static_cast<float>(y) / max);
        for (int x = 0; x < width; ++x)
        {
            Texel *t = &image[y][x];
            t->luminance = 0;
            t->alpha = curve_y * penumbra_curve(static_cast<float>(x) / max);
        }
    }

    GLuint corner;
    glGenTextures(1, &corner);
    glBindTexture(GL_TEXTURE_2D, corner);
    glTexParameteri(GL_TEXTURE_2D, GL_TEXTURE_MIN_FILTER, GL_LINEAR);
    glTexParameteri(GL_TEXTURE_2D, GL_TEXTURE_MAG_FILTER, GL_LINEAR);
    glTexParameteri(GL_TEXTURE_2D, GL_TEXTURE_WRAP_S, GL_CLAMP_TO_EDGE);
    glTexParameteri(GL_TEXTURE_2D, GL_TEXTURE_WRAP_T, GL_CLAMP_TO_EDGE);
    glTexImage2D(GL_TEXTURE_2D, 0, GL_LUMINANCE_ALPHA,
                 width, width, 0, GL_LUMINANCE_ALPHA, GL_UNSIGNED_BYTE,
                 image);

    return corner;
}

GLuint generate_frame_corner_texture(float corner_radius,
                                     Color const& color,
                                     GLubyte highlight)
{
    int const height = 256;
    int const width = height * corner_radius;
    Color image[height * height]; // Worst case still much faster than the heap

    int const cx = width;
    int const cy = cx;
    int const radius_sqr = cx * cy;

    for (int y = 0; y < height; ++y)
    {
        for (int x = 0; x < width; ++x)
        {
            Color col = color;

            // Cut out the corner in a circular shape.
            if (x < cx && y < cy)
            {
                int dx = cx - x;
                int dy = cy - y;
                if (dx * dx + dy * dy >= radius_sqr)
                    col.a = 0;
            }

            // Set gradient
            if (y < cy)
            {
                float brighten = (1.0f - (static_cast<float>(y) / cy)) *
                                 std::sin(x * M_PI / (2 * (width - 1)));

                col.r += (highlight - col.r) * brighten;
                col.g += (highlight - col.g) * brighten;
                col.b += (highlight - col.b) * brighten;
            }

            image[y * width + x] = col;
        }
    }

    GLuint corner;
    glGenTextures(1, &corner);
    glBindTexture(GL_TEXTURE_2D, corner);
    glTexParameteri(GL_TEXTURE_2D, GL_TEXTURE_MIN_FILTER,
                                   GL_LINEAR_MIPMAP_LINEAR);
    glTexParameteri(GL_TEXTURE_2D, GL_TEXTURE_MAG_FILTER, GL_LINEAR);
    glTexParameteri(GL_TEXTURE_2D, GL_TEXTURE_WRAP_S, GL_CLAMP_TO_EDGE);
    glTexParameteri(GL_TEXTURE_2D, GL_TEXTURE_WRAP_T, GL_CLAMP_TO_EDGE);
    glTexImage2D(GL_TEXTURE_2D, 0, GL_RGBA,
                 width, height, 0, GL_RGBA, GL_UNSIGNED_BYTE,
                 image);
    glGenerateMipmap(GL_TEXTURE_2D); // Antialiasing please

    return corner;
}

} // namespace

DemoRenderer::DemoRenderer(
    graphics::GLProgramFactory const& program_factory,
    geometry::Rectangle const& display_area)
    : GLRenderer(program_factory,
<<<<<<< HEAD
        std::unique_ptr<graphics::GLTextureCache>(new compositor::RecentlyBoundCache()),
=======
        std::unique_ptr<graphics::GLTextureCache>(new compositor::RecentlyUsedCache()),
>>>>>>> 0a7544a6
        display_area)
    , corner_radius(0.5f)
{
    shadow_corner_tex = generate_shadow_corner_texture(0.4f);
    titlebar_corner_tex = generate_frame_corner_texture(corner_radius,
                                                        {128,128,128,255},
                                                        255);
}

DemoRenderer::~DemoRenderer()
{
    glDeleteTextures(1, &shadow_corner_tex);
    glDeleteTextures(1, &titlebar_corner_tex);
}

void DemoRenderer::begin() const
{
    glClearColor(0.2f, 0.2f, 0.2f, 1.0f);
    glClear(GL_COLOR_BUFFER_BIT);

    // Ensure we don't change the framebuffer's alpha components (if any)
    // as that would ruin the appearance of screengrabs. (LP: #1301210)
    glColorMask(GL_TRUE, GL_TRUE, GL_TRUE, GL_FALSE);
}

void DemoRenderer::tessellate(std::vector<graphics::GLPrimitive>& primitives,
                              graphics::Renderable const& renderable) const
{
    GLRenderer::tessellate(primitives, renderable);
    tessellate_shadow(primitives, renderable, 80.0f);
    tessellate_frame(primitives, renderable, 30.0f);
}

void DemoRenderer::tessellate_shadow(std::vector<graphics::GLPrimitive>& primitives,
                                     graphics::Renderable const& renderable,
                                     float radius) const
{
    auto const& rect = renderable.screen_position();
    GLfloat left = rect.top_left.x.as_int();
    GLfloat right = left + rect.size.width.as_int();
    GLfloat top = rect.top_left.y.as_int();
    GLfloat bottom = top + rect.size.height.as_int();

    auto n = primitives.size();
    primitives.resize(n + 8);

    GLfloat rightr = right + radius;
    GLfloat leftr = left - radius;
    GLfloat topr = top - radius;
    GLfloat bottomr = bottom + radius;

    auto& right_shadow = primitives[n++];
    right_shadow.tex_id = shadow_corner_tex;
    right_shadow.type = GL_TRIANGLE_FAN;
    right_shadow.vertices.resize(4);
    right_shadow.vertices[0] = {{right,  top,    0.0f}, {0.0f, 0.0f}};
    right_shadow.vertices[1] = {{rightr, top,    0.0f}, {1.0f, 0.0f}};
    right_shadow.vertices[2] = {{rightr, bottom, 0.0f}, {1.0f, 0.0f}};
    right_shadow.vertices[3] = {{right,  bottom, 0.0f}, {0.0f, 0.0f}};

    auto& left_shadow = primitives[n++];
    left_shadow.tex_id = shadow_corner_tex;
    left_shadow.type = GL_TRIANGLE_FAN;
    left_shadow.vertices.resize(4);
    left_shadow.vertices[0] = {{leftr, top,    0.0f}, {1.0f, 0.0f}};
    left_shadow.vertices[1] = {{left,  top,    0.0f}, {0.0f, 0.0f}};
    left_shadow.vertices[2] = {{left,  bottom, 0.0f}, {0.0f, 0.0f}};
    left_shadow.vertices[3] = {{leftr, bottom, 0.0f}, {1.0f, 0.0f}};

    auto& top_shadow = primitives[n++];
    top_shadow.tex_id = shadow_corner_tex;
    top_shadow.type = GL_TRIANGLE_FAN;
    top_shadow.vertices.resize(4);
    top_shadow.vertices[0] = {{left,  topr, 0.0f}, {1.0f, 0.0f}};
    top_shadow.vertices[1] = {{right, topr, 0.0f}, {1.0f, 0.0f}};
    top_shadow.vertices[2] = {{right, top,  0.0f}, {0.0f, 0.0f}};
    top_shadow.vertices[3] = {{left,  top,  0.0f}, {0.0f, 0.0f}};

    auto& bottom_shadow = primitives[n++];
    bottom_shadow.tex_id = shadow_corner_tex;
    bottom_shadow.type = GL_TRIANGLE_FAN;
    bottom_shadow.vertices.resize(4);
    bottom_shadow.vertices[0] = {{left,  bottom,  0.0f}, {0.0f, 0.0f}};
    bottom_shadow.vertices[1] = {{right, bottom,  0.0f}, {0.0f, 0.0f}};
    bottom_shadow.vertices[2] = {{right, bottomr, 0.0f}, {1.0f, 0.0f}};
    bottom_shadow.vertices[3] = {{left,  bottomr, 0.0f}, {1.0f, 0.0f}};

    auto& tr_shadow = primitives[n++];
    tr_shadow.tex_id = shadow_corner_tex;
    tr_shadow.type = GL_TRIANGLE_FAN;
    tr_shadow.vertices.resize(4);
    tr_shadow.vertices[0] = {{right,  top,  0.0f}, {0.0f, 0.0f}};
    tr_shadow.vertices[1] = {{right,  topr, 0.0f}, {1.0f, 0.0f}};
    tr_shadow.vertices[2] = {{rightr, topr, 0.0f}, {1.0f, 1.0f}};
    tr_shadow.vertices[3] = {{rightr, top,  0.0f}, {0.0f, 1.0f}};

    auto& br_shadow = primitives[n++];
    br_shadow.tex_id = shadow_corner_tex;
    br_shadow.type = GL_TRIANGLE_FAN;
    br_shadow.vertices.resize(4);
    br_shadow.vertices[0] = {{right,  bottom,  0.0f}, {0.0f, 0.0f}};
    br_shadow.vertices[1] = {{rightr, bottom,  0.0f}, {1.0f, 0.0f}};
    br_shadow.vertices[2] = {{rightr, bottomr, 0.0f}, {1.0f, 1.0f}};
    br_shadow.vertices[3] = {{right,  bottomr, 0.0f}, {0.0f, 1.0f}};

    auto& bl_shadow = primitives[n++];
    bl_shadow.tex_id = shadow_corner_tex;
    bl_shadow.type = GL_TRIANGLE_FAN;
    bl_shadow.vertices.resize(4);
    bl_shadow.vertices[0] = {{left,  bottom,  0.0f}, {0.0f, 0.0f}};
    bl_shadow.vertices[1] = {{left,  bottomr, 0.0f}, {1.0f, 0.0f}};
    bl_shadow.vertices[2] = {{leftr, bottomr, 0.0f}, {1.0f, 1.0f}};
    bl_shadow.vertices[3] = {{leftr, bottom,  0.0f}, {0.0f, 1.0f}};

    auto& tl_shadow = primitives[n++];
    tl_shadow.tex_id = shadow_corner_tex;
    tl_shadow.type = GL_TRIANGLE_FAN;
    tl_shadow.vertices.resize(4);
    tl_shadow.vertices[0] = {{left,  top,  0.0f}, {0.0f, 0.0f}};
    tl_shadow.vertices[1] = {{leftr, top,  0.0f}, {1.0f, 0.0f}};
    tl_shadow.vertices[2] = {{leftr, topr, 0.0f}, {1.0f, 1.0f}};
    tl_shadow.vertices[3] = {{left,  topr, 0.0f}, {0.0f, 1.0f}};

    // Shadows always need blending...
    glEnable(GL_BLEND);
    glBlendFunc(GL_SRC_ALPHA, GL_ONE_MINUS_SRC_ALPHA);
}

void DemoRenderer::tessellate_frame(std::vector<graphics::GLPrimitive>& primitives,
                                    graphics::Renderable const& renderable,
                                    float titlebar_height) const
{
    auto const& rect = renderable.screen_position();
    GLfloat left = rect.top_left.x.as_int();
    GLfloat right = left + rect.size.width.as_int();
    GLfloat top = rect.top_left.y.as_int();

    auto n = primitives.size();
    primitives.resize(n + 3);

    GLfloat htop = top - titlebar_height;
    GLfloat in = titlebar_height * corner_radius;
    GLfloat inleft = left + in;
    GLfloat inright = right - in;

    GLfloat mid = (left + right) / 2.0f;
    if (inleft > mid) inleft = mid;
    if (inright < mid) inright = mid;

    auto& top_left_corner = primitives[n++];
    top_left_corner.tex_id = titlebar_corner_tex;
    top_left_corner.type = GL_TRIANGLE_FAN;
    top_left_corner.vertices.resize(4);
    top_left_corner.vertices[0] = {{left,   htop, 0.0f}, {0.0f, 0.0f}};
    top_left_corner.vertices[1] = {{inleft, htop, 0.0f}, {1.0f, 0.0f}};
    top_left_corner.vertices[2] = {{inleft, top,  0.0f}, {1.0f, 1.0f}};
    top_left_corner.vertices[3] = {{left,   top,  0.0f}, {0.0f, 1.0f}};

    auto& top_right_corner = primitives[n++];
    top_right_corner.tex_id = titlebar_corner_tex;
    top_right_corner.type = GL_TRIANGLE_FAN;
    top_right_corner.vertices.resize(4);
    top_right_corner.vertices[0] = {{inright, htop, 0.0f}, {1.0f, 0.0f}};
    top_right_corner.vertices[1] = {{right,   htop, 0.0f}, {0.0f, 0.0f}};
    top_right_corner.vertices[2] = {{right,   top,  0.0f}, {0.0f, 1.0f}};
    top_right_corner.vertices[3] = {{inright, top,  0.0f}, {1.0f, 1.0f}};

    auto& titlebar = primitives[n++];
    titlebar.tex_id = titlebar_corner_tex;
    titlebar.type = GL_TRIANGLE_FAN;
    titlebar.vertices.resize(4);
    titlebar.vertices[0] = {{inleft,  htop, 0.0f}, {1.0f, 0.0f}};
    titlebar.vertices[1] = {{inright, htop, 0.0f}, {1.0f, 0.0f}};
    titlebar.vertices[2] = {{inright, top,  0.0f}, {1.0f, 1.0f}};
    titlebar.vertices[3] = {{inleft,  top,  0.0f}, {1.0f, 1.0f}};
}
<|MERGE_RESOLUTION|>--- conflicted
+++ resolved
@@ -18,11 +18,7 @@
 
 #include "demo_renderer.h"
 #include <mir/graphics/renderable.h>
-<<<<<<< HEAD
-#include <mir/compositor/recently_bound_cache.h>
-=======
 #include <mir/compositor/recently_used_cache.h>
->>>>>>> 0a7544a6
 #include <cmath>
 
 using namespace mir;
@@ -143,11 +139,7 @@
     graphics::GLProgramFactory const& program_factory,
     geometry::Rectangle const& display_area)
     : GLRenderer(program_factory,
-<<<<<<< HEAD
-        std::unique_ptr<graphics::GLTextureCache>(new compositor::RecentlyBoundCache()),
-=======
         std::unique_ptr<graphics::GLTextureCache>(new compositor::RecentlyUsedCache()),
->>>>>>> 0a7544a6
         display_area)
     , corner_radius(0.5f)
 {
